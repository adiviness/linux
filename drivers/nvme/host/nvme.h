/* SPDX-License-Identifier: GPL-2.0 */
/*
 * Copyright (c) 2011-2014, Intel Corporation.
 */

#ifndef _NVME_H
#define _NVME_H

#include <linux/nvme.h>
#include <linux/cdev.h>
#include <linux/pci.h>
#include <linux/kref.h>
#include <linux/blk-mq.h>
#include <linux/lightnvm.h>
#include <linux/sed-opal.h>
#include <linux/fault-inject.h>
#include <linux/rcupdate.h>

#include <trace/events/block.h>

extern unsigned int nvme_io_timeout;
#define NVME_IO_TIMEOUT	(nvme_io_timeout * HZ)

extern unsigned int admin_timeout;
#define ADMIN_TIMEOUT	(admin_timeout * HZ)

#define NVME_DEFAULT_KATO	5
#define NVME_KATO_GRACE		10

extern struct workqueue_struct *nvme_wq;
extern struct workqueue_struct *nvme_reset_wq;
extern struct workqueue_struct *nvme_delete_wq;

enum {
	NVME_NS_LBA		= 0,
	NVME_NS_LIGHTNVM	= 1,
};

/*
 * List of workarounds for devices that required behavior not specified in
 * the standard.
 */
enum nvme_quirks {
	/*
	 * Prefers I/O aligned to a stripe size specified in a vendor
	 * specific Identify field.
	 */
	NVME_QUIRK_STRIPE_SIZE			= (1 << 0),

	/*
	 * The controller doesn't handle Identify value others than 0 or 1
	 * correctly.
	 */
	NVME_QUIRK_IDENTIFY_CNS			= (1 << 1),

	/*
	 * The controller deterministically returns O's on reads to
	 * logical blocks that deallocate was called on.
	 */
	NVME_QUIRK_DEALLOCATE_ZEROES		= (1 << 2),

	/*
	 * The controller needs a delay before starts checking the device
	 * readiness, which is done by reading the NVME_CSTS_RDY bit.
	 */
	NVME_QUIRK_DELAY_BEFORE_CHK_RDY		= (1 << 3),

	/*
	 * APST should not be used.
	 */
	NVME_QUIRK_NO_APST			= (1 << 4),

	/*
	 * The deepest sleep state should not be used.
	 */
	NVME_QUIRK_NO_DEEPEST_PS		= (1 << 5),

	/*
	 * Supports the LighNVM command set if indicated in vs[1].
	 */
	NVME_QUIRK_LIGHTNVM			= (1 << 6),

	/*
	 * Set MEDIUM priority on SQ creation
	 */
	NVME_QUIRK_MEDIUM_PRIO_SQ		= (1 << 7),

	/*
	 * Ignore device provided subnqn.
	 */
	NVME_QUIRK_IGNORE_DEV_SUBNQN		= (1 << 8),

	/*
	 * Broken Write Zeroes.
	 */
	NVME_QUIRK_DISABLE_WRITE_ZEROES		= (1 << 9),

	/*
<<<<<<< HEAD
	 * Force simple suspend/resume path.
	 */
	NVME_QUIRK_SIMPLE_SUSPEND		= (1 << 10),
=======
	 * Use only one interrupt vector for all queues
	 */
	NVME_QUIRK_SINGLE_VECTOR		= (1 << 10),

	/*
	 * Use non-standard 128 bytes SQEs.
	 */
	NVME_QUIRK_128_BYTES_SQES		= (1 << 11),

	/*
	 * Prevent tag overlap between queues
	 */
	NVME_QUIRK_SHARED_TAGS                  = (1 << 12),
>>>>>>> 9c7eddf1
};

/*
 * Common request structure for NVMe passthrough.  All drivers must have
 * this structure as the first member of their request-private data.
 */
struct nvme_request {
	struct nvme_command	*cmd;
	union nvme_result	result;
	u8			retries;
	u8			flags;
	u16			status;
	struct nvme_ctrl	*ctrl;
};

/*
 * Mark a bio as coming in through the mpath node.
 */
#define REQ_NVME_MPATH		REQ_DRV

enum {
	NVME_REQ_CANCELLED		= (1 << 0),
	NVME_REQ_USERCMD		= (1 << 1),
};

static inline struct nvme_request *nvme_req(struct request *req)
{
	return blk_mq_rq_to_pdu(req);
}

static inline u16 nvme_req_qid(struct request *req)
{
	if (!req->rq_disk)
		return 0;
	return blk_mq_unique_tag_to_hwq(blk_mq_unique_tag(req)) + 1;
}

/* The below value is the specific amount of delay needed before checking
 * readiness in case of the PCI_DEVICE(0x1c58, 0x0003), which needs the
 * NVME_QUIRK_DELAY_BEFORE_CHK_RDY quirk enabled. The value (in ms) was
 * found empirically.
 */
#define NVME_QUIRK_DELAY_AMOUNT		2300

enum nvme_ctrl_state {
	NVME_CTRL_NEW,
	NVME_CTRL_LIVE,
	NVME_CTRL_ADMIN_ONLY,    /* Only admin queue live */
	NVME_CTRL_RESETTING,
	NVME_CTRL_CONNECTING,
	NVME_CTRL_DELETING,
	NVME_CTRL_DEAD,
};

struct nvme_fault_inject {
#ifdef CONFIG_FAULT_INJECTION_DEBUG_FS
	struct fault_attr attr;
	struct dentry *parent;
	bool dont_retry;	/* DNR, do not retry */
	u16 status;		/* status code */
#endif
};

struct nvme_ctrl {
	bool comp_seen;
	enum nvme_ctrl_state state;
	bool identified;
	spinlock_t lock;
	struct mutex scan_lock;
	const struct nvme_ctrl_ops *ops;
	struct request_queue *admin_q;
	struct request_queue *connect_q;
	struct request_queue *fabrics_q;
	struct device *dev;
	int instance;
	int numa_node;
	struct blk_mq_tag_set *tagset;
	struct blk_mq_tag_set *admin_tagset;
	struct list_head namespaces;
	struct rw_semaphore namespaces_rwsem;
	struct device ctrl_device;
	struct device *device;	/* char device */
	struct cdev cdev;
	struct work_struct reset_work;
	struct work_struct delete_work;

	struct nvme_subsystem *subsys;
	struct list_head subsys_entry;

	struct opal_dev *opal_dev;

	char name[12];
	u16 cntlid;

	u32 ctrl_config;
	u16 mtfa;
	u32 queue_count;

	u64 cap;
	u32 page_size;
	u32 max_hw_sectors;
	u32 max_segments;
	u16 crdt[3];
	u16 oncs;
	u16 oacs;
	u16 nssa;
	u16 nr_streams;
	u32 max_namespaces;
	atomic_t abort_limit;
	u8 vwc;
	u32 vs;
	u32 sgls;
	u16 kas;
	u8 npss;
	u8 apsta;
	u32 oaes;
	u32 aen_result;
	u32 ctratt;
	unsigned int shutdown_timeout;
	unsigned int kato;
	bool subsystem;
	unsigned long quirks;
	struct nvme_id_power_state psd[32];
	struct nvme_effects_log *effects;
	struct work_struct scan_work;
	struct work_struct async_event_work;
	struct delayed_work ka_work;
	struct nvme_command ka_cmd;
	struct work_struct fw_act_work;
	unsigned long events;

#ifdef CONFIG_NVME_MULTIPATH
	/* asymmetric namespace access: */
	u8 anacap;
	u8 anatt;
	u32 anagrpmax;
	u32 nanagrpid;
	struct mutex ana_lock;
	struct nvme_ana_rsp_hdr *ana_log_buf;
	size_t ana_log_size;
	struct timer_list anatt_timer;
	struct work_struct ana_work;
#endif

	/* Power saving configuration */
	u64 ps_max_latency_us;
	bool apst_enabled;

	/* PCIe only: */
	u32 hmpre;
	u32 hmmin;
	u32 hmminds;
	u16 hmmaxd;

	/* Fabrics only */
	u16 sqsize;
	u32 ioccsz;
	u32 iorcsz;
	u16 icdoff;
	u16 maxcmd;
	int nr_reconnects;
	struct nvmf_ctrl_options *opts;

	struct page *discard_page;
	unsigned long discard_page_busy;

	struct nvme_fault_inject fault_inject;
};

enum nvme_iopolicy {
	NVME_IOPOLICY_NUMA,
	NVME_IOPOLICY_RR,
};

struct nvme_subsystem {
	int			instance;
	struct device		dev;
	/*
	 * Because we unregister the device on the last put we need
	 * a separate refcount.
	 */
	struct kref		ref;
	struct list_head	entry;
	struct mutex		lock;
	struct list_head	ctrls;
	struct list_head	nsheads;
	char			subnqn[NVMF_NQN_SIZE];
	char			serial[20];
	char			model[40];
	char			firmware_rev[8];
	u8			cmic;
	u16			vendor_id;
	u16			awupf;	/* 0's based awupf value. */
	struct ida		ns_ida;
#ifdef CONFIG_NVME_MULTIPATH
	enum nvme_iopolicy	iopolicy;
#endif
};

/*
 * Container structure for uniqueue namespace identifiers.
 */
struct nvme_ns_ids {
	u8	eui64[8];
	u8	nguid[16];
	uuid_t	uuid;
};

/*
 * Anchor structure for namespaces.  There is one for each namespace in a
 * NVMe subsystem that any of our controllers can see, and the namespace
 * structure for each controller is chained of it.  For private namespaces
 * there is a 1:1 relation to our namespace structures, that is ->list
 * only ever has a single entry for private namespaces.
 */
struct nvme_ns_head {
	struct list_head	list;
	struct srcu_struct      srcu;
	struct nvme_subsystem	*subsys;
	unsigned		ns_id;
	struct nvme_ns_ids	ids;
	struct list_head	entry;
	struct kref		ref;
	int			instance;
#ifdef CONFIG_NVME_MULTIPATH
	struct gendisk		*disk;
	struct bio_list		requeue_list;
	spinlock_t		requeue_lock;
	struct work_struct	requeue_work;
	struct mutex		lock;
	struct nvme_ns __rcu	*current_path[];
#endif
};

struct nvme_ns {
	struct list_head list;

	struct nvme_ctrl *ctrl;
	struct request_queue *queue;
	struct gendisk *disk;
#ifdef CONFIG_NVME_MULTIPATH
	enum nvme_ana_state ana_state;
	u32 ana_grpid;
#endif
	struct list_head siblings;
	struct nvm_dev *ndev;
	struct kref kref;
	struct nvme_ns_head *head;

	int lba_shift;
	u16 ms;
	u16 sgs;
	u32 sws;
	bool ext;
	u8 pi_type;
	unsigned long flags;
#define NVME_NS_REMOVING	0
#define NVME_NS_DEAD     	1
#define NVME_NS_ANA_PENDING	2
	u16 noiob;

	struct nvme_fault_inject fault_inject;

};

struct nvme_ctrl_ops {
	const char *name;
	struct module *module;
	unsigned int flags;
#define NVME_F_FABRICS			(1 << 0)
#define NVME_F_METADATA_SUPPORTED	(1 << 1)
#define NVME_F_PCI_P2PDMA		(1 << 2)
	int (*reg_read32)(struct nvme_ctrl *ctrl, u32 off, u32 *val);
	int (*reg_write32)(struct nvme_ctrl *ctrl, u32 off, u32 val);
	int (*reg_read64)(struct nvme_ctrl *ctrl, u32 off, u64 *val);
	void (*free_ctrl)(struct nvme_ctrl *ctrl);
	void (*submit_async_event)(struct nvme_ctrl *ctrl);
	void (*delete_ctrl)(struct nvme_ctrl *ctrl);
	int (*get_address)(struct nvme_ctrl *ctrl, char *buf, int size);
};

#ifdef CONFIG_FAULT_INJECTION_DEBUG_FS
void nvme_fault_inject_init(struct nvme_fault_inject *fault_inj,
			    const char *dev_name);
void nvme_fault_inject_fini(struct nvme_fault_inject *fault_inject);
void nvme_should_fail(struct request *req);
#else
static inline void nvme_fault_inject_init(struct nvme_fault_inject *fault_inj,
					  const char *dev_name)
{
}
static inline void nvme_fault_inject_fini(struct nvme_fault_inject *fault_inj)
{
}
static inline void nvme_should_fail(struct request *req) {}
#endif

static inline int nvme_reset_subsystem(struct nvme_ctrl *ctrl)
{
	if (!ctrl->subsystem)
		return -ENOTTY;
	return ctrl->ops->reg_write32(ctrl, NVME_REG_NSSR, 0x4E564D65);
}

static inline u64 nvme_block_nr(struct nvme_ns *ns, sector_t sector)
{
	return (sector >> (ns->lba_shift - 9));
}

static inline void nvme_end_request(struct request *req, __le16 status,
		union nvme_result result)
{
	struct nvme_request *rq = nvme_req(req);

	rq->status = le16_to_cpu(status) >> 1;
	rq->result = result;
	/* inject error when permitted by fault injection framework */
	nvme_should_fail(req);
	blk_mq_complete_request(req);
}

static inline void nvme_get_ctrl(struct nvme_ctrl *ctrl)
{
	get_device(ctrl->device);
}

static inline void nvme_put_ctrl(struct nvme_ctrl *ctrl)
{
	put_device(ctrl->device);
}

void nvme_complete_rq(struct request *req);
bool nvme_cancel_request(struct request *req, void *data, bool reserved);
bool nvme_change_ctrl_state(struct nvme_ctrl *ctrl,
		enum nvme_ctrl_state new_state);
int nvme_disable_ctrl(struct nvme_ctrl *ctrl);
int nvme_enable_ctrl(struct nvme_ctrl *ctrl);
int nvme_shutdown_ctrl(struct nvme_ctrl *ctrl);
int nvme_init_ctrl(struct nvme_ctrl *ctrl, struct device *dev,
		const struct nvme_ctrl_ops *ops, unsigned long quirks);
void nvme_uninit_ctrl(struct nvme_ctrl *ctrl);
void nvme_start_ctrl(struct nvme_ctrl *ctrl);
void nvme_stop_ctrl(struct nvme_ctrl *ctrl);
void nvme_put_ctrl(struct nvme_ctrl *ctrl);
int nvme_init_identify(struct nvme_ctrl *ctrl);

void nvme_remove_namespaces(struct nvme_ctrl *ctrl);

int nvme_sec_submit(void *data, u16 spsp, u8 secp, void *buffer, size_t len,
		bool send);

void nvme_complete_async_event(struct nvme_ctrl *ctrl, __le16 status,
		volatile union nvme_result *res);

void nvme_stop_queues(struct nvme_ctrl *ctrl);
void nvme_start_queues(struct nvme_ctrl *ctrl);
void nvme_kill_queues(struct nvme_ctrl *ctrl);
void nvme_sync_queues(struct nvme_ctrl *ctrl);
void nvme_unfreeze(struct nvme_ctrl *ctrl);
void nvme_wait_freeze(struct nvme_ctrl *ctrl);
void nvme_wait_freeze_timeout(struct nvme_ctrl *ctrl, long timeout);
void nvme_start_freeze(struct nvme_ctrl *ctrl);

#define NVME_QID_ANY -1
struct request *nvme_alloc_request(struct request_queue *q,
		struct nvme_command *cmd, blk_mq_req_flags_t flags, int qid);
void nvme_cleanup_cmd(struct request *req);
blk_status_t nvme_setup_cmd(struct nvme_ns *ns, struct request *req,
		struct nvme_command *cmd);
int nvme_submit_sync_cmd(struct request_queue *q, struct nvme_command *cmd,
		void *buf, unsigned bufflen);
int __nvme_submit_sync_cmd(struct request_queue *q, struct nvme_command *cmd,
		union nvme_result *result, void *buffer, unsigned bufflen,
		unsigned timeout, int qid, int at_head,
		blk_mq_req_flags_t flags, bool poll);
int nvme_set_features(struct nvme_ctrl *dev, unsigned int fid,
		      unsigned int dword11, void *buffer, size_t buflen,
		      u32 *result);
int nvme_get_features(struct nvme_ctrl *dev, unsigned int fid,
		      unsigned int dword11, void *buffer, size_t buflen,
		      u32 *result);
int nvme_set_queue_count(struct nvme_ctrl *ctrl, int *count);
void nvme_stop_keep_alive(struct nvme_ctrl *ctrl);
int nvme_reset_ctrl(struct nvme_ctrl *ctrl);
int nvme_reset_ctrl_sync(struct nvme_ctrl *ctrl);
int nvme_delete_ctrl(struct nvme_ctrl *ctrl);

int nvme_get_log(struct nvme_ctrl *ctrl, u32 nsid, u8 log_page, u8 lsp,
		void *log, size_t size, u64 offset);

extern const struct attribute_group *nvme_ns_id_attr_groups[];
extern const struct block_device_operations nvme_ns_head_ops;

#ifdef CONFIG_NVME_MULTIPATH
static inline bool nvme_ctrl_use_ana(struct nvme_ctrl *ctrl)
{
	return ctrl->ana_log_buf != NULL;
}

void nvme_mpath_unfreeze(struct nvme_subsystem *subsys);
void nvme_mpath_wait_freeze(struct nvme_subsystem *subsys);
void nvme_mpath_start_freeze(struct nvme_subsystem *subsys);
void nvme_set_disk_name(char *disk_name, struct nvme_ns *ns,
			struct nvme_ctrl *ctrl, int *flags);
void nvme_failover_req(struct request *req);
void nvme_kick_requeue_lists(struct nvme_ctrl *ctrl);
int nvme_mpath_alloc_disk(struct nvme_ctrl *ctrl,struct nvme_ns_head *head);
void nvme_mpath_add_disk(struct nvme_ns *ns, struct nvme_id_ns *id);
void nvme_mpath_remove_disk(struct nvme_ns_head *head);
int nvme_mpath_init(struct nvme_ctrl *ctrl, struct nvme_id_ctrl *id);
void nvme_mpath_uninit(struct nvme_ctrl *ctrl);
void nvme_mpath_stop(struct nvme_ctrl *ctrl);
bool nvme_mpath_clear_current_path(struct nvme_ns *ns);
void nvme_mpath_clear_ctrl_paths(struct nvme_ctrl *ctrl);
struct nvme_ns *nvme_find_path(struct nvme_ns_head *head);

static inline void nvme_mpath_check_last_path(struct nvme_ns *ns)
{
	struct nvme_ns_head *head = ns->head;

	if (head->disk && list_empty(&head->list))
		kblockd_schedule_work(&head->requeue_work);
}

static inline void nvme_trace_bio_complete(struct request *req,
        blk_status_t status)
{
	struct nvme_ns *ns = req->q->queuedata;

	if (req->cmd_flags & REQ_NVME_MPATH)
		trace_block_bio_complete(ns->head->disk->queue,
					 req->bio, status);
}

extern struct device_attribute dev_attr_ana_grpid;
extern struct device_attribute dev_attr_ana_state;
extern struct device_attribute subsys_attr_iopolicy;

#else
static inline bool nvme_ctrl_use_ana(struct nvme_ctrl *ctrl)
{
	return false;
}
/*
 * Without the multipath code enabled, multiple controller per subsystems are
 * visible as devices and thus we cannot use the subsystem instance.
 */
static inline void nvme_set_disk_name(char *disk_name, struct nvme_ns *ns,
				      struct nvme_ctrl *ctrl, int *flags)
{
	sprintf(disk_name, "nvme%dn%d", ctrl->instance, ns->head->instance);
}

static inline void nvme_failover_req(struct request *req)
{
}
static inline void nvme_kick_requeue_lists(struct nvme_ctrl *ctrl)
{
}
static inline int nvme_mpath_alloc_disk(struct nvme_ctrl *ctrl,
		struct nvme_ns_head *head)
{
	return 0;
}
static inline void nvme_mpath_add_disk(struct nvme_ns *ns,
		struct nvme_id_ns *id)
{
}
static inline void nvme_mpath_remove_disk(struct nvme_ns_head *head)
{
}
static inline bool nvme_mpath_clear_current_path(struct nvme_ns *ns)
{
	return false;
}
static inline void nvme_mpath_clear_ctrl_paths(struct nvme_ctrl *ctrl)
{
}
static inline void nvme_mpath_check_last_path(struct nvme_ns *ns)
{
}
static inline void nvme_trace_bio_complete(struct request *req,
        blk_status_t status)
{
}
static inline int nvme_mpath_init(struct nvme_ctrl *ctrl,
		struct nvme_id_ctrl *id)
{
	if (ctrl->subsys->cmic & (1 << 3))
		dev_warn(ctrl->device,
"Please enable CONFIG_NVME_MULTIPATH for full support of multi-port devices.\n");
	return 0;
}
static inline void nvme_mpath_uninit(struct nvme_ctrl *ctrl)
{
}
static inline void nvme_mpath_stop(struct nvme_ctrl *ctrl)
{
}
static inline void nvme_mpath_unfreeze(struct nvme_subsystem *subsys)
{
}
static inline void nvme_mpath_wait_freeze(struct nvme_subsystem *subsys)
{
}
static inline void nvme_mpath_start_freeze(struct nvme_subsystem *subsys)
{
}
#endif /* CONFIG_NVME_MULTIPATH */

#ifdef CONFIG_NVM
int nvme_nvm_register(struct nvme_ns *ns, char *disk_name, int node);
void nvme_nvm_unregister(struct nvme_ns *ns);
extern const struct attribute_group nvme_nvm_attr_group;
int nvme_nvm_ioctl(struct nvme_ns *ns, unsigned int cmd, unsigned long arg);
#else
static inline int nvme_nvm_register(struct nvme_ns *ns, char *disk_name,
				    int node)
{
	return 0;
}

static inline void nvme_nvm_unregister(struct nvme_ns *ns) {};
static inline int nvme_nvm_ioctl(struct nvme_ns *ns, unsigned int cmd,
							unsigned long arg)
{
	return -ENOTTY;
}
#endif /* CONFIG_NVM */

static inline struct nvme_ns *nvme_get_ns_from_dev(struct device *dev)
{
	return dev_to_disk(dev)->private_data;
}

#endif /* _NVME_H */<|MERGE_RESOLUTION|>--- conflicted
+++ resolved
@@ -96,25 +96,24 @@
 	NVME_QUIRK_DISABLE_WRITE_ZEROES		= (1 << 9),
 
 	/*
-<<<<<<< HEAD
 	 * Force simple suspend/resume path.
 	 */
 	NVME_QUIRK_SIMPLE_SUSPEND		= (1 << 10),
-=======
+
+	/*
 	 * Use only one interrupt vector for all queues
 	 */
-	NVME_QUIRK_SINGLE_VECTOR		= (1 << 10),
+	NVME_QUIRK_SINGLE_VECTOR		= (1 << 11),
 
 	/*
 	 * Use non-standard 128 bytes SQEs.
 	 */
-	NVME_QUIRK_128_BYTES_SQES		= (1 << 11),
+	NVME_QUIRK_128_BYTES_SQES		= (1 << 12),
 
 	/*
 	 * Prevent tag overlap between queues
 	 */
-	NVME_QUIRK_SHARED_TAGS                  = (1 << 12),
->>>>>>> 9c7eddf1
+	NVME_QUIRK_SHARED_TAGS                  = (1 << 13),
 };
 
 /*
