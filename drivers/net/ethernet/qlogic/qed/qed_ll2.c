--- conflicted
+++ resolved
@@ -549,8 +549,6 @@
 			break;
 
 		list_move_tail(&p_pkt->list_entry, &p_rx->free_descq);
-<<<<<<< HEAD
-=======
 
 		if (p_ll2_conn->conn.conn_type == QED_LL2_TYPE_ISCSI_OOO) {
 			struct qed_ooo_buffer *p_buffer;
@@ -821,7 +819,6 @@
 		}
 
 		list_del(&p_pkt->list_entry);
->>>>>>> c470abd4
 
 		num_bds--;
 		p_tx->bds_idx++;
