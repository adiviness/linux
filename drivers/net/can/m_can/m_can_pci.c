// SPDX-License-Identifier: GPL-2.0
/*
 * PCI Specific M_CAN Glue
 *
 * Copyright (C) 2018-2020 Intel Corporation
 * Author: Felipe Balbi (Intel)
 * Author: Jarkko Nikula <jarkko.nikula@linux.intel.com>
 * Author: Raymond Tan <raymond.tan@intel.com>
 */

#include <linux/kernel.h>
#include <linux/module.h>
#include <linux/netdevice.h>
#include <linux/pci.h>
#include <linux/pm_runtime.h>

#include "m_can.h"

#define M_CAN_PCI_MMIO_BAR		0

#define CTL_CSR_INT_CTL_OFFSET		0x508

struct m_can_pci_config {
	const struct can_bittiming_const *bit_timing;
	const struct can_bittiming_const *data_timing;
	unsigned int clock_freq;
};

struct m_can_pci_priv {
	struct m_can_classdev cdev;

	void __iomem *base;
};

static inline struct m_can_pci_priv *cdev_to_priv(struct m_can_classdev *cdev)
{
	return container_of(cdev, struct m_can_pci_priv, cdev);
}

static u32 iomap_read_reg(struct m_can_classdev *cdev, int reg)
{
	struct m_can_pci_priv *priv = cdev_to_priv(cdev);

	return readl(priv->base + reg);
}

static int iomap_read_fifo(struct m_can_classdev *cdev, int offset, void *val, size_t val_count)
{
	struct m_can_pci_priv *priv = cdev_to_priv(cdev);
	void __iomem *src = priv->base + offset;

	while (val_count--) {
		*(unsigned int *)val = ioread32(src);
		val += 4;
		src += 4;
	}

<<<<<<< HEAD
	ioread32_rep(priv->base + offset, val, val_count);

=======
>>>>>>> df0cc57e
	return 0;
}

static int iomap_write_reg(struct m_can_classdev *cdev, int reg, int val)
{
	struct m_can_pci_priv *priv = cdev_to_priv(cdev);

	writel(val, priv->base + reg);

	return 0;
}

static int iomap_write_fifo(struct m_can_classdev *cdev, int offset,
			    const void *val, size_t val_count)
{
	struct m_can_pci_priv *priv = cdev_to_priv(cdev);
	void __iomem *dst = priv->base + offset;

<<<<<<< HEAD
	iowrite32_rep(priv->base + offset, val, val_count);
=======
	while (val_count--) {
		iowrite32(*(unsigned int *)val, dst);
		val += 4;
		dst += 4;
	}
>>>>>>> df0cc57e

	return 0;
}

static struct m_can_ops m_can_pci_ops = {
	.read_reg = iomap_read_reg,
	.write_reg = iomap_write_reg,
	.write_fifo = iomap_write_fifo,
	.read_fifo = iomap_read_fifo,
};

static const struct can_bittiming_const m_can_bittiming_const_ehl = {
	.name = KBUILD_MODNAME,
	.tseg1_min = 2,		/* Time segment 1 = prop_seg + phase_seg1 */
	.tseg1_max = 64,
	.tseg2_min = 1,		/* Time segment 2 = phase_seg2 */
	.tseg2_max = 128,
	.sjw_max = 128,
	.brp_min = 1,
	.brp_max = 512,
	.brp_inc = 1,
};

static const struct can_bittiming_const m_can_data_bittiming_const_ehl = {
	.name = KBUILD_MODNAME,
	.tseg1_min = 2,		/* Time segment 1 = prop_seg + phase_seg1 */
	.tseg1_max = 16,
	.tseg2_min = 1,		/* Time segment 2 = phase_seg2 */
	.tseg2_max = 8,
	.sjw_max = 4,
	.brp_min = 1,
	.brp_max = 32,
	.brp_inc = 1,
};

static const struct m_can_pci_config m_can_pci_ehl = {
	.bit_timing = &m_can_bittiming_const_ehl,
	.data_timing = &m_can_data_bittiming_const_ehl,
	.clock_freq = 200000000,
};

static int m_can_pci_probe(struct pci_dev *pci, const struct pci_device_id *id)
{
	struct device *dev = &pci->dev;
	const struct m_can_pci_config *cfg;
	struct m_can_classdev *mcan_class;
	struct m_can_pci_priv *priv;
	void __iomem *base;
	int ret;

	ret = pcim_enable_device(pci);
	if (ret)
		return ret;

	pci_set_master(pci);

	ret = pcim_iomap_regions(pci, BIT(M_CAN_PCI_MMIO_BAR), pci_name(pci));
	if (ret)
		return ret;

	base = pcim_iomap_table(pci)[M_CAN_PCI_MMIO_BAR];

	if (!base) {
		dev_err(dev, "failed to map BARs\n");
		return -ENOMEM;
	}

	mcan_class = m_can_class_allocate_dev(&pci->dev,
					      sizeof(struct m_can_pci_priv));
	if (!mcan_class)
		return -ENOMEM;

	cfg = (const struct m_can_pci_config *)id->driver_data;

	priv = cdev_to_priv(mcan_class);

	priv->base = base;

	ret = pci_alloc_irq_vectors(pci, 1, 1, PCI_IRQ_ALL_TYPES);
	if (ret < 0)
		return ret;

	mcan_class->dev = &pci->dev;
	mcan_class->net->irq = pci_irq_vector(pci, 0);
	mcan_class->pm_clock_support = 1;
	mcan_class->bit_timing = cfg->bit_timing;
	mcan_class->data_timing = cfg->data_timing;
	mcan_class->can.clock.freq = cfg->clock_freq;
	mcan_class->ops = &m_can_pci_ops;

	pci_set_drvdata(pci, mcan_class);

	ret = m_can_class_register(mcan_class);
	if (ret)
		goto err;

	/* Enable interrupt control at CAN wrapper IP */
	writel(0x1, base + CTL_CSR_INT_CTL_OFFSET);

	pm_runtime_set_autosuspend_delay(dev, 1000);
	pm_runtime_use_autosuspend(dev);
	pm_runtime_put_noidle(dev);
	pm_runtime_allow(dev);

	return 0;

err:
	pci_free_irq_vectors(pci);
	return ret;
}

static void m_can_pci_remove(struct pci_dev *pci)
{
	struct m_can_classdev *mcan_class = pci_get_drvdata(pci);
	struct m_can_pci_priv *priv = cdev_to_priv(mcan_class);

	pm_runtime_forbid(&pci->dev);
	pm_runtime_get_noresume(&pci->dev);

	/* Disable interrupt control at CAN wrapper IP */
	writel(0x0, priv->base + CTL_CSR_INT_CTL_OFFSET);

	m_can_class_unregister(mcan_class);
	pci_free_irq_vectors(pci);
}

static __maybe_unused int m_can_pci_suspend(struct device *dev)
{
	return m_can_class_suspend(dev);
}

static __maybe_unused int m_can_pci_resume(struct device *dev)
{
	return m_can_class_resume(dev);
}

static SIMPLE_DEV_PM_OPS(m_can_pci_pm_ops,
			 m_can_pci_suspend, m_can_pci_resume);

static const struct pci_device_id m_can_pci_id_table[] = {
	{ PCI_VDEVICE(INTEL, 0x4bc1), (kernel_ulong_t)&m_can_pci_ehl, },
	{ PCI_VDEVICE(INTEL, 0x4bc2), (kernel_ulong_t)&m_can_pci_ehl, },
	{  }	/* Terminating Entry */
};
MODULE_DEVICE_TABLE(pci, m_can_pci_id_table);

static struct pci_driver m_can_pci_driver = {
	.name = "m_can_pci",
	.probe = m_can_pci_probe,
	.remove = m_can_pci_remove,
	.id_table = m_can_pci_id_table,
	.driver = {
		.pm = &m_can_pci_pm_ops,
	},
};

module_pci_driver(m_can_pci_driver);

MODULE_AUTHOR("Felipe Balbi (Intel)");
MODULE_AUTHOR("Jarkko Nikula <jarkko.nikula@linux.intel.com>");
MODULE_AUTHOR("Raymond Tan <raymond.tan@intel.com>");
MODULE_LICENSE("GPL");
MODULE_DESCRIPTION("CAN bus driver for Bosch M_CAN controller on PCI bus");<|MERGE_RESOLUTION|>--- conflicted
+++ resolved
@@ -55,11 +55,6 @@
 		src += 4;
 	}
 
-<<<<<<< HEAD
-	ioread32_rep(priv->base + offset, val, val_count);
-
-=======
->>>>>>> df0cc57e
 	return 0;
 }
 
@@ -78,15 +73,11 @@
 	struct m_can_pci_priv *priv = cdev_to_priv(cdev);
 	void __iomem *dst = priv->base + offset;
 
-<<<<<<< HEAD
-	iowrite32_rep(priv->base + offset, val, val_count);
-=======
 	while (val_count--) {
 		iowrite32(*(unsigned int *)val, dst);
 		val += 4;
 		dst += 4;
 	}
->>>>>>> df0cc57e
 
 	return 0;
 }
