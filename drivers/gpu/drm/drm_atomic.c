/*
 * Copyright (C) 2014 Red Hat
 * Copyright (C) 2014 Intel Corp.
 *
 * Permission is hereby granted, free of charge, to any person obtaining a
 * copy of this software and associated documentation files (the "Software"),
 * to deal in the Software without restriction, including without limitation
 * the rights to use, copy, modify, merge, publish, distribute, sublicense,
 * and/or sell copies of the Software, and to permit persons to whom the
 * Software is furnished to do so, subject to the following conditions:
 *
 * The above copyright notice and this permission notice shall be included in
 * all copies or substantial portions of the Software.
 *
 * THE SOFTWARE IS PROVIDED "AS IS", WITHOUT WARRANTY OF ANY KIND, EXPRESS OR
 * IMPLIED, INCLUDING BUT NOT LIMITED TO THE WARRANTIES OF MERCHANTABILITY,
 * FITNESS FOR A PARTICULAR PURPOSE AND NONINFRINGEMENT.  IN NO EVENT SHALL
 * THE COPYRIGHT HOLDER(S) OR AUTHOR(S) BE LIABLE FOR ANY CLAIM, DAMAGES OR
 * OTHER LIABILITY, WHETHER IN AN ACTION OF CONTRACT, TORT OR OTHERWISE,
 * ARISING FROM, OUT OF OR IN CONNECTION WITH THE SOFTWARE OR THE USE OR
 * OTHER DEALINGS IN THE SOFTWARE.
 *
 * Authors:
 * Rob Clark <robdclark@gmail.com>
 * Daniel Vetter <daniel.vetter@ffwll.ch>
 */


#include <linux/sync_file.h>

#include <drm/drm_atomic.h>
#include <drm/drm_atomic_uapi.h>
#include <drm/drm_bridge.h>
#include <drm/drm_debugfs.h>
#include <drm/drm_device.h>
#include <drm/drm_drv.h>
#include <drm/drm_file.h>
#include <drm/drm_fourcc.h>
#include <drm/drm_mode.h>
#include <drm/drm_print.h>
#include <drm/drm_writeback.h>

#include "drm_crtc_internal.h"
#include "drm_internal.h"

void __drm_crtc_commit_free(struct kref *kref)
{
	struct drm_crtc_commit *commit =
		container_of(kref, struct drm_crtc_commit, ref);

	kfree(commit);
}
EXPORT_SYMBOL(__drm_crtc_commit_free);

/**
 * drm_atomic_state_default_release -
 * release memory initialized by drm_atomic_state_init
 * @state: atomic state
 *
 * Free all the memory allocated by drm_atomic_state_init.
 * This should only be used by drivers which are still subclassing
 * &drm_atomic_state and haven't switched to &drm_private_state yet.
 */
void drm_atomic_state_default_release(struct drm_atomic_state *state)
{
	kfree(state->connectors);
	kfree(state->crtcs);
	kfree(state->planes);
	kfree(state->private_objs);
}
EXPORT_SYMBOL(drm_atomic_state_default_release);

/**
 * drm_atomic_state_init - init new atomic state
 * @dev: DRM device
 * @state: atomic state
 *
 * Default implementation for filling in a new atomic state.
 * This should only be used by drivers which are still subclassing
 * &drm_atomic_state and haven't switched to &drm_private_state yet.
 */
int
drm_atomic_state_init(struct drm_device *dev, struct drm_atomic_state *state)
{
	kref_init(&state->ref);

	/* TODO legacy paths should maybe do a better job about
	 * setting this appropriately?
	 */
	state->allow_modeset = true;

	state->crtcs = kcalloc(dev->mode_config.num_crtc,
			       sizeof(*state->crtcs), GFP_KERNEL);
	if (!state->crtcs)
		goto fail;
	state->planes = kcalloc(dev->mode_config.num_total_plane,
				sizeof(*state->planes), GFP_KERNEL);
	if (!state->planes)
		goto fail;

	state->dev = dev;

	DRM_DEBUG_ATOMIC("Allocated atomic state %p\n", state);

	return 0;
fail:
	drm_atomic_state_default_release(state);
	return -ENOMEM;
}
EXPORT_SYMBOL(drm_atomic_state_init);

/**
 * drm_atomic_state_alloc - allocate atomic state
 * @dev: DRM device
 *
 * This allocates an empty atomic state to track updates.
 */
struct drm_atomic_state *
drm_atomic_state_alloc(struct drm_device *dev)
{
	struct drm_mode_config *config = &dev->mode_config;

	if (!config->funcs->atomic_state_alloc) {
		struct drm_atomic_state *state;

		state = kzalloc(sizeof(*state), GFP_KERNEL);
		if (!state)
			return NULL;
		if (drm_atomic_state_init(dev, state) < 0) {
			kfree(state);
			return NULL;
		}
		return state;
	}

	return config->funcs->atomic_state_alloc(dev);
}
EXPORT_SYMBOL(drm_atomic_state_alloc);

/**
 * drm_atomic_state_default_clear - clear base atomic state
 * @state: atomic state
 *
 * Default implementation for clearing atomic state.
 * This should only be used by drivers which are still subclassing
 * &drm_atomic_state and haven't switched to &drm_private_state yet.
 */
void drm_atomic_state_default_clear(struct drm_atomic_state *state)
{
	struct drm_device *dev = state->dev;
	struct drm_mode_config *config = &dev->mode_config;
	int i;

	DRM_DEBUG_ATOMIC("Clearing atomic state %p\n", state);

	for (i = 0; i < state->num_connector; i++) {
		struct drm_connector *connector = state->connectors[i].ptr;

		if (!connector)
			continue;

		connector->funcs->atomic_destroy_state(connector,
						       state->connectors[i].state);
		state->connectors[i].ptr = NULL;
		state->connectors[i].state = NULL;
		state->connectors[i].old_state = NULL;
		state->connectors[i].new_state = NULL;
		drm_connector_put(connector);
	}

	for (i = 0; i < config->num_crtc; i++) {
		struct drm_crtc *crtc = state->crtcs[i].ptr;

		if (!crtc)
			continue;

		crtc->funcs->atomic_destroy_state(crtc,
						  state->crtcs[i].state);

		state->crtcs[i].ptr = NULL;
		state->crtcs[i].state = NULL;
		state->crtcs[i].old_state = NULL;
		state->crtcs[i].new_state = NULL;

		if (state->crtcs[i].commit) {
			drm_crtc_commit_put(state->crtcs[i].commit);
			state->crtcs[i].commit = NULL;
		}
	}

	for (i = 0; i < config->num_total_plane; i++) {
		struct drm_plane *plane = state->planes[i].ptr;

		if (!plane)
			continue;

		plane->funcs->atomic_destroy_state(plane,
						   state->planes[i].state);
		state->planes[i].ptr = NULL;
		state->planes[i].state = NULL;
		state->planes[i].old_state = NULL;
		state->planes[i].new_state = NULL;
	}

	for (i = 0; i < state->num_private_objs; i++) {
		struct drm_private_obj *obj = state->private_objs[i].ptr;

		obj->funcs->atomic_destroy_state(obj,
						 state->private_objs[i].state);
		state->private_objs[i].ptr = NULL;
		state->private_objs[i].state = NULL;
		state->private_objs[i].old_state = NULL;
		state->private_objs[i].new_state = NULL;
	}
	state->num_private_objs = 0;

	if (state->fake_commit) {
		drm_crtc_commit_put(state->fake_commit);
		state->fake_commit = NULL;
	}
}
EXPORT_SYMBOL(drm_atomic_state_default_clear);

/**
 * drm_atomic_state_clear - clear state object
 * @state: atomic state
 *
 * When the w/w mutex algorithm detects a deadlock we need to back off and drop
 * all locks. So someone else could sneak in and change the current modeset
 * configuration. Which means that all the state assembled in @state is no
 * longer an atomic update to the current state, but to some arbitrary earlier
 * state. Which could break assumptions the driver's
 * &drm_mode_config_funcs.atomic_check likely relies on.
 *
 * Hence we must clear all cached state and completely start over, using this
 * function.
 */
void drm_atomic_state_clear(struct drm_atomic_state *state)
{
	struct drm_device *dev = state->dev;
	struct drm_mode_config *config = &dev->mode_config;

	if (config->funcs->atomic_state_clear)
		config->funcs->atomic_state_clear(state);
	else
		drm_atomic_state_default_clear(state);
}
EXPORT_SYMBOL(drm_atomic_state_clear);

/**
 * __drm_atomic_state_free - free all memory for an atomic state
 * @ref: This atomic state to deallocate
 *
 * This frees all memory associated with an atomic state, including all the
 * per-object state for planes, CRTCs and connectors.
 */
void __drm_atomic_state_free(struct kref *ref)
{
	struct drm_atomic_state *state = container_of(ref, typeof(*state), ref);
	struct drm_mode_config *config = &state->dev->mode_config;

	drm_atomic_state_clear(state);

	DRM_DEBUG_ATOMIC("Freeing atomic state %p\n", state);

	if (config->funcs->atomic_state_free) {
		config->funcs->atomic_state_free(state);
	} else {
		drm_atomic_state_default_release(state);
		kfree(state);
	}
}
EXPORT_SYMBOL(__drm_atomic_state_free);

/**
 * drm_atomic_get_crtc_state - get CRTC state
 * @state: global atomic state object
 * @crtc: CRTC to get state object for
 *
 * This function returns the CRTC state for the given CRTC, allocating it if
 * needed. It will also grab the relevant CRTC lock to make sure that the state
 * is consistent.
 *
 * Returns:
 *
 * Either the allocated state or the error code encoded into the pointer. When
 * the error is EDEADLK then the w/w mutex code has detected a deadlock and the
 * entire atomic sequence must be restarted. All other errors are fatal.
 */
struct drm_crtc_state *
drm_atomic_get_crtc_state(struct drm_atomic_state *state,
			  struct drm_crtc *crtc)
{
	int ret, index = drm_crtc_index(crtc);
	struct drm_crtc_state *crtc_state;

	WARN_ON(!state->acquire_ctx);

	crtc_state = drm_atomic_get_existing_crtc_state(state, crtc);
	if (crtc_state)
		return crtc_state;

	ret = drm_modeset_lock(&crtc->mutex, state->acquire_ctx);
	if (ret)
		return ERR_PTR(ret);

	crtc_state = crtc->funcs->atomic_duplicate_state(crtc);
	if (!crtc_state)
		return ERR_PTR(-ENOMEM);

	state->crtcs[index].state = crtc_state;
	state->crtcs[index].old_state = crtc->state;
	state->crtcs[index].new_state = crtc_state;
	state->crtcs[index].ptr = crtc;
	crtc_state->state = state;

	DRM_DEBUG_ATOMIC("Added [CRTC:%d:%s] %p state to %p\n",
			 crtc->base.id, crtc->name, crtc_state, state);

	return crtc_state;
}
EXPORT_SYMBOL(drm_atomic_get_crtc_state);

static int drm_atomic_crtc_check(const struct drm_crtc_state *old_crtc_state,
				 const struct drm_crtc_state *new_crtc_state)
{
	struct drm_crtc *crtc = new_crtc_state->crtc;

	/* NOTE: we explicitly don't enforce constraints such as primary
	 * layer covering entire screen, since that is something we want
	 * to allow (on hw that supports it).  For hw that does not, it
	 * should be checked in driver's crtc->atomic_check() vfunc.
	 *
	 * TODO: Add generic modeset state checks once we support those.
	 */

	if (new_crtc_state->active && !new_crtc_state->enable) {
		DRM_DEBUG_ATOMIC("[CRTC:%d:%s] active without enabled\n",
				 crtc->base.id, crtc->name);
		return -EINVAL;
	}

	/* The state->enable vs. state->mode_blob checks can be WARN_ON,
	 * as this is a kernel-internal detail that userspace should never
	 * be able to trigger. */
	if (drm_core_check_feature(crtc->dev, DRIVER_ATOMIC) &&
	    WARN_ON(new_crtc_state->enable && !new_crtc_state->mode_blob)) {
		DRM_DEBUG_ATOMIC("[CRTC:%d:%s] enabled without mode blob\n",
				 crtc->base.id, crtc->name);
		return -EINVAL;
	}

	if (drm_core_check_feature(crtc->dev, DRIVER_ATOMIC) &&
	    WARN_ON(!new_crtc_state->enable && new_crtc_state->mode_blob)) {
		DRM_DEBUG_ATOMIC("[CRTC:%d:%s] disabled with mode blob\n",
				 crtc->base.id, crtc->name);
		return -EINVAL;
	}

	/*
	 * Reject event generation for when a CRTC is off and stays off.
	 * It wouldn't be hard to implement this, but userspace has a track
	 * record of happily burning through 100% cpu (or worse, crash) when the
	 * display pipe is suspended. To avoid all that fun just reject updates
	 * that ask for events since likely that indicates a bug in the
	 * compositor's drawing loop. This is consistent with the vblank IOCTL
	 * and legacy page_flip IOCTL which also reject service on a disabled
	 * pipe.
	 */
	if (new_crtc_state->event &&
	    !new_crtc_state->active && !old_crtc_state->active) {
		DRM_DEBUG_ATOMIC("[CRTC:%d:%s] requesting event but off\n",
				 crtc->base.id, crtc->name);
		return -EINVAL;
	}

	return 0;
}

static void drm_atomic_crtc_print_state(struct drm_printer *p,
		const struct drm_crtc_state *state)
{
	struct drm_crtc *crtc = state->crtc;

	drm_printf(p, "crtc[%u]: %s\n", crtc->base.id, crtc->name);
	drm_printf(p, "\tenable=%d\n", state->enable);
	drm_printf(p, "\tactive=%d\n", state->active);
	drm_printf(p, "\tself_refresh_active=%d\n", state->self_refresh_active);
	drm_printf(p, "\tplanes_changed=%d\n", state->planes_changed);
	drm_printf(p, "\tmode_changed=%d\n", state->mode_changed);
	drm_printf(p, "\tactive_changed=%d\n", state->active_changed);
	drm_printf(p, "\tconnectors_changed=%d\n", state->connectors_changed);
	drm_printf(p, "\tcolor_mgmt_changed=%d\n", state->color_mgmt_changed);
	drm_printf(p, "\tplane_mask=%x\n", state->plane_mask);
	drm_printf(p, "\tconnector_mask=%x\n", state->connector_mask);
	drm_printf(p, "\tencoder_mask=%x\n", state->encoder_mask);
	drm_printf(p, "\tmode: " DRM_MODE_FMT "\n", DRM_MODE_ARG(&state->mode));

	if (crtc->funcs->atomic_print_state)
		crtc->funcs->atomic_print_state(p, state);
}

static int drm_atomic_connector_check(struct drm_connector *connector,
		struct drm_connector_state *state)
{
	struct drm_crtc_state *crtc_state;
	struct drm_writeback_job *writeback_job = state->writeback_job;
	const struct drm_display_info *info = &connector->display_info;

	state->max_bpc = info->bpc ? info->bpc : 8;
	if (connector->max_bpc_property)
		state->max_bpc = min(state->max_bpc, state->max_requested_bpc);

	if ((connector->connector_type != DRM_MODE_CONNECTOR_WRITEBACK) || !writeback_job)
		return 0;

	if (writeback_job->fb && !state->crtc) {
		DRM_DEBUG_ATOMIC("[CONNECTOR:%d:%s] framebuffer without CRTC\n",
				 connector->base.id, connector->name);
		return -EINVAL;
	}

	if (state->crtc)
		crtc_state = drm_atomic_get_existing_crtc_state(state->state,
								state->crtc);

	if (writeback_job->fb && !crtc_state->active) {
		DRM_DEBUG_ATOMIC("[CONNECTOR:%d:%s] has framebuffer, but [CRTC:%d] is off\n",
				 connector->base.id, connector->name,
				 state->crtc->base.id);
		return -EINVAL;
	}

	if (!writeback_job->fb) {
		if (writeback_job->out_fence) {
			DRM_DEBUG_ATOMIC("[CONNECTOR:%d:%s] requesting out-fence without framebuffer\n",
					 connector->base.id, connector->name);
			return -EINVAL;
		}

		drm_writeback_cleanup_job(writeback_job);
		state->writeback_job = NULL;
	}

	return 0;
}

/**
 * drm_atomic_get_plane_state - get plane state
 * @state: global atomic state object
 * @plane: plane to get state object for
 *
 * This function returns the plane state for the given plane, allocating it if
 * needed. It will also grab the relevant plane lock to make sure that the state
 * is consistent.
 *
 * Returns:
 *
 * Either the allocated state or the error code encoded into the pointer. When
 * the error is EDEADLK then the w/w mutex code has detected a deadlock and the
 * entire atomic sequence must be restarted. All other errors are fatal.
 */
struct drm_plane_state *
drm_atomic_get_plane_state(struct drm_atomic_state *state,
			  struct drm_plane *plane)
{
	int ret, index = drm_plane_index(plane);
	struct drm_plane_state *plane_state;

	WARN_ON(!state->acquire_ctx);

	/* the legacy pointers should never be set */
	WARN_ON(plane->fb);
	WARN_ON(plane->old_fb);
	WARN_ON(plane->crtc);

	plane_state = drm_atomic_get_existing_plane_state(state, plane);
	if (plane_state)
		return plane_state;

	ret = drm_modeset_lock(&plane->mutex, state->acquire_ctx);
	if (ret)
		return ERR_PTR(ret);

	plane_state = plane->funcs->atomic_duplicate_state(plane);
	if (!plane_state)
		return ERR_PTR(-ENOMEM);

	state->planes[index].state = plane_state;
	state->planes[index].ptr = plane;
	state->planes[index].old_state = plane->state;
	state->planes[index].new_state = plane_state;
	plane_state->state = state;

	DRM_DEBUG_ATOMIC("Added [PLANE:%d:%s] %p state to %p\n",
			 plane->base.id, plane->name, plane_state, state);

	if (plane_state->crtc) {
		struct drm_crtc_state *crtc_state;

		crtc_state = drm_atomic_get_crtc_state(state,
						       plane_state->crtc);
		if (IS_ERR(crtc_state))
			return ERR_CAST(crtc_state);
	}

	return plane_state;
}
EXPORT_SYMBOL(drm_atomic_get_plane_state);

static bool
plane_switching_crtc(const struct drm_plane_state *old_plane_state,
		     const struct drm_plane_state *new_plane_state)
{
	if (!old_plane_state->crtc || !new_plane_state->crtc)
		return false;

	if (old_plane_state->crtc == new_plane_state->crtc)
		return false;

	/* This could be refined, but currently there's no helper or driver code
	 * to implement direct switching of active planes nor userspace to take
	 * advantage of more direct plane switching without the intermediate
	 * full OFF state.
	 */
	return true;
}

/**
 * drm_atomic_plane_check - check plane state
 * @old_plane_state: old plane state to check
 * @new_plane_state: new plane state to check
 *
 * Provides core sanity checks for plane state.
 *
 * RETURNS:
 * Zero on success, error code on failure
 */
static int drm_atomic_plane_check(const struct drm_plane_state *old_plane_state,
				  const struct drm_plane_state *new_plane_state)
{
	struct drm_plane *plane = new_plane_state->plane;
	struct drm_crtc *crtc = new_plane_state->crtc;
	const struct drm_framebuffer *fb = new_plane_state->fb;
	unsigned int fb_width, fb_height;
	struct drm_mode_rect *clips;
	uint32_t num_clips;
	int ret;

	/* either *both* CRTC and FB must be set, or neither */
	if (crtc && !fb) {
		DRM_DEBUG_ATOMIC("[PLANE:%d:%s] CRTC set but no FB\n",
				 plane->base.id, plane->name);
		return -EINVAL;
	} else if (fb && !crtc) {
		DRM_DEBUG_ATOMIC("[PLANE:%d:%s] FB set but no CRTC\n",
				 plane->base.id, plane->name);
		return -EINVAL;
	}

	/* if disabled, we don't care about the rest of the state: */
	if (!crtc)
		return 0;

	/* Check whether this plane is usable on this CRTC */
	if (!(plane->possible_crtcs & drm_crtc_mask(crtc))) {
		DRM_DEBUG_ATOMIC("Invalid [CRTC:%d:%s] for [PLANE:%d:%s]\n",
				 crtc->base.id, crtc->name,
				 plane->base.id, plane->name);
		return -EINVAL;
	}

	/* Check whether this plane supports the fb pixel format. */
	ret = drm_plane_check_pixel_format(plane, fb->format->format,
					   fb->modifier);
	if (ret) {
		struct drm_format_name_buf format_name;
		DRM_DEBUG_ATOMIC("[PLANE:%d:%s] invalid pixel format %s, modifier 0x%llx\n",
				 plane->base.id, plane->name,
				 drm_get_format_name(fb->format->format,
						     &format_name),
				 fb->modifier);
		return ret;
	}

	/* Give drivers some help against integer overflows */
	if (new_plane_state->crtc_w > INT_MAX ||
	    new_plane_state->crtc_x > INT_MAX - (int32_t) new_plane_state->crtc_w ||
	    new_plane_state->crtc_h > INT_MAX ||
	    new_plane_state->crtc_y > INT_MAX - (int32_t) new_plane_state->crtc_h) {
		DRM_DEBUG_ATOMIC("[PLANE:%d:%s] invalid CRTC coordinates %ux%u+%d+%d\n",
				 plane->base.id, plane->name,
				 new_plane_state->crtc_w, new_plane_state->crtc_h,
				 new_plane_state->crtc_x, new_plane_state->crtc_y);
		return -ERANGE;
	}

	fb_width = fb->width << 16;
	fb_height = fb->height << 16;

	/* Make sure source coordinates are inside the fb. */
	if (new_plane_state->src_w > fb_width ||
	    new_plane_state->src_x > fb_width - new_plane_state->src_w ||
	    new_plane_state->src_h > fb_height ||
	    new_plane_state->src_y > fb_height - new_plane_state->src_h) {
		DRM_DEBUG_ATOMIC("[PLANE:%d:%s] invalid source coordinates "
				 "%u.%06ux%u.%06u+%u.%06u+%u.%06u (fb %ux%u)\n",
				 plane->base.id, plane->name,
				 new_plane_state->src_w >> 16,
				 ((new_plane_state->src_w & 0xffff) * 15625) >> 10,
				 new_plane_state->src_h >> 16,
				 ((new_plane_state->src_h & 0xffff) * 15625) >> 10,
				 new_plane_state->src_x >> 16,
				 ((new_plane_state->src_x & 0xffff) * 15625) >> 10,
				 new_plane_state->src_y >> 16,
				 ((new_plane_state->src_y & 0xffff) * 15625) >> 10,
				 fb->width, fb->height);
		return -ENOSPC;
	}

	clips = drm_plane_get_damage_clips(new_plane_state);
	num_clips = drm_plane_get_damage_clips_count(new_plane_state);

	/* Make sure damage clips are valid and inside the fb. */
	while (num_clips > 0) {
		if (clips->x1 >= clips->x2 ||
		    clips->y1 >= clips->y2 ||
		    clips->x1 < 0 ||
		    clips->y1 < 0 ||
		    clips->x2 > fb_width ||
		    clips->y2 > fb_height) {
			DRM_DEBUG_ATOMIC("[PLANE:%d:%s] invalid damage clip %d %d %d %d\n",
					 plane->base.id, plane->name, clips->x1,
					 clips->y1, clips->x2, clips->y2);
			return -EINVAL;
		}
		clips++;
		num_clips--;
	}

	if (plane_switching_crtc(old_plane_state, new_plane_state)) {
		DRM_DEBUG_ATOMIC("[PLANE:%d:%s] switching CRTC directly\n",
				 plane->base.id, plane->name);
		return -EINVAL;
	}

	return 0;
}

static void drm_atomic_plane_print_state(struct drm_printer *p,
		const struct drm_plane_state *state)
{
	struct drm_plane *plane = state->plane;
	struct drm_rect src  = drm_plane_state_src(state);
	struct drm_rect dest = drm_plane_state_dest(state);

	drm_printf(p, "plane[%u]: %s\n", plane->base.id, plane->name);
	drm_printf(p, "\tcrtc=%s\n", state->crtc ? state->crtc->name : "(null)");
	drm_printf(p, "\tfb=%u\n", state->fb ? state->fb->base.id : 0);
	if (state->fb)
		drm_framebuffer_print_info(p, 2, state->fb);
	drm_printf(p, "\tcrtc-pos=" DRM_RECT_FMT "\n", DRM_RECT_ARG(&dest));
	drm_printf(p, "\tsrc-pos=" DRM_RECT_FP_FMT "\n", DRM_RECT_FP_ARG(&src));
	drm_printf(p, "\trotation=%x\n", state->rotation);
	drm_printf(p, "\tnormalized-zpos=%x\n", state->normalized_zpos);
	drm_printf(p, "\tcolor-encoding=%s\n",
		   drm_get_color_encoding_name(state->color_encoding));
	drm_printf(p, "\tcolor-range=%s\n",
		   drm_get_color_range_name(state->color_range));

	if (plane->funcs->atomic_print_state)
		plane->funcs->atomic_print_state(p, state);
}

/**
 * DOC: handling driver private state
 *
 * Very often the DRM objects exposed to userspace in the atomic modeset api
 * (&drm_connector, &drm_crtc and &drm_plane) do not map neatly to the
 * underlying hardware. Especially for any kind of shared resources (e.g. shared
 * clocks, scaler units, bandwidth and fifo limits shared among a group of
 * planes or CRTCs, and so on) it makes sense to model these as independent
 * objects. Drivers then need to do similar state tracking and commit ordering for
 * such private (since not exposed to userpace) objects as the atomic core and
 * helpers already provide for connectors, planes and CRTCs.
 *
 * To make this easier on drivers the atomic core provides some support to track
 * driver private state objects using struct &drm_private_obj, with the
 * associated state struct &drm_private_state.
 *
 * Similar to userspace-exposed objects, private state structures can be
 * acquired by calling drm_atomic_get_private_obj_state(). This also takes care
 * of locking, hence drivers should not have a need to call drm_modeset_lock()
 * directly. Sequence of the actual hardware state commit is not handled,
 * drivers might need to keep track of struct drm_crtc_commit within subclassed
 * structure of &drm_private_state as necessary, e.g. similar to
 * &drm_plane_state.commit. See also &drm_atomic_state.fake_commit.
 *
 * All private state structures contained in a &drm_atomic_state update can be
 * iterated using for_each_oldnew_private_obj_in_state(),
 * for_each_new_private_obj_in_state() and for_each_old_private_obj_in_state().
 * Drivers are recommended to wrap these for each type of driver private state
 * object they have, filtering on &drm_private_obj.funcs using for_each_if(), at
 * least if they want to iterate over all objects of a given type.
 *
 * An earlier way to handle driver private state was by subclassing struct
 * &drm_atomic_state. But since that encourages non-standard ways to implement
 * the check/commit split atomic requires (by using e.g. "check and rollback or
 * commit instead" of "duplicate state, check, then either commit or release
 * duplicated state) it is deprecated in favour of using &drm_private_state.
 */

/**
 * drm_atomic_private_obj_init - initialize private object
 * @dev: DRM device this object will be attached to
 * @obj: private object
 * @state: initial private object state
 * @funcs: pointer to the struct of function pointers that identify the object
 * type
 *
 * Initialize the private object, which can be embedded into any
 * driver private object that needs its own atomic state.
 */
void
drm_atomic_private_obj_init(struct drm_device *dev,
			    struct drm_private_obj *obj,
			    struct drm_private_state *state,
			    const struct drm_private_state_funcs *funcs)
{
	memset(obj, 0, sizeof(*obj));

	drm_modeset_lock_init(&obj->lock);

	obj->state = state;
	obj->funcs = funcs;
	list_add_tail(&obj->head, &dev->mode_config.privobj_list);
}
EXPORT_SYMBOL(drm_atomic_private_obj_init);

/**
 * drm_atomic_private_obj_fini - finalize private object
 * @obj: private object
 *
 * Finalize the private object.
 */
void
drm_atomic_private_obj_fini(struct drm_private_obj *obj)
{
	list_del(&obj->head);
	obj->funcs->atomic_destroy_state(obj, obj->state);
	drm_modeset_lock_fini(&obj->lock);
}
EXPORT_SYMBOL(drm_atomic_private_obj_fini);

/**
 * drm_atomic_get_private_obj_state - get private object state
 * @state: global atomic state
 * @obj: private object to get the state for
 *
 * This function returns the private object state for the given private object,
 * allocating the state if needed. It will also grab the relevant private
 * object lock to make sure that the state is consistent.
 *
 * RETURNS:
 *
 * Either the allocated state or the error code encoded into a pointer.
 */
struct drm_private_state *
drm_atomic_get_private_obj_state(struct drm_atomic_state *state,
				 struct drm_private_obj *obj)
{
	int index, num_objs, i, ret;
	size_t size;
	struct __drm_private_objs_state *arr;
	struct drm_private_state *obj_state;

	for (i = 0; i < state->num_private_objs; i++)
		if (obj == state->private_objs[i].ptr)
			return state->private_objs[i].state;

	ret = drm_modeset_lock(&obj->lock, state->acquire_ctx);
	if (ret)
		return ERR_PTR(ret);

	num_objs = state->num_private_objs + 1;
	size = sizeof(*state->private_objs) * num_objs;
	arr = krealloc(state->private_objs, size, GFP_KERNEL);
	if (!arr)
		return ERR_PTR(-ENOMEM);

	state->private_objs = arr;
	index = state->num_private_objs;
	memset(&state->private_objs[index], 0, sizeof(*state->private_objs));

	obj_state = obj->funcs->atomic_duplicate_state(obj);
	if (!obj_state)
		return ERR_PTR(-ENOMEM);

	state->private_objs[index].state = obj_state;
	state->private_objs[index].old_state = obj->state;
	state->private_objs[index].new_state = obj_state;
	state->private_objs[index].ptr = obj;
	obj_state->state = state;

	state->num_private_objs = num_objs;

	DRM_DEBUG_ATOMIC("Added new private object %p state %p to %p\n",
			 obj, obj_state, state);

	return obj_state;
}
EXPORT_SYMBOL(drm_atomic_get_private_obj_state);

/**
 * drm_atomic_get_old_private_obj_state
 * @state: global atomic state object
 * @obj: private_obj to grab
 *
 * This function returns the old private object state for the given private_obj,
 * or NULL if the private_obj is not part of the global atomic state.
 */
struct drm_private_state *
drm_atomic_get_old_private_obj_state(struct drm_atomic_state *state,
				     struct drm_private_obj *obj)
{
	int i;

	for (i = 0; i < state->num_private_objs; i++)
		if (obj == state->private_objs[i].ptr)
			return state->private_objs[i].old_state;

	return NULL;
}
EXPORT_SYMBOL(drm_atomic_get_old_private_obj_state);

/**
 * drm_atomic_get_new_private_obj_state
 * @state: global atomic state object
 * @obj: private_obj to grab
 *
 * This function returns the new private object state for the given private_obj,
 * or NULL if the private_obj is not part of the global atomic state.
 */
struct drm_private_state *
drm_atomic_get_new_private_obj_state(struct drm_atomic_state *state,
				     struct drm_private_obj *obj)
{
	int i;

	for (i = 0; i < state->num_private_objs; i++)
		if (obj == state->private_objs[i].ptr)
			return state->private_objs[i].new_state;

	return NULL;
}
EXPORT_SYMBOL(drm_atomic_get_new_private_obj_state);

/**
 * drm_atomic_get_old_connector_for_encoder - Get old connector for an encoder
 * @state: Atomic state
 * @encoder: The encoder to fetch the connector state for
 *
 * This function finds and returns the connector that was connected to @encoder
 * as specified by the @state.
 *
 * If there is no connector in @state which previously had @encoder connected to
 * it, this function will return NULL. While this may seem like an invalid use
 * case, it is sometimes useful to differentiate commits which had no prior
 * connectors attached to @encoder vs ones that did (and to inspect their
 * state). This is especially true in enable hooks because the pipeline has
 * changed.
 *
 * Returns: The old connector connected to @encoder, or NULL if the encoder is
 * not connected.
 */
struct drm_connector *
drm_atomic_get_old_connector_for_encoder(struct drm_atomic_state *state,
					 struct drm_encoder *encoder)
{
	struct drm_connector_state *conn_state;
	struct drm_connector *connector;
	unsigned int i;

	for_each_old_connector_in_state(state, connector, conn_state, i) {
		if (conn_state->best_encoder == encoder)
			return connector;
	}

	return NULL;
}
EXPORT_SYMBOL(drm_atomic_get_old_connector_for_encoder);

/**
 * drm_atomic_get_new_connector_for_encoder - Get new connector for an encoder
 * @state: Atomic state
 * @encoder: The encoder to fetch the connector state for
 *
 * This function finds and returns the connector that will be connected to
 * @encoder as specified by the @state.
 *
 * If there is no connector in @state which will have @encoder connected to it,
 * this function will return NULL. While this may seem like an invalid use case,
 * it is sometimes useful to differentiate commits which have no connectors
 * attached to @encoder vs ones that do (and to inspect their state). This is
 * especially true in disable hooks because the pipeline will change.
 *
 * Returns: The new connector connected to @encoder, or NULL if the encoder is
 * not connected.
 */
struct drm_connector *
drm_atomic_get_new_connector_for_encoder(struct drm_atomic_state *state,
					 struct drm_encoder *encoder)
{
	struct drm_connector_state *conn_state;
	struct drm_connector *connector;
	unsigned int i;

	for_each_new_connector_in_state(state, connector, conn_state, i) {
		if (conn_state->best_encoder == encoder)
			return connector;
	}

	return NULL;
}
EXPORT_SYMBOL(drm_atomic_get_new_connector_for_encoder);

/**
 * drm_atomic_get_connector_state - get connector state
 * @state: global atomic state object
 * @connector: connector to get state object for
 *
 * This function returns the connector state for the given connector,
 * allocating it if needed. It will also grab the relevant connector lock to
 * make sure that the state is consistent.
 *
 * Returns:
 *
 * Either the allocated state or the error code encoded into the pointer. When
 * the error is EDEADLK then the w/w mutex code has detected a deadlock and the
 * entire atomic sequence must be restarted. All other errors are fatal.
 */
struct drm_connector_state *
drm_atomic_get_connector_state(struct drm_atomic_state *state,
			  struct drm_connector *connector)
{
	int ret, index;
	struct drm_mode_config *config = &connector->dev->mode_config;
	struct drm_connector_state *connector_state;

	WARN_ON(!state->acquire_ctx);

	ret = drm_modeset_lock(&config->connection_mutex, state->acquire_ctx);
	if (ret)
		return ERR_PTR(ret);

	index = drm_connector_index(connector);

	if (index >= state->num_connector) {
		struct __drm_connnectors_state *c;
		int alloc = max(index + 1, config->num_connector);

		c = krealloc(state->connectors, alloc * sizeof(*state->connectors), GFP_KERNEL);
		if (!c)
			return ERR_PTR(-ENOMEM);

		state->connectors = c;
		memset(&state->connectors[state->num_connector], 0,
		       sizeof(*state->connectors) * (alloc - state->num_connector));

		state->num_connector = alloc;
	}

	if (state->connectors[index].state)
		return state->connectors[index].state;

	connector_state = connector->funcs->atomic_duplicate_state(connector);
	if (!connector_state)
		return ERR_PTR(-ENOMEM);

	drm_connector_get(connector);
	state->connectors[index].state = connector_state;
	state->connectors[index].old_state = connector->state;
	state->connectors[index].new_state = connector_state;
	state->connectors[index].ptr = connector;
	connector_state->state = state;

	DRM_DEBUG_ATOMIC("Added [CONNECTOR:%d:%s] %p state to %p\n",
			 connector->base.id, connector->name,
			 connector_state, state);

	if (connector_state->crtc) {
		struct drm_crtc_state *crtc_state;

		crtc_state = drm_atomic_get_crtc_state(state,
						       connector_state->crtc);
		if (IS_ERR(crtc_state))
			return ERR_CAST(crtc_state);
	}

	return connector_state;
}
EXPORT_SYMBOL(drm_atomic_get_connector_state);

static void drm_atomic_connector_print_state(struct drm_printer *p,
		const struct drm_connector_state *state)
{
	struct drm_connector *connector = state->connector;

	drm_printf(p, "connector[%u]: %s\n", connector->base.id, connector->name);
	drm_printf(p, "\tcrtc=%s\n", state->crtc ? state->crtc->name : "(null)");
	drm_printf(p, "\tself_refresh_aware=%d\n", state->self_refresh_aware);

	if (connector->connector_type == DRM_MODE_CONNECTOR_WRITEBACK)
		if (state->writeback_job && state->writeback_job->fb)
			drm_printf(p, "\tfb=%d\n", state->writeback_job->fb->base.id);

	if (connector->funcs->atomic_print_state)
		connector->funcs->atomic_print_state(p, state);
}

/**
 * drm_atomic_get_bridge_state - get bridge state
 * @state: global atomic state object
 * @bridge: bridge to get state object for
 *
 * This function returns the bridge state for the given bridge, allocating it
 * if needed. It will also grab the relevant bridge lock to make sure that the
 * state is consistent.
 *
 * Returns:
 *
 * Either the allocated state or the error code encoded into the pointer. When
 * the error is EDEADLK then the w/w mutex code has detected a deadlock and the
 * entire atomic sequence must be restarted.
 */
struct drm_bridge_state *
drm_atomic_get_bridge_state(struct drm_atomic_state *state,
			    struct drm_bridge *bridge)
{
	struct drm_private_state *obj_state;

	obj_state = drm_atomic_get_private_obj_state(state, &bridge->base);
	if (IS_ERR(obj_state))
		return ERR_CAST(obj_state);

	return drm_priv_to_bridge_state(obj_state);
}
EXPORT_SYMBOL(drm_atomic_get_bridge_state);

/**
 * drm_atomic_get_old_bridge_state - get old bridge state, if it exists
 * @state: global atomic state object
 * @bridge: bridge to grab
 *
 * This function returns the old bridge state for the given bridge, or NULL if
 * the bridge is not part of the global atomic state.
 */
struct drm_bridge_state *
drm_atomic_get_old_bridge_state(struct drm_atomic_state *state,
				struct drm_bridge *bridge)
{
	struct drm_private_state *obj_state;

	obj_state = drm_atomic_get_old_private_obj_state(state, &bridge->base);
	if (!obj_state)
		return NULL;

	return drm_priv_to_bridge_state(obj_state);
}
EXPORT_SYMBOL(drm_atomic_get_old_bridge_state);

/**
 * drm_atomic_get_new_bridge_state - get new bridge state, if it exists
 * @state: global atomic state object
 * @bridge: bridge to grab
 *
 * This function returns the new bridge state for the given bridge, or NULL if
 * the bridge is not part of the global atomic state.
 */
struct drm_bridge_state *
drm_atomic_get_new_bridge_state(struct drm_atomic_state *state,
				struct drm_bridge *bridge)
{
	struct drm_private_state *obj_state;

	obj_state = drm_atomic_get_new_private_obj_state(state, &bridge->base);
	if (!obj_state)
		return NULL;

	return drm_priv_to_bridge_state(obj_state);
}
EXPORT_SYMBOL(drm_atomic_get_new_bridge_state);

/**
 * drm_atomic_add_encoder_bridges - add bridges attached to an encoder
 * @state: atomic state
 * @encoder: DRM encoder
 *
 * This function adds all bridges attached to @encoder. This is needed to add
 * bridge states to @state and make them available when
<<<<<<< HEAD
 * &bridge_funcs.atomic_{check,pre_enable,enable,disable_post_disable}() are
 * called
=======
 * &drm_bridge_funcs.atomic_check(), &drm_bridge_funcs.atomic_pre_enable(),
 * &drm_bridge_funcs.atomic_enable(),
 * &drm_bridge_funcs.atomic_disable_post_disable() are called.
>>>>>>> d718e53a
 *
 * Returns:
 * 0 on success or can fail with -EDEADLK or -ENOMEM. When the error is EDEADLK
 * then the w/w mutex code has detected a deadlock and the entire atomic
 * sequence must be restarted. All other errors are fatal.
 */
int
drm_atomic_add_encoder_bridges(struct drm_atomic_state *state,
			       struct drm_encoder *encoder)
{
	struct drm_bridge_state *bridge_state;
	struct drm_bridge *bridge;

	if (!encoder)
		return 0;

	DRM_DEBUG_ATOMIC("Adding all bridges for [encoder:%d:%s] to %p\n",
			 encoder->base.id, encoder->name, state);

	drm_for_each_bridge_in_chain(encoder, bridge) {
		/* Skip bridges that don't implement the atomic state hooks. */
		if (!bridge->funcs->atomic_duplicate_state)
			continue;

		bridge_state = drm_atomic_get_bridge_state(state, bridge);
		if (IS_ERR(bridge_state))
			return PTR_ERR(bridge_state);
	}

	return 0;
}
EXPORT_SYMBOL(drm_atomic_add_encoder_bridges);

/**
 * drm_atomic_add_affected_connectors - add connectors for CRTC
 * @state: atomic state
 * @crtc: DRM CRTC
 *
 * This function walks the current configuration and adds all connectors
 * currently using @crtc to the atomic configuration @state. Note that this
 * function must acquire the connection mutex. This can potentially cause
 * unneeded seralization if the update is just for the planes on one CRTC. Hence
 * drivers and helpers should only call this when really needed (e.g. when a
 * full modeset needs to happen due to some change).
 *
 * Returns:
 * 0 on success or can fail with -EDEADLK or -ENOMEM. When the error is EDEADLK
 * then the w/w mutex code has detected a deadlock and the entire atomic
 * sequence must be restarted. All other errors are fatal.
 */
int
drm_atomic_add_affected_connectors(struct drm_atomic_state *state,
				   struct drm_crtc *crtc)
{
	struct drm_mode_config *config = &state->dev->mode_config;
	struct drm_connector *connector;
	struct drm_connector_state *conn_state;
	struct drm_connector_list_iter conn_iter;
	struct drm_crtc_state *crtc_state;
	int ret;

	crtc_state = drm_atomic_get_crtc_state(state, crtc);
	if (IS_ERR(crtc_state))
		return PTR_ERR(crtc_state);

	ret = drm_modeset_lock(&config->connection_mutex, state->acquire_ctx);
	if (ret)
		return ret;

	DRM_DEBUG_ATOMIC("Adding all current connectors for [CRTC:%d:%s] to %p\n",
			 crtc->base.id, crtc->name, state);

	/*
	 * Changed connectors are already in @state, so only need to look
	 * at the connector_mask in crtc_state.
	 */
	drm_connector_list_iter_begin(state->dev, &conn_iter);
	drm_for_each_connector_iter(connector, &conn_iter) {
		if (!(crtc_state->connector_mask & drm_connector_mask(connector)))
			continue;

		conn_state = drm_atomic_get_connector_state(state, connector);
		if (IS_ERR(conn_state)) {
			drm_connector_list_iter_end(&conn_iter);
			return PTR_ERR(conn_state);
		}
	}
	drm_connector_list_iter_end(&conn_iter);

	return 0;
}
EXPORT_SYMBOL(drm_atomic_add_affected_connectors);

/**
 * drm_atomic_add_affected_planes - add planes for CRTC
 * @state: atomic state
 * @crtc: DRM CRTC
 *
 * This function walks the current configuration and adds all planes
 * currently used by @crtc to the atomic configuration @state. This is useful
 * when an atomic commit also needs to check all currently enabled plane on
 * @crtc, e.g. when changing the mode. It's also useful when re-enabling a CRTC
 * to avoid special code to force-enable all planes.
 *
 * Since acquiring a plane state will always also acquire the w/w mutex of the
 * current CRTC for that plane (if there is any) adding all the plane states for
 * a CRTC will not reduce parallism of atomic updates.
 *
 * Returns:
 * 0 on success or can fail with -EDEADLK or -ENOMEM. When the error is EDEADLK
 * then the w/w mutex code has detected a deadlock and the entire atomic
 * sequence must be restarted. All other errors are fatal.
 */
int
drm_atomic_add_affected_planes(struct drm_atomic_state *state,
			       struct drm_crtc *crtc)
{
	const struct drm_crtc_state *old_crtc_state =
		drm_atomic_get_old_crtc_state(state, crtc);
	struct drm_plane *plane;

	WARN_ON(!drm_atomic_get_new_crtc_state(state, crtc));

	DRM_DEBUG_ATOMIC("Adding all current planes for [CRTC:%d:%s] to %p\n",
			 crtc->base.id, crtc->name, state);

	drm_for_each_plane_mask(plane, state->dev, old_crtc_state->plane_mask) {
		struct drm_plane_state *plane_state =
			drm_atomic_get_plane_state(state, plane);

		if (IS_ERR(plane_state))
			return PTR_ERR(plane_state);
	}
	return 0;
}
EXPORT_SYMBOL(drm_atomic_add_affected_planes);

/**
 * drm_atomic_check_only - check whether a given config would work
 * @state: atomic configuration to check
 *
 * Note that this function can return -EDEADLK if the driver needed to acquire
 * more locks but encountered a deadlock. The caller must then do the usual w/w
 * backoff dance and restart. All other errors are fatal.
 *
 * Returns:
 * 0 on success, negative error code on failure.
 */
int drm_atomic_check_only(struct drm_atomic_state *state)
{
	struct drm_device *dev = state->dev;
	struct drm_mode_config *config = &dev->mode_config;
	struct drm_plane *plane;
	struct drm_plane_state *old_plane_state;
	struct drm_plane_state *new_plane_state;
	struct drm_crtc *crtc;
	struct drm_crtc_state *old_crtc_state;
	struct drm_crtc_state *new_crtc_state;
	struct drm_connector *conn;
	struct drm_connector_state *conn_state;
	int i, ret = 0;

	DRM_DEBUG_ATOMIC("checking %p\n", state);

	for_each_oldnew_plane_in_state(state, plane, old_plane_state, new_plane_state, i) {
		ret = drm_atomic_plane_check(old_plane_state, new_plane_state);
		if (ret) {
			DRM_DEBUG_ATOMIC("[PLANE:%d:%s] atomic core check failed\n",
					 plane->base.id, plane->name);
			return ret;
		}
	}

	for_each_oldnew_crtc_in_state(state, crtc, old_crtc_state, new_crtc_state, i) {
		ret = drm_atomic_crtc_check(old_crtc_state, new_crtc_state);
		if (ret) {
			DRM_DEBUG_ATOMIC("[CRTC:%d:%s] atomic core check failed\n",
					 crtc->base.id, crtc->name);
			return ret;
		}
	}

	for_each_new_connector_in_state(state, conn, conn_state, i) {
		ret = drm_atomic_connector_check(conn, conn_state);
		if (ret) {
			DRM_DEBUG_ATOMIC("[CONNECTOR:%d:%s] atomic core check failed\n",
					 conn->base.id, conn->name);
			return ret;
		}
	}

	if (config->funcs->atomic_check) {
		ret = config->funcs->atomic_check(state->dev, state);

		if (ret) {
			DRM_DEBUG_ATOMIC("atomic driver check for %p failed: %d\n",
					 state, ret);
			return ret;
		}
	}

	if (!state->allow_modeset) {
		for_each_new_crtc_in_state(state, crtc, new_crtc_state, i) {
			if (drm_atomic_crtc_needs_modeset(new_crtc_state)) {
				DRM_DEBUG_ATOMIC("[CRTC:%d:%s] requires full modeset\n",
						 crtc->base.id, crtc->name);
				return -EINVAL;
			}
		}
	}

	return 0;
}
EXPORT_SYMBOL(drm_atomic_check_only);

/**
 * drm_atomic_commit - commit configuration atomically
 * @state: atomic configuration to check
 *
 * Note that this function can return -EDEADLK if the driver needed to acquire
 * more locks but encountered a deadlock. The caller must then do the usual w/w
 * backoff dance and restart. All other errors are fatal.
 *
 * This function will take its own reference on @state.
 * Callers should always release their reference with drm_atomic_state_put().
 *
 * Returns:
 * 0 on success, negative error code on failure.
 */
int drm_atomic_commit(struct drm_atomic_state *state)
{
	struct drm_mode_config *config = &state->dev->mode_config;
	int ret;

	ret = drm_atomic_check_only(state);
	if (ret)
		return ret;

	DRM_DEBUG_ATOMIC("committing %p\n", state);

	return config->funcs->atomic_commit(state->dev, state, false);
}
EXPORT_SYMBOL(drm_atomic_commit);

/**
 * drm_atomic_nonblocking_commit - atomic nonblocking commit
 * @state: atomic configuration to check
 *
 * Note that this function can return -EDEADLK if the driver needed to acquire
 * more locks but encountered a deadlock. The caller must then do the usual w/w
 * backoff dance and restart. All other errors are fatal.
 *
 * This function will take its own reference on @state.
 * Callers should always release their reference with drm_atomic_state_put().
 *
 * Returns:
 * 0 on success, negative error code on failure.
 */
int drm_atomic_nonblocking_commit(struct drm_atomic_state *state)
{
	struct drm_mode_config *config = &state->dev->mode_config;
	int ret;

	ret = drm_atomic_check_only(state);
	if (ret)
		return ret;

	DRM_DEBUG_ATOMIC("committing %p nonblocking\n", state);

	return config->funcs->atomic_commit(state->dev, state, true);
}
EXPORT_SYMBOL(drm_atomic_nonblocking_commit);

/* just used from drm-client and atomic-helper: */
int __drm_atomic_helper_disable_plane(struct drm_plane *plane,
				      struct drm_plane_state *plane_state)
{
	int ret;

	ret = drm_atomic_set_crtc_for_plane(plane_state, NULL);
	if (ret != 0)
		return ret;

	drm_atomic_set_fb_for_plane(plane_state, NULL);
	plane_state->crtc_x = 0;
	plane_state->crtc_y = 0;
	plane_state->crtc_w = 0;
	plane_state->crtc_h = 0;
	plane_state->src_x = 0;
	plane_state->src_y = 0;
	plane_state->src_w = 0;
	plane_state->src_h = 0;

	return 0;
}
EXPORT_SYMBOL(__drm_atomic_helper_disable_plane);

static int update_output_state(struct drm_atomic_state *state,
			       struct drm_mode_set *set)
{
	struct drm_device *dev = set->crtc->dev;
	struct drm_crtc *crtc;
	struct drm_crtc_state *new_crtc_state;
	struct drm_connector *connector;
	struct drm_connector_state *new_conn_state;
	int ret, i;

	ret = drm_modeset_lock(&dev->mode_config.connection_mutex,
			       state->acquire_ctx);
	if (ret)
		return ret;

	/* First disable all connectors on the target crtc. */
	ret = drm_atomic_add_affected_connectors(state, set->crtc);
	if (ret)
		return ret;

	for_each_new_connector_in_state(state, connector, new_conn_state, i) {
		if (new_conn_state->crtc == set->crtc) {
			ret = drm_atomic_set_crtc_for_connector(new_conn_state,
								NULL);
			if (ret)
				return ret;

			/* Make sure legacy setCrtc always re-trains */
			new_conn_state->link_status = DRM_LINK_STATUS_GOOD;
		}
	}

	/* Then set all connectors from set->connectors on the target crtc */
	for (i = 0; i < set->num_connectors; i++) {
		new_conn_state = drm_atomic_get_connector_state(state,
								set->connectors[i]);
		if (IS_ERR(new_conn_state))
			return PTR_ERR(new_conn_state);

		ret = drm_atomic_set_crtc_for_connector(new_conn_state,
							set->crtc);
		if (ret)
			return ret;
	}

	for_each_new_crtc_in_state(state, crtc, new_crtc_state, i) {
		/*
		 * Don't update ->enable for the CRTC in the set_config request,
		 * since a mismatch would indicate a bug in the upper layers.
		 * The actual modeset code later on will catch any
		 * inconsistencies here.
		 */
		if (crtc == set->crtc)
			continue;

		if (!new_crtc_state->connector_mask) {
			ret = drm_atomic_set_mode_prop_for_crtc(new_crtc_state,
								NULL);
			if (ret < 0)
				return ret;

			new_crtc_state->active = false;
		}
	}

	return 0;
}

/* just used from drm-client and atomic-helper: */
int __drm_atomic_helper_set_config(struct drm_mode_set *set,
				   struct drm_atomic_state *state)
{
	struct drm_crtc_state *crtc_state;
	struct drm_plane_state *primary_state;
	struct drm_crtc *crtc = set->crtc;
	int hdisplay, vdisplay;
	int ret;

	crtc_state = drm_atomic_get_crtc_state(state, crtc);
	if (IS_ERR(crtc_state))
		return PTR_ERR(crtc_state);

	primary_state = drm_atomic_get_plane_state(state, crtc->primary);
	if (IS_ERR(primary_state))
		return PTR_ERR(primary_state);

	if (!set->mode) {
		WARN_ON(set->fb);
		WARN_ON(set->num_connectors);

		ret = drm_atomic_set_mode_for_crtc(crtc_state, NULL);
		if (ret != 0)
			return ret;

		crtc_state->active = false;

		ret = drm_atomic_set_crtc_for_plane(primary_state, NULL);
		if (ret != 0)
			return ret;

		drm_atomic_set_fb_for_plane(primary_state, NULL);

		goto commit;
	}

	WARN_ON(!set->fb);
	WARN_ON(!set->num_connectors);

	ret = drm_atomic_set_mode_for_crtc(crtc_state, set->mode);
	if (ret != 0)
		return ret;

	crtc_state->active = true;

	ret = drm_atomic_set_crtc_for_plane(primary_state, crtc);
	if (ret != 0)
		return ret;

	drm_mode_get_hv_timing(set->mode, &hdisplay, &vdisplay);

	drm_atomic_set_fb_for_plane(primary_state, set->fb);
	primary_state->crtc_x = 0;
	primary_state->crtc_y = 0;
	primary_state->crtc_w = hdisplay;
	primary_state->crtc_h = vdisplay;
	primary_state->src_x = set->x << 16;
	primary_state->src_y = set->y << 16;
	if (drm_rotation_90_or_270(primary_state->rotation)) {
		primary_state->src_w = vdisplay << 16;
		primary_state->src_h = hdisplay << 16;
	} else {
		primary_state->src_w = hdisplay << 16;
		primary_state->src_h = vdisplay << 16;
	}

commit:
	ret = update_output_state(state, set);
	if (ret)
		return ret;

	return 0;
}
EXPORT_SYMBOL(__drm_atomic_helper_set_config);

void drm_atomic_print_state(const struct drm_atomic_state *state)
{
	struct drm_printer p = drm_info_printer(state->dev->dev);
	struct drm_plane *plane;
	struct drm_plane_state *plane_state;
	struct drm_crtc *crtc;
	struct drm_crtc_state *crtc_state;
	struct drm_connector *connector;
	struct drm_connector_state *connector_state;
	int i;

	DRM_DEBUG_ATOMIC("checking %p\n", state);

	for_each_new_plane_in_state(state, plane, plane_state, i)
		drm_atomic_plane_print_state(&p, plane_state);

	for_each_new_crtc_in_state(state, crtc, crtc_state, i)
		drm_atomic_crtc_print_state(&p, crtc_state);

	for_each_new_connector_in_state(state, connector, connector_state, i)
		drm_atomic_connector_print_state(&p, connector_state);
}

static void __drm_state_dump(struct drm_device *dev, struct drm_printer *p,
			     bool take_locks)
{
	struct drm_mode_config *config = &dev->mode_config;
	struct drm_plane *plane;
	struct drm_crtc *crtc;
	struct drm_connector *connector;
	struct drm_connector_list_iter conn_iter;

	if (!drm_drv_uses_atomic_modeset(dev))
		return;

	list_for_each_entry(plane, &config->plane_list, head) {
		if (take_locks)
			drm_modeset_lock(&plane->mutex, NULL);
		drm_atomic_plane_print_state(p, plane->state);
		if (take_locks)
			drm_modeset_unlock(&plane->mutex);
	}

	list_for_each_entry(crtc, &config->crtc_list, head) {
		if (take_locks)
			drm_modeset_lock(&crtc->mutex, NULL);
		drm_atomic_crtc_print_state(p, crtc->state);
		if (take_locks)
			drm_modeset_unlock(&crtc->mutex);
	}

	drm_connector_list_iter_begin(dev, &conn_iter);
	if (take_locks)
		drm_modeset_lock(&dev->mode_config.connection_mutex, NULL);
	drm_for_each_connector_iter(connector, &conn_iter)
		drm_atomic_connector_print_state(p, connector->state);
	if (take_locks)
		drm_modeset_unlock(&dev->mode_config.connection_mutex);
	drm_connector_list_iter_end(&conn_iter);
}

/**
 * drm_state_dump - dump entire device atomic state
 * @dev: the drm device
 * @p: where to print the state to
 *
 * Just for debugging.  Drivers might want an option to dump state
 * to dmesg in case of error irq's.  (Hint, you probably want to
 * ratelimit this!)
 *
 * The caller must drm_modeset_lock_all(), or if this is called
 * from error irq handler, it should not be enabled by default.
 * (Ie. if you are debugging errors you might not care that this
 * is racey.  But calling this without all modeset locks held is
 * not inherently safe.)
 */
void drm_state_dump(struct drm_device *dev, struct drm_printer *p)
{
	__drm_state_dump(dev, p, false);
}
EXPORT_SYMBOL(drm_state_dump);

#ifdef CONFIG_DEBUG_FS
static int drm_state_info(struct seq_file *m, void *data)
{
	struct drm_info_node *node = (struct drm_info_node *) m->private;
	struct drm_device *dev = node->minor->dev;
	struct drm_printer p = drm_seq_file_printer(m);

	__drm_state_dump(dev, &p, true);

	return 0;
}

/* any use in debugfs files to dump individual planes/crtc/etc? */
static const struct drm_info_list drm_atomic_debugfs_list[] = {
	{"state", drm_state_info, 0},
};

int drm_atomic_debugfs_init(struct drm_minor *minor)
{
	return drm_debugfs_create_files(drm_atomic_debugfs_list,
			ARRAY_SIZE(drm_atomic_debugfs_list),
			minor->debugfs_root, minor);
}
#endif<|MERGE_RESOLUTION|>--- conflicted
+++ resolved
@@ -1098,14 +1098,9 @@
  *
  * This function adds all bridges attached to @encoder. This is needed to add
  * bridge states to @state and make them available when
-<<<<<<< HEAD
- * &bridge_funcs.atomic_{check,pre_enable,enable,disable_post_disable}() are
- * called
-=======
  * &drm_bridge_funcs.atomic_check(), &drm_bridge_funcs.atomic_pre_enable(),
  * &drm_bridge_funcs.atomic_enable(),
  * &drm_bridge_funcs.atomic_disable_post_disable() are called.
->>>>>>> d718e53a
  *
  * Returns:
  * 0 on success or can fail with -EDEADLK or -ENOMEM. When the error is EDEADLK
