/*
 * Copyright 2008 Advanced Micro Devices, Inc.
 * Copyright 2008 Red Hat Inc.
 * Copyright 2009 Jerome Glisse.
 *
 * Permission is hereby granted, free of charge, to any person obtaining a
 * copy of this software and associated documentation files (the "Software"),
 * to deal in the Software without restriction, including without limitation
 * the rights to use, copy, modify, merge, publish, distribute, sublicense,
 * and/or sell copies of the Software, and to permit persons to whom the
 * Software is furnished to do so, subject to the following conditions:
 *
 * The above copyright notice and this permission notice shall be included in
 * all copies or substantial portions of the Software.
 *
 * THE SOFTWARE IS PROVIDED "AS IS", WITHOUT WARRANTY OF ANY KIND, EXPRESS OR
 * IMPLIED, INCLUDING BUT NOT LIMITED TO THE WARRANTIES OF MERCHANTABILITY,
 * FITNESS FOR A PARTICULAR PURPOSE AND NONINFRINGEMENT.  IN NO EVENT SHALL
 * THE COPYRIGHT HOLDER(S) OR AUTHOR(S) BE LIABLE FOR ANY CLAIM, DAMAGES OR
 * OTHER LIABILITY, WHETHER IN AN ACTION OF CONTRACT, TORT OR OTHERWISE,
 * ARISING FROM, OUT OF OR IN CONNECTION WITH THE SOFTWARE OR THE USE OR
 * OTHER DEALINGS IN THE SOFTWARE.
 *
 * Authors: Dave Airlie
 *          Alex Deucher
 *          Jerome Glisse
 */
#include <linux/firmware.h>
#include <linux/platform_device.h>
#include <linux/slab.h>
#include "drmP.h"
#include "radeon.h"
#include "radeon_asic.h"
#include "radeon_drm.h"
#include "rv770d.h"
#include "atom.h"
#include "avivod.h"

#define R700_PFP_UCODE_SIZE 848
#define R700_PM4_UCODE_SIZE 1360

static void rv770_gpu_init(struct radeon_device *rdev);
void rv770_fini(struct radeon_device *rdev);
static void rv770_pcie_gen2_enable(struct radeon_device *rdev);

u32 rv770_page_flip(struct radeon_device *rdev, int crtc_id, u64 crtc_base)
{
	struct radeon_crtc *radeon_crtc = rdev->mode_info.crtcs[crtc_id];
	u32 tmp = RREG32(AVIVO_D1GRPH_UPDATE + radeon_crtc->crtc_offset);
	int i;

	/* Lock the graphics update lock */
	tmp |= AVIVO_D1GRPH_UPDATE_LOCK;
	WREG32(AVIVO_D1GRPH_UPDATE + radeon_crtc->crtc_offset, tmp);

	/* update the scanout addresses */
	if (radeon_crtc->crtc_id) {
		WREG32(D2GRPH_SECONDARY_SURFACE_ADDRESS_HIGH, upper_32_bits(crtc_base));
		WREG32(D2GRPH_PRIMARY_SURFACE_ADDRESS_HIGH, upper_32_bits(crtc_base));
	} else {
		WREG32(D1GRPH_SECONDARY_SURFACE_ADDRESS_HIGH, upper_32_bits(crtc_base));
		WREG32(D1GRPH_PRIMARY_SURFACE_ADDRESS_HIGH, upper_32_bits(crtc_base));
	}
	WREG32(D1GRPH_SECONDARY_SURFACE_ADDRESS + radeon_crtc->crtc_offset,
	       (u32)crtc_base);
	WREG32(D1GRPH_PRIMARY_SURFACE_ADDRESS + radeon_crtc->crtc_offset,
	       (u32)crtc_base);

	/* Wait for update_pending to go high. */
	for (i = 0; i < rdev->usec_timeout; i++) {
		if (RREG32(AVIVO_D1GRPH_UPDATE + radeon_crtc->crtc_offset) & AVIVO_D1GRPH_SURFACE_UPDATE_PENDING)
			break;
		udelay(1);
	}
	DRM_DEBUG("Update pending now high. Unlocking vupdate_lock.\n");

	/* Unlock the lock, so double-buffering can take place inside vblank */
	tmp &= ~AVIVO_D1GRPH_UPDATE_LOCK;
	WREG32(AVIVO_D1GRPH_UPDATE + radeon_crtc->crtc_offset, tmp);

	/* Return current update_pending status: */
	return RREG32(AVIVO_D1GRPH_UPDATE + radeon_crtc->crtc_offset) & AVIVO_D1GRPH_SURFACE_UPDATE_PENDING;
}

/* get temperature in millidegrees */
int rv770_get_temp(struct radeon_device *rdev)
{
	u32 temp = (RREG32(CG_MULT_THERMAL_STATUS) & ASIC_T_MASK) >>
		ASIC_T_SHIFT;
	int actual_temp;

	if (temp & 0x400)
		actual_temp = -256;
	else if (temp & 0x200)
		actual_temp = 255;
	else if (temp & 0x100) {
		actual_temp = temp & 0x1ff;
		actual_temp |= ~0x1ff;
	} else
		actual_temp = temp & 0xff;

	return (actual_temp * 1000) / 2;
}

void rv770_pm_misc(struct radeon_device *rdev)
{
	int req_ps_idx = rdev->pm.requested_power_state_index;
	int req_cm_idx = rdev->pm.requested_clock_mode_index;
	struct radeon_power_state *ps = &rdev->pm.power_state[req_ps_idx];
	struct radeon_voltage *voltage = &ps->clock_info[req_cm_idx].voltage;

	if ((voltage->type == VOLTAGE_SW) && voltage->voltage) {
		/* 0xff01 is a flag rather then an actual voltage */
		if (voltage->voltage == 0xff01)
			return;
		if (voltage->voltage != rdev->pm.current_vddc) {
			radeon_atom_set_voltage(rdev, voltage->voltage, SET_VOLTAGE_TYPE_ASIC_VDDC);
			rdev->pm.current_vddc = voltage->voltage;
			DRM_DEBUG("Setting: v: %d\n", voltage->voltage);
		}
	}
}

/*
 * GART
 */
int rv770_pcie_gart_enable(struct radeon_device *rdev)
{
	u32 tmp;
	int r, i;

	if (rdev->gart.robj == NULL) {
		dev_err(rdev->dev, "No VRAM object for PCIE GART.\n");
		return -EINVAL;
	}
	r = radeon_gart_table_vram_pin(rdev);
	if (r)
		return r;
	radeon_gart_restore(rdev);
	/* Setup L2 cache */
	WREG32(VM_L2_CNTL, ENABLE_L2_CACHE | ENABLE_L2_FRAGMENT_PROCESSING |
				ENABLE_L2_PTE_CACHE_LRU_UPDATE_BY_WRITE |
				EFFECTIVE_L2_QUEUE_SIZE(7));
	WREG32(VM_L2_CNTL2, 0);
	WREG32(VM_L2_CNTL3, BANK_SELECT(0) | CACHE_UPDATE_MODE(2));
	/* Setup TLB control */
	tmp = ENABLE_L1_TLB | ENABLE_L1_FRAGMENT_PROCESSING |
		SYSTEM_ACCESS_MODE_NOT_IN_SYS |
		SYSTEM_APERTURE_UNMAPPED_ACCESS_PASS_THRU |
		EFFECTIVE_L1_TLB_SIZE(5) | EFFECTIVE_L1_QUEUE_SIZE(5);
	WREG32(MC_VM_MD_L1_TLB0_CNTL, tmp);
	WREG32(MC_VM_MD_L1_TLB1_CNTL, tmp);
	WREG32(MC_VM_MD_L1_TLB2_CNTL, tmp);
	WREG32(MC_VM_MB_L1_TLB0_CNTL, tmp);
	WREG32(MC_VM_MB_L1_TLB1_CNTL, tmp);
	WREG32(MC_VM_MB_L1_TLB2_CNTL, tmp);
	WREG32(MC_VM_MB_L1_TLB3_CNTL, tmp);
	WREG32(VM_CONTEXT0_PAGE_TABLE_START_ADDR, rdev->mc.gtt_start >> 12);
	WREG32(VM_CONTEXT0_PAGE_TABLE_END_ADDR, rdev->mc.gtt_end >> 12);
	WREG32(VM_CONTEXT0_PAGE_TABLE_BASE_ADDR, rdev->gart.table_addr >> 12);
	WREG32(VM_CONTEXT0_CNTL, ENABLE_CONTEXT | PAGE_TABLE_DEPTH(0) |
				RANGE_PROTECTION_FAULT_ENABLE_DEFAULT);
	WREG32(VM_CONTEXT0_PROTECTION_FAULT_DEFAULT_ADDR,
			(u32)(rdev->dummy_page.addr >> 12));
	for (i = 1; i < 7; i++)
		WREG32(VM_CONTEXT0_CNTL + (i * 4), 0);

	r600_pcie_gart_tlb_flush(rdev);
	DRM_INFO("PCIE GART of %uM enabled (table at 0x%016llX).\n",
		 (unsigned)(rdev->mc.gtt_size >> 20),
		 (unsigned long long)rdev->gart.table_addr);
	rdev->gart.ready = true;
	return 0;
}

void rv770_pcie_gart_disable(struct radeon_device *rdev)
{
	u32 tmp;
	int i;

	/* Disable all tables */
	for (i = 0; i < 7; i++)
		WREG32(VM_CONTEXT0_CNTL + (i * 4), 0);

	/* Setup L2 cache */
	WREG32(VM_L2_CNTL, ENABLE_L2_FRAGMENT_PROCESSING |
				EFFECTIVE_L2_QUEUE_SIZE(7));
	WREG32(VM_L2_CNTL2, 0);
	WREG32(VM_L2_CNTL3, BANK_SELECT(0) | CACHE_UPDATE_MODE(2));
	/* Setup TLB control */
	tmp = EFFECTIVE_L1_TLB_SIZE(5) | EFFECTIVE_L1_QUEUE_SIZE(5);
	WREG32(MC_VM_MD_L1_TLB0_CNTL, tmp);
	WREG32(MC_VM_MD_L1_TLB1_CNTL, tmp);
	WREG32(MC_VM_MD_L1_TLB2_CNTL, tmp);
	WREG32(MC_VM_MB_L1_TLB0_CNTL, tmp);
	WREG32(MC_VM_MB_L1_TLB1_CNTL, tmp);
	WREG32(MC_VM_MB_L1_TLB2_CNTL, tmp);
	WREG32(MC_VM_MB_L1_TLB3_CNTL, tmp);
	radeon_gart_table_vram_unpin(rdev);
}

void rv770_pcie_gart_fini(struct radeon_device *rdev)
{
	radeon_gart_fini(rdev);
	rv770_pcie_gart_disable(rdev);
	radeon_gart_table_vram_free(rdev);
}


void rv770_agp_enable(struct radeon_device *rdev)
{
	u32 tmp;
	int i;

	/* Setup L2 cache */
	WREG32(VM_L2_CNTL, ENABLE_L2_CACHE | ENABLE_L2_FRAGMENT_PROCESSING |
				ENABLE_L2_PTE_CACHE_LRU_UPDATE_BY_WRITE |
				EFFECTIVE_L2_QUEUE_SIZE(7));
	WREG32(VM_L2_CNTL2, 0);
	WREG32(VM_L2_CNTL3, BANK_SELECT(0) | CACHE_UPDATE_MODE(2));
	/* Setup TLB control */
	tmp = ENABLE_L1_TLB | ENABLE_L1_FRAGMENT_PROCESSING |
		SYSTEM_ACCESS_MODE_NOT_IN_SYS |
		SYSTEM_APERTURE_UNMAPPED_ACCESS_PASS_THRU |
		EFFECTIVE_L1_TLB_SIZE(5) | EFFECTIVE_L1_QUEUE_SIZE(5);
	WREG32(MC_VM_MD_L1_TLB0_CNTL, tmp);
	WREG32(MC_VM_MD_L1_TLB1_CNTL, tmp);
	WREG32(MC_VM_MD_L1_TLB2_CNTL, tmp);
	WREG32(MC_VM_MB_L1_TLB0_CNTL, tmp);
	WREG32(MC_VM_MB_L1_TLB1_CNTL, tmp);
	WREG32(MC_VM_MB_L1_TLB2_CNTL, tmp);
	WREG32(MC_VM_MB_L1_TLB3_CNTL, tmp);
	for (i = 0; i < 7; i++)
		WREG32(VM_CONTEXT0_CNTL + (i * 4), 0);
}

static void rv770_mc_program(struct radeon_device *rdev)
{
	struct rv515_mc_save save;
	u32 tmp;
	int i, j;

	/* Initialize HDP */
	for (i = 0, j = 0; i < 32; i++, j += 0x18) {
		WREG32((0x2c14 + j), 0x00000000);
		WREG32((0x2c18 + j), 0x00000000);
		WREG32((0x2c1c + j), 0x00000000);
		WREG32((0x2c20 + j), 0x00000000);
		WREG32((0x2c24 + j), 0x00000000);
	}
	/* r7xx hw bug.  Read from HDP_DEBUG1 rather
	 * than writing to HDP_REG_COHERENCY_FLUSH_CNTL
	 */
	tmp = RREG32(HDP_DEBUG1);

	rv515_mc_stop(rdev, &save);
	if (r600_mc_wait_for_idle(rdev)) {
		dev_warn(rdev->dev, "Wait for MC idle timedout !\n");
	}
	/* Lockout access through VGA aperture*/
	WREG32(VGA_HDP_CONTROL, VGA_MEMORY_DISABLE);
	/* Update configuration */
	if (rdev->flags & RADEON_IS_AGP) {
		if (rdev->mc.vram_start < rdev->mc.gtt_start) {
			/* VRAM before AGP */
			WREG32(MC_VM_SYSTEM_APERTURE_LOW_ADDR,
				rdev->mc.vram_start >> 12);
			WREG32(MC_VM_SYSTEM_APERTURE_HIGH_ADDR,
				rdev->mc.gtt_end >> 12);
		} else {
			/* VRAM after AGP */
			WREG32(MC_VM_SYSTEM_APERTURE_LOW_ADDR,
				rdev->mc.gtt_start >> 12);
			WREG32(MC_VM_SYSTEM_APERTURE_HIGH_ADDR,
				rdev->mc.vram_end >> 12);
		}
	} else {
		WREG32(MC_VM_SYSTEM_APERTURE_LOW_ADDR,
			rdev->mc.vram_start >> 12);
		WREG32(MC_VM_SYSTEM_APERTURE_HIGH_ADDR,
			rdev->mc.vram_end >> 12);
	}
	WREG32(MC_VM_SYSTEM_APERTURE_DEFAULT_ADDR, rdev->vram_scratch.gpu_addr >> 12);
	tmp = ((rdev->mc.vram_end >> 24) & 0xFFFF) << 16;
	tmp |= ((rdev->mc.vram_start >> 24) & 0xFFFF);
	WREG32(MC_VM_FB_LOCATION, tmp);
	WREG32(HDP_NONSURFACE_BASE, (rdev->mc.vram_start >> 8));
	WREG32(HDP_NONSURFACE_INFO, (2 << 7));
	WREG32(HDP_NONSURFACE_SIZE, 0x3FFFFFFF);
	if (rdev->flags & RADEON_IS_AGP) {
		WREG32(MC_VM_AGP_TOP, rdev->mc.gtt_end >> 16);
		WREG32(MC_VM_AGP_BOT, rdev->mc.gtt_start >> 16);
		WREG32(MC_VM_AGP_BASE, rdev->mc.agp_base >> 22);
	} else {
		WREG32(MC_VM_AGP_BASE, 0);
		WREG32(MC_VM_AGP_TOP, 0x0FFFFFFF);
		WREG32(MC_VM_AGP_BOT, 0x0FFFFFFF);
	}
	if (r600_mc_wait_for_idle(rdev)) {
		dev_warn(rdev->dev, "Wait for MC idle timedout !\n");
	}
	rv515_mc_resume(rdev, &save);
	/* we need to own VRAM, so turn off the VGA renderer here
	 * to stop it overwriting our objects */
	rv515_vga_render_disable(rdev);
}


/*
 * CP.
 */
void r700_cp_stop(struct radeon_device *rdev)
{
	radeon_ttm_set_active_vram_size(rdev, rdev->mc.visible_vram_size);
	WREG32(CP_ME_CNTL, (CP_ME_HALT | CP_PFP_HALT));
	WREG32(SCRATCH_UMSK, 0);
}

static int rv770_cp_load_microcode(struct radeon_device *rdev)
{
	const __be32 *fw_data;
	int i;

	if (!rdev->me_fw || !rdev->pfp_fw)
		return -EINVAL;

	r700_cp_stop(rdev);
	WREG32(CP_RB_CNTL,
#ifdef __BIG_ENDIAN
	       BUF_SWAP_32BIT |
#endif
	       RB_NO_UPDATE | RB_BLKSZ(15) | RB_BUFSZ(3));

	/* Reset cp */
	WREG32(GRBM_SOFT_RESET, SOFT_RESET_CP);
	RREG32(GRBM_SOFT_RESET);
	mdelay(15);
	WREG32(GRBM_SOFT_RESET, 0);

	fw_data = (const __be32 *)rdev->pfp_fw->data;
	WREG32(CP_PFP_UCODE_ADDR, 0);
	for (i = 0; i < R700_PFP_UCODE_SIZE; i++)
		WREG32(CP_PFP_UCODE_DATA, be32_to_cpup(fw_data++));
	WREG32(CP_PFP_UCODE_ADDR, 0);

	fw_data = (const __be32 *)rdev->me_fw->data;
	WREG32(CP_ME_RAM_WADDR, 0);
	for (i = 0; i < R700_PM4_UCODE_SIZE; i++)
		WREG32(CP_ME_RAM_DATA, be32_to_cpup(fw_data++));

	WREG32(CP_PFP_UCODE_ADDR, 0);
	WREG32(CP_ME_RAM_WADDR, 0);
	WREG32(CP_ME_RAM_RADDR, 0);
	return 0;
}

void r700_cp_fini(struct radeon_device *rdev)
{
	r700_cp_stop(rdev);
	radeon_ring_fini(rdev, &rdev->ring[RADEON_RING_TYPE_GFX_INDEX]);
}

/*
 * Core functions
 */
static u32 r700_get_tile_pipe_to_backend_map(struct radeon_device *rdev,
					     u32 num_tile_pipes,
					     u32 num_backends,
					     u32 backend_disable_mask)
{
	u32 backend_map = 0;
	u32 enabled_backends_mask;
	u32 enabled_backends_count;
	u32 cur_pipe;
	u32 swizzle_pipe[R7XX_MAX_PIPES];
	u32 cur_backend;
	u32 i;
	bool force_no_swizzle;

	if (num_tile_pipes > R7XX_MAX_PIPES)
		num_tile_pipes = R7XX_MAX_PIPES;
	if (num_tile_pipes < 1)
		num_tile_pipes = 1;
	if (num_backends > R7XX_MAX_BACKENDS)
		num_backends = R7XX_MAX_BACKENDS;
	if (num_backends < 1)
		num_backends = 1;

	enabled_backends_mask = 0;
	enabled_backends_count = 0;
	for (i = 0; i < R7XX_MAX_BACKENDS; ++i) {
		if (((backend_disable_mask >> i) & 1) == 0) {
			enabled_backends_mask |= (1 << i);
			++enabled_backends_count;
		}
		if (enabled_backends_count == num_backends)
			break;
	}

	if (enabled_backends_count == 0) {
		enabled_backends_mask = 1;
		enabled_backends_count = 1;
	}

	if (enabled_backends_count != num_backends)
		num_backends = enabled_backends_count;

	switch (rdev->family) {
	case CHIP_RV770:
	case CHIP_RV730:
		force_no_swizzle = false;
		break;
	case CHIP_RV710:
	case CHIP_RV740:
	default:
		force_no_swizzle = true;
		break;
	}

	memset((uint8_t *)&swizzle_pipe[0], 0, sizeof(u32) * R7XX_MAX_PIPES);
	switch (num_tile_pipes) {
	case 1:
		swizzle_pipe[0] = 0;
		break;
	case 2:
		swizzle_pipe[0] = 0;
		swizzle_pipe[1] = 1;
		break;
	case 3:
		if (force_no_swizzle) {
			swizzle_pipe[0] = 0;
			swizzle_pipe[1] = 1;
			swizzle_pipe[2] = 2;
		} else {
			swizzle_pipe[0] = 0;
			swizzle_pipe[1] = 2;
			swizzle_pipe[2] = 1;
		}
		break;
	case 4:
		if (force_no_swizzle) {
			swizzle_pipe[0] = 0;
			swizzle_pipe[1] = 1;
			swizzle_pipe[2] = 2;
			swizzle_pipe[3] = 3;
		} else {
			swizzle_pipe[0] = 0;
			swizzle_pipe[1] = 2;
			swizzle_pipe[2] = 3;
			swizzle_pipe[3] = 1;
		}
		break;
	case 5:
		if (force_no_swizzle) {
			swizzle_pipe[0] = 0;
			swizzle_pipe[1] = 1;
			swizzle_pipe[2] = 2;
			swizzle_pipe[3] = 3;
			swizzle_pipe[4] = 4;
		} else {
			swizzle_pipe[0] = 0;
			swizzle_pipe[1] = 2;
			swizzle_pipe[2] = 4;
			swizzle_pipe[3] = 1;
			swizzle_pipe[4] = 3;
		}
		break;
	case 6:
		if (force_no_swizzle) {
			swizzle_pipe[0] = 0;
			swizzle_pipe[1] = 1;
			swizzle_pipe[2] = 2;
			swizzle_pipe[3] = 3;
			swizzle_pipe[4] = 4;
			swizzle_pipe[5] = 5;
		} else {
			swizzle_pipe[0] = 0;
			swizzle_pipe[1] = 2;
			swizzle_pipe[2] = 4;
			swizzle_pipe[3] = 5;
			swizzle_pipe[4] = 3;
			swizzle_pipe[5] = 1;
		}
		break;
	case 7:
		if (force_no_swizzle) {
			swizzle_pipe[0] = 0;
			swizzle_pipe[1] = 1;
			swizzle_pipe[2] = 2;
			swizzle_pipe[3] = 3;
			swizzle_pipe[4] = 4;
			swizzle_pipe[5] = 5;
			swizzle_pipe[6] = 6;
		} else {
			swizzle_pipe[0] = 0;
			swizzle_pipe[1] = 2;
			swizzle_pipe[2] = 4;
			swizzle_pipe[3] = 6;
			swizzle_pipe[4] = 3;
			swizzle_pipe[5] = 1;
			swizzle_pipe[6] = 5;
		}
		break;
	case 8:
		if (force_no_swizzle) {
			swizzle_pipe[0] = 0;
			swizzle_pipe[1] = 1;
			swizzle_pipe[2] = 2;
			swizzle_pipe[3] = 3;
			swizzle_pipe[4] = 4;
			swizzle_pipe[5] = 5;
			swizzle_pipe[6] = 6;
			swizzle_pipe[7] = 7;
		} else {
			swizzle_pipe[0] = 0;
			swizzle_pipe[1] = 2;
			swizzle_pipe[2] = 4;
			swizzle_pipe[3] = 6;
			swizzle_pipe[4] = 3;
			swizzle_pipe[5] = 1;
			swizzle_pipe[6] = 7;
			swizzle_pipe[7] = 5;
		}
		break;
	}

	cur_backend = 0;
	for (cur_pipe = 0; cur_pipe < num_tile_pipes; ++cur_pipe) {
		while (((1 << cur_backend) & enabled_backends_mask) == 0)
			cur_backend = (cur_backend + 1) % R7XX_MAX_BACKENDS;

		backend_map |= (u32)(((cur_backend & 3) << (swizzle_pipe[cur_pipe] * 2)));

		cur_backend = (cur_backend + 1) % R7XX_MAX_BACKENDS;
	}

	return backend_map;
}

static void rv770_gpu_init(struct radeon_device *rdev)
{
	int i, j, num_qd_pipes;
	u32 ta_aux_cntl;
	u32 sx_debug_1;
	u32 smx_dc_ctl0;
	u32 db_debug3;
	u32 num_gs_verts_per_thread;
	u32 vgt_gs_per_es;
	u32 gs_prim_buffer_depth = 0;
	u32 sq_ms_fifo_sizes;
	u32 sq_config;
	u32 sq_thread_resource_mgmt;
	u32 hdp_host_path_cntl;
	u32 sq_dyn_gpr_size_simd_ab_0;
	u32 backend_map;
	u32 gb_tiling_config = 0;
	u32 cc_rb_backend_disable = 0;
	u32 cc_gc_shader_pipe_config = 0;
	u32 mc_arb_ramcfg;
	u32 db_debug4;

	/* setup chip specs */
	switch (rdev->family) {
	case CHIP_RV770:
		rdev->config.rv770.max_pipes = 4;
		rdev->config.rv770.max_tile_pipes = 8;
		rdev->config.rv770.max_simds = 10;
		rdev->config.rv770.max_backends = 4;
		rdev->config.rv770.max_gprs = 256;
		rdev->config.rv770.max_threads = 248;
		rdev->config.rv770.max_stack_entries = 512;
		rdev->config.rv770.max_hw_contexts = 8;
		rdev->config.rv770.max_gs_threads = 16 * 2;
		rdev->config.rv770.sx_max_export_size = 128;
		rdev->config.rv770.sx_max_export_pos_size = 16;
		rdev->config.rv770.sx_max_export_smx_size = 112;
		rdev->config.rv770.sq_num_cf_insts = 2;

		rdev->config.rv770.sx_num_of_sets = 7;
		rdev->config.rv770.sc_prim_fifo_size = 0xF9;
		rdev->config.rv770.sc_hiz_tile_fifo_size = 0x30;
		rdev->config.rv770.sc_earlyz_tile_fifo_fize = 0x130;
		break;
	case CHIP_RV730:
		rdev->config.rv770.max_pipes = 2;
		rdev->config.rv770.max_tile_pipes = 4;
		rdev->config.rv770.max_simds = 8;
		rdev->config.rv770.max_backends = 2;
		rdev->config.rv770.max_gprs = 128;
		rdev->config.rv770.max_threads = 248;
		rdev->config.rv770.max_stack_entries = 256;
		rdev->config.rv770.max_hw_contexts = 8;
		rdev->config.rv770.max_gs_threads = 16 * 2;
		rdev->config.rv770.sx_max_export_size = 256;
		rdev->config.rv770.sx_max_export_pos_size = 32;
		rdev->config.rv770.sx_max_export_smx_size = 224;
		rdev->config.rv770.sq_num_cf_insts = 2;

		rdev->config.rv770.sx_num_of_sets = 7;
		rdev->config.rv770.sc_prim_fifo_size = 0xf9;
		rdev->config.rv770.sc_hiz_tile_fifo_size = 0x30;
		rdev->config.rv770.sc_earlyz_tile_fifo_fize = 0x130;
		if (rdev->config.rv770.sx_max_export_pos_size > 16) {
			rdev->config.rv770.sx_max_export_pos_size -= 16;
			rdev->config.rv770.sx_max_export_smx_size += 16;
		}
		break;
	case CHIP_RV710:
		rdev->config.rv770.max_pipes = 2;
		rdev->config.rv770.max_tile_pipes = 2;
		rdev->config.rv770.max_simds = 2;
		rdev->config.rv770.max_backends = 1;
		rdev->config.rv770.max_gprs = 256;
		rdev->config.rv770.max_threads = 192;
		rdev->config.rv770.max_stack_entries = 256;
		rdev->config.rv770.max_hw_contexts = 4;
		rdev->config.rv770.max_gs_threads = 8 * 2;
		rdev->config.rv770.sx_max_export_size = 128;
		rdev->config.rv770.sx_max_export_pos_size = 16;
		rdev->config.rv770.sx_max_export_smx_size = 112;
		rdev->config.rv770.sq_num_cf_insts = 1;

		rdev->config.rv770.sx_num_of_sets = 7;
		rdev->config.rv770.sc_prim_fifo_size = 0x40;
		rdev->config.rv770.sc_hiz_tile_fifo_size = 0x30;
		rdev->config.rv770.sc_earlyz_tile_fifo_fize = 0x130;
		break;
	case CHIP_RV740:
		rdev->config.rv770.max_pipes = 4;
		rdev->config.rv770.max_tile_pipes = 4;
		rdev->config.rv770.max_simds = 8;
		rdev->config.rv770.max_backends = 4;
		rdev->config.rv770.max_gprs = 256;
		rdev->config.rv770.max_threads = 248;
		rdev->config.rv770.max_stack_entries = 512;
		rdev->config.rv770.max_hw_contexts = 8;
		rdev->config.rv770.max_gs_threads = 16 * 2;
		rdev->config.rv770.sx_max_export_size = 256;
		rdev->config.rv770.sx_max_export_pos_size = 32;
		rdev->config.rv770.sx_max_export_smx_size = 224;
		rdev->config.rv770.sq_num_cf_insts = 2;

		rdev->config.rv770.sx_num_of_sets = 7;
		rdev->config.rv770.sc_prim_fifo_size = 0x100;
		rdev->config.rv770.sc_hiz_tile_fifo_size = 0x30;
		rdev->config.rv770.sc_earlyz_tile_fifo_fize = 0x130;

		if (rdev->config.rv770.sx_max_export_pos_size > 16) {
			rdev->config.rv770.sx_max_export_pos_size -= 16;
			rdev->config.rv770.sx_max_export_smx_size += 16;
		}
		break;
	default:
		break;
	}

	/* Initialize HDP */
	j = 0;
	for (i = 0; i < 32; i++) {
		WREG32((0x2c14 + j), 0x00000000);
		WREG32((0x2c18 + j), 0x00000000);
		WREG32((0x2c1c + j), 0x00000000);
		WREG32((0x2c20 + j), 0x00000000);
		WREG32((0x2c24 + j), 0x00000000);
		j += 0x18;
	}

	WREG32(GRBM_CNTL, GRBM_READ_TIMEOUT(0xff));

	/* setup tiling, simd, pipe config */
	mc_arb_ramcfg = RREG32(MC_ARB_RAMCFG);

	switch (rdev->config.rv770.max_tile_pipes) {
	case 1:
	default:
		gb_tiling_config |= PIPE_TILING(0);
		break;
	case 2:
		gb_tiling_config |= PIPE_TILING(1);
		break;
	case 4:
		gb_tiling_config |= PIPE_TILING(2);
		break;
	case 8:
		gb_tiling_config |= PIPE_TILING(3);
		break;
	}
	rdev->config.rv770.tiling_npipes = rdev->config.rv770.max_tile_pipes;

	if (rdev->family == CHIP_RV770)
		gb_tiling_config |= BANK_TILING(1);
	else
		gb_tiling_config |= BANK_TILING((mc_arb_ramcfg & NOOFBANK_MASK) >> NOOFBANK_SHIFT);
	rdev->config.rv770.tiling_nbanks = 4 << ((gb_tiling_config >> 4) & 0x3);
	gb_tiling_config |= GROUP_SIZE((mc_arb_ramcfg & BURSTLENGTH_MASK) >> BURSTLENGTH_SHIFT);
	if ((mc_arb_ramcfg & BURSTLENGTH_MASK) >> BURSTLENGTH_SHIFT)
		rdev->config.rv770.tiling_group_size = 512;
	else
		rdev->config.rv770.tiling_group_size = 256;
	if (((mc_arb_ramcfg & NOOFROWS_MASK) >> NOOFROWS_SHIFT) > 3) {
		gb_tiling_config |= ROW_TILING(3);
		gb_tiling_config |= SAMPLE_SPLIT(3);
	} else {
		gb_tiling_config |=
			ROW_TILING(((mc_arb_ramcfg & NOOFROWS_MASK) >> NOOFROWS_SHIFT));
		gb_tiling_config |=
			SAMPLE_SPLIT(((mc_arb_ramcfg & NOOFROWS_MASK) >> NOOFROWS_SHIFT));
	}

	gb_tiling_config |= BANK_SWAPS(1);

	cc_rb_backend_disable = RREG32(CC_RB_BACKEND_DISABLE) & 0x00ff0000;
	cc_rb_backend_disable |=
		BACKEND_DISABLE((R7XX_MAX_BACKENDS_MASK << rdev->config.rv770.max_backends) & R7XX_MAX_BACKENDS_MASK);

	cc_gc_shader_pipe_config = RREG32(CC_GC_SHADER_PIPE_CONFIG) & 0xffffff00;
	cc_gc_shader_pipe_config |=
		INACTIVE_QD_PIPES((R7XX_MAX_PIPES_MASK << rdev->config.rv770.max_pipes) & R7XX_MAX_PIPES_MASK);
	cc_gc_shader_pipe_config |=
		INACTIVE_SIMDS((R7XX_MAX_SIMDS_MASK << rdev->config.rv770.max_simds) & R7XX_MAX_SIMDS_MASK);

	if (rdev->family == CHIP_RV740)
		backend_map = 0x28;
	else
		backend_map = r700_get_tile_pipe_to_backend_map(rdev,
								rdev->config.rv770.max_tile_pipes,
								(R7XX_MAX_BACKENDS -
								 r600_count_pipe_bits((cc_rb_backend_disable &
										       R7XX_MAX_BACKENDS_MASK) >> 16)),
								(cc_rb_backend_disable >> 16));

	rdev->config.rv770.tile_config = gb_tiling_config;
	rdev->config.rv770.backend_map = backend_map;
	gb_tiling_config |= BACKEND_MAP(backend_map);

	WREG32(GB_TILING_CONFIG, gb_tiling_config);
	WREG32(DCP_TILING_CONFIG, (gb_tiling_config & 0xffff));
	WREG32(HDP_TILING_CONFIG, (gb_tiling_config & 0xffff));

	WREG32(CC_RB_BACKEND_DISABLE,      cc_rb_backend_disable);
	WREG32(CC_GC_SHADER_PIPE_CONFIG,   cc_gc_shader_pipe_config);
	WREG32(GC_USER_SHADER_PIPE_CONFIG, cc_gc_shader_pipe_config);
	WREG32(CC_SYS_RB_BACKEND_DISABLE,  cc_rb_backend_disable);

	WREG32(CGTS_SYS_TCC_DISABLE, 0);
	WREG32(CGTS_TCC_DISABLE, 0);
	WREG32(CGTS_USER_SYS_TCC_DISABLE, 0);
	WREG32(CGTS_USER_TCC_DISABLE, 0);

	num_qd_pipes =
		R7XX_MAX_PIPES - r600_count_pipe_bits((cc_gc_shader_pipe_config & INACTIVE_QD_PIPES_MASK) >> 8);
	WREG32(VGT_OUT_DEALLOC_CNTL, (num_qd_pipes * 4) & DEALLOC_DIST_MASK);
	WREG32(VGT_VERTEX_REUSE_BLOCK_CNTL, ((num_qd_pipes * 4) - 2) & VTX_REUSE_DEPTH_MASK);

	/* set HW defaults for 3D engine */
	WREG32(CP_QUEUE_THRESHOLDS, (ROQ_IB1_START(0x16) |
				     ROQ_IB2_START(0x2b)));

	WREG32(CP_MEQ_THRESHOLDS, STQ_SPLIT(0x30));

	ta_aux_cntl = RREG32(TA_CNTL_AUX);
	WREG32(TA_CNTL_AUX, ta_aux_cntl | DISABLE_CUBE_ANISO);

	sx_debug_1 = RREG32(SX_DEBUG_1);
	sx_debug_1 |= ENABLE_NEW_SMX_ADDRESS;
	WREG32(SX_DEBUG_1, sx_debug_1);

	smx_dc_ctl0 = RREG32(SMX_DC_CTL0);
	smx_dc_ctl0 &= ~CACHE_DEPTH(0x1ff);
	smx_dc_ctl0 |= CACHE_DEPTH((rdev->config.rv770.sx_num_of_sets * 64) - 1);
	WREG32(SMX_DC_CTL0, smx_dc_ctl0);

	if (rdev->family != CHIP_RV740)
		WREG32(SMX_EVENT_CTL, (ES_FLUSH_CTL(4) |
				       GS_FLUSH_CTL(4) |
				       ACK_FLUSH_CTL(3) |
				       SYNC_FLUSH_CTL));

	db_debug3 = RREG32(DB_DEBUG3);
	db_debug3 &= ~DB_CLK_OFF_DELAY(0x1f);
	switch (rdev->family) {
	case CHIP_RV770:
	case CHIP_RV740:
		db_debug3 |= DB_CLK_OFF_DELAY(0x1f);
		break;
	case CHIP_RV710:
	case CHIP_RV730:
	default:
		db_debug3 |= DB_CLK_OFF_DELAY(2);
		break;
	}
	WREG32(DB_DEBUG3, db_debug3);

	if (rdev->family != CHIP_RV770) {
		db_debug4 = RREG32(DB_DEBUG4);
		db_debug4 |= DISABLE_TILE_COVERED_FOR_PS_ITER;
		WREG32(DB_DEBUG4, db_debug4);
	}

	WREG32(SX_EXPORT_BUFFER_SIZES, (COLOR_BUFFER_SIZE((rdev->config.rv770.sx_max_export_size / 4) - 1) |
					POSITION_BUFFER_SIZE((rdev->config.rv770.sx_max_export_pos_size / 4) - 1) |
					SMX_BUFFER_SIZE((rdev->config.rv770.sx_max_export_smx_size / 4) - 1)));

	WREG32(PA_SC_FIFO_SIZE, (SC_PRIM_FIFO_SIZE(rdev->config.rv770.sc_prim_fifo_size) |
				 SC_HIZ_TILE_FIFO_SIZE(rdev->config.rv770.sc_hiz_tile_fifo_size) |
				 SC_EARLYZ_TILE_FIFO_SIZE(rdev->config.rv770.sc_earlyz_tile_fifo_fize)));

	WREG32(PA_SC_MULTI_CHIP_CNTL, 0);

	WREG32(VGT_NUM_INSTANCES, 1);

	WREG32(SPI_CONFIG_CNTL, GPR_WRITE_PRIORITY(0));

	WREG32(SPI_CONFIG_CNTL_1, VTX_DONE_DELAY(4));

	WREG32(CP_PERFMON_CNTL, 0);

	sq_ms_fifo_sizes = (CACHE_FIFO_SIZE(16 * rdev->config.rv770.sq_num_cf_insts) |
			    DONE_FIFO_HIWATER(0xe0) |
			    ALU_UPDATE_FIFO_HIWATER(0x8));
	switch (rdev->family) {
	case CHIP_RV770:
	case CHIP_RV730:
	case CHIP_RV710:
		sq_ms_fifo_sizes |= FETCH_FIFO_HIWATER(0x1);
		break;
	case CHIP_RV740:
	default:
		sq_ms_fifo_sizes |= FETCH_FIFO_HIWATER(0x4);
		break;
	}
	WREG32(SQ_MS_FIFO_SIZES, sq_ms_fifo_sizes);

	/* SQ_CONFIG, SQ_GPR_RESOURCE_MGMT, SQ_THREAD_RESOURCE_MGMT, SQ_STACK_RESOURCE_MGMT
	 * should be adjusted as needed by the 2D/3D drivers.  This just sets default values
	 */
	sq_config = RREG32(SQ_CONFIG);
	sq_config &= ~(PS_PRIO(3) |
		       VS_PRIO(3) |
		       GS_PRIO(3) |
		       ES_PRIO(3));
	sq_config |= (DX9_CONSTS |
		      VC_ENABLE |
		      EXPORT_SRC_C |
		      PS_PRIO(0) |
		      VS_PRIO(1) |
		      GS_PRIO(2) |
		      ES_PRIO(3));
	if (rdev->family == CHIP_RV710)
		/* no vertex cache */
		sq_config &= ~VC_ENABLE;

	WREG32(SQ_CONFIG, sq_config);

	WREG32(SQ_GPR_RESOURCE_MGMT_1,  (NUM_PS_GPRS((rdev->config.rv770.max_gprs * 24)/64) |
					 NUM_VS_GPRS((rdev->config.rv770.max_gprs * 24)/64) |
					 NUM_CLAUSE_TEMP_GPRS(((rdev->config.rv770.max_gprs * 24)/64)/2)));

	WREG32(SQ_GPR_RESOURCE_MGMT_2,  (NUM_GS_GPRS((rdev->config.rv770.max_gprs * 7)/64) |
					 NUM_ES_GPRS((rdev->config.rv770.max_gprs * 7)/64)));

	sq_thread_resource_mgmt = (NUM_PS_THREADS((rdev->config.rv770.max_threads * 4)/8) |
				   NUM_VS_THREADS((rdev->config.rv770.max_threads * 2)/8) |
				   NUM_ES_THREADS((rdev->config.rv770.max_threads * 1)/8));
	if (((rdev->config.rv770.max_threads * 1) / 8) > rdev->config.rv770.max_gs_threads)
		sq_thread_resource_mgmt |= NUM_GS_THREADS(rdev->config.rv770.max_gs_threads);
	else
		sq_thread_resource_mgmt |= NUM_GS_THREADS((rdev->config.rv770.max_gs_threads * 1)/8);
	WREG32(SQ_THREAD_RESOURCE_MGMT, sq_thread_resource_mgmt);

	WREG32(SQ_STACK_RESOURCE_MGMT_1, (NUM_PS_STACK_ENTRIES((rdev->config.rv770.max_stack_entries * 1)/4) |
						     NUM_VS_STACK_ENTRIES((rdev->config.rv770.max_stack_entries * 1)/4)));

	WREG32(SQ_STACK_RESOURCE_MGMT_2, (NUM_GS_STACK_ENTRIES((rdev->config.rv770.max_stack_entries * 1)/4) |
						     NUM_ES_STACK_ENTRIES((rdev->config.rv770.max_stack_entries * 1)/4)));

	sq_dyn_gpr_size_simd_ab_0 = (SIMDA_RING0((rdev->config.rv770.max_gprs * 38)/64) |
				     SIMDA_RING1((rdev->config.rv770.max_gprs * 38)/64) |
				     SIMDB_RING0((rdev->config.rv770.max_gprs * 38)/64) |
				     SIMDB_RING1((rdev->config.rv770.max_gprs * 38)/64));

	WREG32(SQ_DYN_GPR_SIZE_SIMD_AB_0, sq_dyn_gpr_size_simd_ab_0);
	WREG32(SQ_DYN_GPR_SIZE_SIMD_AB_1, sq_dyn_gpr_size_simd_ab_0);
	WREG32(SQ_DYN_GPR_SIZE_SIMD_AB_2, sq_dyn_gpr_size_simd_ab_0);
	WREG32(SQ_DYN_GPR_SIZE_SIMD_AB_3, sq_dyn_gpr_size_simd_ab_0);
	WREG32(SQ_DYN_GPR_SIZE_SIMD_AB_4, sq_dyn_gpr_size_simd_ab_0);
	WREG32(SQ_DYN_GPR_SIZE_SIMD_AB_5, sq_dyn_gpr_size_simd_ab_0);
	WREG32(SQ_DYN_GPR_SIZE_SIMD_AB_6, sq_dyn_gpr_size_simd_ab_0);
	WREG32(SQ_DYN_GPR_SIZE_SIMD_AB_7, sq_dyn_gpr_size_simd_ab_0);

	WREG32(PA_SC_FORCE_EOV_MAX_CNTS, (FORCE_EOV_MAX_CLK_CNT(4095) |
					  FORCE_EOV_MAX_REZ_CNT(255)));

	if (rdev->family == CHIP_RV710)
		WREG32(VGT_CACHE_INVALIDATION, (CACHE_INVALIDATION(TC_ONLY) |
						AUTO_INVLD_EN(ES_AND_GS_AUTO)));
	else
		WREG32(VGT_CACHE_INVALIDATION, (CACHE_INVALIDATION(VC_AND_TC) |
						AUTO_INVLD_EN(ES_AND_GS_AUTO)));

	switch (rdev->family) {
	case CHIP_RV770:
	case CHIP_RV730:
	case CHIP_RV740:
		gs_prim_buffer_depth = 384;
		break;
	case CHIP_RV710:
		gs_prim_buffer_depth = 128;
		break;
	default:
		break;
	}

	num_gs_verts_per_thread = rdev->config.rv770.max_pipes * 16;
	vgt_gs_per_es = gs_prim_buffer_depth + num_gs_verts_per_thread;
	/* Max value for this is 256 */
	if (vgt_gs_per_es > 256)
		vgt_gs_per_es = 256;

	WREG32(VGT_ES_PER_GS, 128);
	WREG32(VGT_GS_PER_ES, vgt_gs_per_es);
	WREG32(VGT_GS_PER_VS, 2);

	/* more default values. 2D/3D driver should adjust as needed */
	WREG32(VGT_GS_VERTEX_REUSE, 16);
	WREG32(PA_SC_LINE_STIPPLE_STATE, 0);
	WREG32(VGT_STRMOUT_EN, 0);
	WREG32(SX_MISC, 0);
	WREG32(PA_SC_MODE_CNTL, 0);
	WREG32(PA_SC_EDGERULE, 0xaaaaaaaa);
	WREG32(PA_SC_AA_CONFIG, 0);
	WREG32(PA_SC_CLIPRECT_RULE, 0xffff);
	WREG32(PA_SC_LINE_STIPPLE, 0);
	WREG32(SPI_INPUT_Z, 0);
	WREG32(SPI_PS_IN_CONTROL_0, NUM_INTERP(2));
	WREG32(CB_COLOR7_FRAG, 0);

	/* clear render buffer base addresses */
	WREG32(CB_COLOR0_BASE, 0);
	WREG32(CB_COLOR1_BASE, 0);
	WREG32(CB_COLOR2_BASE, 0);
	WREG32(CB_COLOR3_BASE, 0);
	WREG32(CB_COLOR4_BASE, 0);
	WREG32(CB_COLOR5_BASE, 0);
	WREG32(CB_COLOR6_BASE, 0);
	WREG32(CB_COLOR7_BASE, 0);

	WREG32(TCP_CNTL, 0);

	hdp_host_path_cntl = RREG32(HDP_HOST_PATH_CNTL);
	WREG32(HDP_HOST_PATH_CNTL, hdp_host_path_cntl);

	WREG32(PA_SC_MULTI_CHIP_CNTL, 0);

	WREG32(PA_CL_ENHANCE, (CLIP_VTX_REORDER_ENA |
					  NUM_CLIP_SEQ(3)));

}

void r700_vram_gtt_location(struct radeon_device *rdev, struct radeon_mc *mc)
{
	u64 size_bf, size_af;

	if (mc->mc_vram_size > 0xE0000000) {
		/* leave room for at least 512M GTT */
		dev_warn(rdev->dev, "limiting VRAM\n");
		mc->real_vram_size = 0xE0000000;
		mc->mc_vram_size = 0xE0000000;
	}
	if (rdev->flags & RADEON_IS_AGP) {
		size_bf = mc->gtt_start;
		size_af = 0xFFFFFFFF - mc->gtt_end + 1;
		if (size_bf > size_af) {
			if (mc->mc_vram_size > size_bf) {
				dev_warn(rdev->dev, "limiting VRAM\n");
				mc->real_vram_size = size_bf;
				mc->mc_vram_size = size_bf;
			}
			mc->vram_start = mc->gtt_start - mc->mc_vram_size;
		} else {
			if (mc->mc_vram_size > size_af) {
				dev_warn(rdev->dev, "limiting VRAM\n");
				mc->real_vram_size = size_af;
				mc->mc_vram_size = size_af;
			}
			mc->vram_start = mc->gtt_end;
		}
		mc->vram_end = mc->vram_start + mc->mc_vram_size - 1;
		dev_info(rdev->dev, "VRAM: %lluM 0x%08llX - 0x%08llX (%lluM used)\n",
				mc->mc_vram_size >> 20, mc->vram_start,
				mc->vram_end, mc->real_vram_size >> 20);
	} else {
		radeon_vram_location(rdev, &rdev->mc, 0);
		rdev->mc.gtt_base_align = 0;
		radeon_gtt_location(rdev, mc);
	}
}

int rv770_mc_init(struct radeon_device *rdev)
{
	u32 tmp;
	int chansize, numchan;

	/* Get VRAM informations */
	rdev->mc.vram_is_ddr = true;
	tmp = RREG32(MC_ARB_RAMCFG);
	if (tmp & CHANSIZE_OVERRIDE) {
		chansize = 16;
	} else if (tmp & CHANSIZE_MASK) {
		chansize = 64;
	} else {
		chansize = 32;
	}
	tmp = RREG32(MC_SHARED_CHMAP);
	switch ((tmp & NOOFCHAN_MASK) >> NOOFCHAN_SHIFT) {
	case 0:
	default:
		numchan = 1;
		break;
	case 1:
		numchan = 2;
		break;
	case 2:
		numchan = 4;
		break;
	case 3:
		numchan = 8;
		break;
	}
	rdev->mc.vram_width = numchan * chansize;
	/* Could aper size report 0 ? */
	rdev->mc.aper_base = pci_resource_start(rdev->pdev, 0);
	rdev->mc.aper_size = pci_resource_len(rdev->pdev, 0);
	/* Setup GPU memory space */
	rdev->mc.mc_vram_size = RREG32(CONFIG_MEMSIZE);
	rdev->mc.real_vram_size = RREG32(CONFIG_MEMSIZE);
	rdev->mc.visible_vram_size = rdev->mc.aper_size;
	r700_vram_gtt_location(rdev, &rdev->mc);
	radeon_update_bandwidth_info(rdev);

	return 0;
}

static int rv770_startup(struct radeon_device *rdev)
{
	struct radeon_ring *ring = &rdev->ring[RADEON_RING_TYPE_GFX_INDEX];
	int r;

	/* enable pcie gen2 link */
	rv770_pcie_gen2_enable(rdev);

	if (!rdev->me_fw || !rdev->pfp_fw || !rdev->rlc_fw) {
		r = r600_init_microcode(rdev);
		if (r) {
			DRM_ERROR("Failed to load firmware!\n");
			return r;
		}
	}

	r = r600_vram_scratch_init(rdev);
	if (r)
		return r;

	rv770_mc_program(rdev);
	if (rdev->flags & RADEON_IS_AGP) {
		rv770_agp_enable(rdev);
	} else {
		r = rv770_pcie_gart_enable(rdev);
		if (r)
			return r;
	}

	rv770_gpu_init(rdev);
	r = r600_blit_init(rdev);
	if (r) {
		r600_blit_fini(rdev);
		rdev->asic->copy = NULL;
		dev_warn(rdev->dev, "failed blitter (%d) falling back to memcpy\n", r);
	}

	/* allocate wb buffer */
	r = radeon_wb_init(rdev);
	if (r)
		return r;

	r = radeon_fence_driver_start_ring(rdev, RADEON_RING_TYPE_GFX_INDEX);
	if (r) {
		dev_err(rdev->dev, "failed initializing CP fences (%d).\n", r);
		return r;
	}

	/* Enable IRQ */
	r = r600_irq_init(rdev);
	if (r) {
		DRM_ERROR("radeon: IH init failed (%d).\n", r);
		radeon_irq_kms_fini(rdev);
		return r;
	}
	r600_irq_set(rdev);

	r = radeon_ring_init(rdev, ring, ring->ring_size, RADEON_WB_CP_RPTR_OFFSET,
			     R600_CP_RB_RPTR, R600_CP_RB_WPTR,
			     0, 0xfffff, RADEON_CP_PACKET2);
	if (r)
		return r;
	r = rv770_cp_load_microcode(rdev);
	if (r)
		return r;
	r = r600_cp_resume(rdev);
	if (r)
		return r;

	r = radeon_ib_pool_start(rdev);
	if (r)
		return r;

	r = r600_ib_test(rdev, RADEON_RING_TYPE_GFX_INDEX);
	if (r) {
		dev_err(rdev->dev, "IB test failed (%d).\n", r);
		rdev->accel_working = false;
		return r;
	}

	return 0;
}

int rv770_resume(struct radeon_device *rdev)
{
	int r;

	/* Do not reset GPU before posting, on rv770 hw unlike on r500 hw,
	 * posting will perform necessary task to bring back GPU into good
	 * shape.
	 */
	/* post card */
	atom_asic_init(rdev->mode_info.atom_context);

	rdev->accel_working = true;
	r = rv770_startup(rdev);
	if (r) {
		DRM_ERROR("r600 startup failed on resume\n");
<<<<<<< HEAD
=======
		rdev->accel_working = false;
>>>>>>> c16fa4f2
		return r;
	}

	r = r600_audio_init(rdev);
	if (r) {
		dev_err(rdev->dev, "radeon: audio init failed\n");
		return r;
	}

	return r;

}

int rv770_suspend(struct radeon_device *rdev)
{
	r600_audio_fini(rdev);
	radeon_ib_pool_suspend(rdev);
	r600_blit_suspend(rdev);
	/* FIXME: we should wait for ring to be empty */
	r700_cp_stop(rdev);
	rdev->ring[RADEON_RING_TYPE_GFX_INDEX].ready = false;
	r600_irq_suspend(rdev);
	radeon_wb_disable(rdev);
	rv770_pcie_gart_disable(rdev);

	return 0;
}

/* Plan is to move initialization in that function and use
 * helper function so that radeon_device_init pretty much
 * do nothing more than calling asic specific function. This
 * should also allow to remove a bunch of callback function
 * like vram_info.
 */
int rv770_init(struct radeon_device *rdev)
{
	int r;

	/* This don't do much */
	r = radeon_gem_init(rdev);
	if (r)
		return r;
	/* Read BIOS */
	if (!radeon_get_bios(rdev)) {
		if (ASIC_IS_AVIVO(rdev))
			return -EINVAL;
	}
	/* Must be an ATOMBIOS */
	if (!rdev->is_atom_bios) {
		dev_err(rdev->dev, "Expecting atombios for R600 GPU\n");
		return -EINVAL;
	}
	r = radeon_atombios_init(rdev);
	if (r)
		return r;
	/* Post card if necessary */
	if (!radeon_card_posted(rdev)) {
		if (!rdev->bios) {
			dev_err(rdev->dev, "Card not posted and no BIOS - ignoring\n");
			return -EINVAL;
		}
		DRM_INFO("GPU not posted. posting now...\n");
		atom_asic_init(rdev->mode_info.atom_context);
	}
	/* Initialize scratch registers */
	r600_scratch_init(rdev);
	/* Initialize surface registers */
	radeon_surface_init(rdev);
	/* Initialize clocks */
	radeon_get_clock_info(rdev->ddev);
	/* Fence driver */
	r = radeon_fence_driver_init(rdev);
	if (r)
		return r;
	/* initialize AGP */
	if (rdev->flags & RADEON_IS_AGP) {
		r = radeon_agp_init(rdev);
		if (r)
			radeon_agp_disable(rdev);
	}
	r = rv770_mc_init(rdev);
	if (r)
		return r;
	/* Memory manager */
	r = radeon_bo_init(rdev);
	if (r)
		return r;

	r = radeon_irq_kms_init(rdev);
	if (r)
		return r;

	rdev->ring[RADEON_RING_TYPE_GFX_INDEX].ring_obj = NULL;
	r600_ring_init(rdev, &rdev->ring[RADEON_RING_TYPE_GFX_INDEX], 1024 * 1024);

	rdev->ih.ring_obj = NULL;
	r600_ih_ring_init(rdev, 64 * 1024);

	r = r600_pcie_gart_init(rdev);
	if (r)
		return r;

	r = radeon_ib_pool_init(rdev);
	rdev->accel_working = true;
	if (r) {
		dev_err(rdev->dev, "IB initialization failed (%d).\n", r);
		rdev->accel_working = false;
	}

	r = rv770_startup(rdev);
	if (r) {
		dev_err(rdev->dev, "disabling GPU acceleration\n");
		r700_cp_fini(rdev);
		r600_irq_fini(rdev);
		radeon_wb_fini(rdev);
		r100_ib_fini(rdev);
		radeon_irq_kms_fini(rdev);
		rv770_pcie_gart_fini(rdev);
		rdev->accel_working = false;
	}

	r = r600_audio_init(rdev);
	if (r) {
		dev_err(rdev->dev, "radeon: audio init failed\n");
		return r;
	}

	return 0;
}

void rv770_fini(struct radeon_device *rdev)
{
	r600_blit_fini(rdev);
	r700_cp_fini(rdev);
	r600_irq_fini(rdev);
	radeon_wb_fini(rdev);
	r100_ib_fini(rdev);
	radeon_irq_kms_fini(rdev);
	rv770_pcie_gart_fini(rdev);
	r600_vram_scratch_fini(rdev);
	radeon_gem_fini(rdev);
	radeon_semaphore_driver_fini(rdev);
	radeon_fence_driver_fini(rdev);
	radeon_agp_fini(rdev);
	radeon_bo_fini(rdev);
	radeon_atombios_fini(rdev);
	kfree(rdev->bios);
	rdev->bios = NULL;
}

static void rv770_pcie_gen2_enable(struct radeon_device *rdev)
{
	u32 link_width_cntl, lanes, speed_cntl, tmp;
	u16 link_cntl2;

	if (radeon_pcie_gen2 == 0)
		return;

	if (rdev->flags & RADEON_IS_IGP)
		return;

	if (!(rdev->flags & RADEON_IS_PCIE))
		return;

	/* x2 cards have a special sequence */
	if (ASIC_IS_X2(rdev))
		return;

	/* advertise upconfig capability */
	link_width_cntl = RREG32_PCIE_P(PCIE_LC_LINK_WIDTH_CNTL);
	link_width_cntl &= ~LC_UPCONFIGURE_DIS;
	WREG32_PCIE_P(PCIE_LC_LINK_WIDTH_CNTL, link_width_cntl);
	link_width_cntl = RREG32_PCIE_P(PCIE_LC_LINK_WIDTH_CNTL);
	if (link_width_cntl & LC_RENEGOTIATION_SUPPORT) {
		lanes = (link_width_cntl & LC_LINK_WIDTH_RD_MASK) >> LC_LINK_WIDTH_RD_SHIFT;
		link_width_cntl &= ~(LC_LINK_WIDTH_MASK |
				     LC_RECONFIG_ARC_MISSING_ESCAPE);
		link_width_cntl |= lanes | LC_RECONFIG_NOW |
			LC_RENEGOTIATE_EN | LC_UPCONFIGURE_SUPPORT;
		WREG32_PCIE_P(PCIE_LC_LINK_WIDTH_CNTL, link_width_cntl);
	} else {
		link_width_cntl |= LC_UPCONFIGURE_DIS;
		WREG32_PCIE_P(PCIE_LC_LINK_WIDTH_CNTL, link_width_cntl);
	}

	speed_cntl = RREG32_PCIE_P(PCIE_LC_SPEED_CNTL);
	if ((speed_cntl & LC_OTHER_SIDE_EVER_SENT_GEN2) &&
	    (speed_cntl & LC_OTHER_SIDE_SUPPORTS_GEN2)) {

		tmp = RREG32(0x541c);
		WREG32(0x541c, tmp | 0x8);
		WREG32(MM_CFGREGS_CNTL, MM_WR_TO_CFG_EN);
		link_cntl2 = RREG16(0x4088);
		link_cntl2 &= ~TARGET_LINK_SPEED_MASK;
		link_cntl2 |= 0x2;
		WREG16(0x4088, link_cntl2);
		WREG32(MM_CFGREGS_CNTL, 0);

		speed_cntl = RREG32_PCIE_P(PCIE_LC_SPEED_CNTL);
		speed_cntl &= ~LC_TARGET_LINK_SPEED_OVERRIDE_EN;
		WREG32_PCIE_P(PCIE_LC_SPEED_CNTL, speed_cntl);

		speed_cntl = RREG32_PCIE_P(PCIE_LC_SPEED_CNTL);
		speed_cntl |= LC_CLR_FAILED_SPD_CHANGE_CNT;
		WREG32_PCIE_P(PCIE_LC_SPEED_CNTL, speed_cntl);

		speed_cntl = RREG32_PCIE_P(PCIE_LC_SPEED_CNTL);
		speed_cntl &= ~LC_CLR_FAILED_SPD_CHANGE_CNT;
		WREG32_PCIE_P(PCIE_LC_SPEED_CNTL, speed_cntl);

		speed_cntl = RREG32_PCIE_P(PCIE_LC_SPEED_CNTL);
		speed_cntl |= LC_GEN2_EN_STRAP;
		WREG32_PCIE_P(PCIE_LC_SPEED_CNTL, speed_cntl);

	} else {
		link_width_cntl = RREG32_PCIE_P(PCIE_LC_LINK_WIDTH_CNTL);
		/* XXX: only disable it if gen1 bridge vendor == 0x111d or 0x1106 */
		if (1)
			link_width_cntl |= LC_UPCONFIGURE_DIS;
		else
			link_width_cntl &= ~LC_UPCONFIGURE_DIS;
		WREG32_PCIE_P(PCIE_LC_LINK_WIDTH_CNTL, link_width_cntl);
	}
}<|MERGE_RESOLUTION|>--- conflicted
+++ resolved
@@ -1139,10 +1139,7 @@
 	r = rv770_startup(rdev);
 	if (r) {
 		DRM_ERROR("r600 startup failed on resume\n");
-<<<<<<< HEAD
-=======
 		rdev->accel_working = false;
->>>>>>> c16fa4f2
 		return r;
 	}
 
