--- conflicted
+++ resolved
@@ -469,13 +469,6 @@
 	else
 		numpages = 1;
 
-<<<<<<< HEAD
-	/* We need only read few bytes from the OOB area */
-	scanlen = 0;
-	readlen = bd->len;
-
-=======
->>>>>>> d8ec26d7
 	if (chip == -1) {
 		numblocks = mtd->size >> this->bbt_erase_shift;
 		startblock = 0;
@@ -1367,9 +1360,4 @@
 	return ret;
 }
 
-<<<<<<< HEAD
-EXPORT_SYMBOL(nand_scan_bbt);
-EXPORT_SYMBOL(nand_default_bbt);
-=======
-EXPORT_SYMBOL(nand_scan_bbt);
->>>>>>> d8ec26d7
+EXPORT_SYMBOL(nand_scan_bbt);