// SPDX-License-Identifier: GPL-2.0-or-later
/*
 * Universal Flash Storage Host controller driver Core
 * Copyright (C) 2011-2013 Samsung India Software Operations
 * Copyright (c) 2013-2016, The Linux Foundation. All rights reserved.
 *
 * Authors:
 *	Santosh Yaraganavi <santosh.sy@samsung.com>
 *	Vinayak Holikatti <h.vinayak@samsung.com>
 */

#include <linux/async.h>
#include <linux/devfreq.h>
#include <linux/nls.h>
#include <linux/of.h>
#include <linux/bitfield.h>
#include <linux/blk-pm.h>
#include <linux/blkdev.h>
#include <scsi/scsi_driver.h>
#include "ufshcd.h"
#include "ufs_quirks.h"
#include "unipro.h"
#include "ufs-sysfs.h"
#include "ufs-debugfs.h"
#include "ufs-fault-injection.h"
#include "ufs_bsg.h"
#include "ufshcd-crypto.h"
#include "ufshpb.h"
#include <asm/unaligned.h>

#define CREATE_TRACE_POINTS
#include <trace/events/ufs.h>

#define UFSHCD_ENABLE_INTRS	(UTP_TRANSFER_REQ_COMPL |\
				 UTP_TASK_REQ_COMPL |\
				 UFSHCD_ERROR_MASK)
/* UIC command timeout, unit: ms */
#define UIC_CMD_TIMEOUT	500

/* NOP OUT retries waiting for NOP IN response */
#define NOP_OUT_RETRIES    10
/* Timeout after 50 msecs if NOP OUT hangs without response */
#define NOP_OUT_TIMEOUT    50 /* msecs */

/* Query request retries */
#define QUERY_REQ_RETRIES 3
/* Query request timeout */
#define QUERY_REQ_TIMEOUT 1500 /* 1.5 seconds */

/* Task management command timeout */
#define TM_CMD_TIMEOUT	100 /* msecs */

/* maximum number of retries for a general UIC command  */
#define UFS_UIC_COMMAND_RETRIES 3

/* maximum number of link-startup retries */
#define DME_LINKSTARTUP_RETRIES 3

/* Maximum retries for Hibern8 enter */
#define UIC_HIBERN8_ENTER_RETRIES 3

/* maximum number of reset retries before giving up */
#define MAX_HOST_RESET_RETRIES 5

/* Maximum number of error handler retries before giving up */
#define MAX_ERR_HANDLER_RETRIES 5

/* Expose the flag value from utp_upiu_query.value */
#define MASK_QUERY_UPIU_FLAG_LOC 0xFF

/* Interrupt aggregation default timeout, unit: 40us */
#define INT_AGGR_DEF_TO	0x02

/* default delay of autosuspend: 2000 ms */
#define RPM_AUTOSUSPEND_DELAY_MS 2000

/* Default delay of RPM device flush delayed work */
#define RPM_DEV_FLUSH_RECHECK_WORK_DELAY_MS 5000

/* Default value of wait time before gating device ref clock */
#define UFSHCD_REF_CLK_GATING_WAIT_US 0xFF /* microsecs */

/* Polling time to wait for fDeviceInit */
#define FDEVICEINIT_COMPL_TIMEOUT 1500 /* millisecs */

#define wlun_dev_to_hba(dv) shost_priv(to_scsi_device(dv)->host)

#define ufshcd_toggle_vreg(_dev, _vreg, _on)				\
	({                                                              \
		int _ret;                                               \
		if (_on)                                                \
			_ret = ufshcd_enable_vreg(_dev, _vreg);         \
		else                                                    \
			_ret = ufshcd_disable_vreg(_dev, _vreg);        \
		_ret;                                                   \
	})

#define ufshcd_hex_dump(prefix_str, buf, len) do {                       \
	size_t __len = (len);                                            \
	print_hex_dump(KERN_ERR, prefix_str,                             \
		       __len > 4 ? DUMP_PREFIX_OFFSET : DUMP_PREFIX_NONE,\
		       16, 4, buf, __len, false);                        \
} while (0)

int ufshcd_dump_regs(struct ufs_hba *hba, size_t offset, size_t len,
		     const char *prefix)
{
	u32 *regs;
	size_t pos;

	if (offset % 4 != 0 || len % 4 != 0) /* keep readl happy */
		return -EINVAL;

	regs = kzalloc(len, GFP_ATOMIC);
	if (!regs)
		return -ENOMEM;

	for (pos = 0; pos < len; pos += 4)
		regs[pos / 4] = ufshcd_readl(hba, offset + pos);

	ufshcd_hex_dump(prefix, regs, len);
	kfree(regs);

	return 0;
}
EXPORT_SYMBOL_GPL(ufshcd_dump_regs);

enum {
	UFSHCD_MAX_CHANNEL	= 0,
	UFSHCD_MAX_ID		= 1,
	UFSHCD_NUM_RESERVED	= 1,
	UFSHCD_CMD_PER_LUN	= 32 - UFSHCD_NUM_RESERVED,
	UFSHCD_CAN_QUEUE	= 32 - UFSHCD_NUM_RESERVED,
};

static const char *const ufshcd_state_name[] = {
	[UFSHCD_STATE_RESET]			= "reset",
	[UFSHCD_STATE_OPERATIONAL]		= "operational",
	[UFSHCD_STATE_ERROR]			= "error",
	[UFSHCD_STATE_EH_SCHEDULED_FATAL]	= "eh_fatal",
	[UFSHCD_STATE_EH_SCHEDULED_NON_FATAL]	= "eh_non_fatal",
};

/* UFSHCD error handling flags */
enum {
	UFSHCD_EH_IN_PROGRESS = (1 << 0),
};

/* UFSHCD UIC layer error flags */
enum {
	UFSHCD_UIC_DL_PA_INIT_ERROR = (1 << 0), /* Data link layer error */
	UFSHCD_UIC_DL_NAC_RECEIVED_ERROR = (1 << 1), /* Data link layer error */
	UFSHCD_UIC_DL_TCx_REPLAY_ERROR = (1 << 2), /* Data link layer error */
	UFSHCD_UIC_NL_ERROR = (1 << 3), /* Network layer error */
	UFSHCD_UIC_TL_ERROR = (1 << 4), /* Transport Layer error */
	UFSHCD_UIC_DME_ERROR = (1 << 5), /* DME error */
	UFSHCD_UIC_PA_GENERIC_ERROR = (1 << 6), /* Generic PA error */
};

#define ufshcd_set_eh_in_progress(h) \
	((h)->eh_flags |= UFSHCD_EH_IN_PROGRESS)
#define ufshcd_eh_in_progress(h) \
	((h)->eh_flags & UFSHCD_EH_IN_PROGRESS)
#define ufshcd_clear_eh_in_progress(h) \
	((h)->eh_flags &= ~UFSHCD_EH_IN_PROGRESS)

struct ufs_pm_lvl_states ufs_pm_lvl_states[] = {
	[UFS_PM_LVL_0] = {UFS_ACTIVE_PWR_MODE, UIC_LINK_ACTIVE_STATE},
	[UFS_PM_LVL_1] = {UFS_ACTIVE_PWR_MODE, UIC_LINK_HIBERN8_STATE},
	[UFS_PM_LVL_2] = {UFS_SLEEP_PWR_MODE, UIC_LINK_ACTIVE_STATE},
	[UFS_PM_LVL_3] = {UFS_SLEEP_PWR_MODE, UIC_LINK_HIBERN8_STATE},
	[UFS_PM_LVL_4] = {UFS_POWERDOWN_PWR_MODE, UIC_LINK_HIBERN8_STATE},
	[UFS_PM_LVL_5] = {UFS_POWERDOWN_PWR_MODE, UIC_LINK_OFF_STATE},
	/*
	 * For DeepSleep, the link is first put in hibern8 and then off.
	 * Leaving the link in hibern8 is not supported.
	 */
	[UFS_PM_LVL_6] = {UFS_DEEPSLEEP_PWR_MODE, UIC_LINK_OFF_STATE},
};

static inline enum ufs_dev_pwr_mode
ufs_get_pm_lvl_to_dev_pwr_mode(enum ufs_pm_level lvl)
{
	return ufs_pm_lvl_states[lvl].dev_state;
}

static inline enum uic_link_state
ufs_get_pm_lvl_to_link_pwr_state(enum ufs_pm_level lvl)
{
	return ufs_pm_lvl_states[lvl].link_state;
}

static inline enum ufs_pm_level
ufs_get_desired_pm_lvl_for_dev_link_state(enum ufs_dev_pwr_mode dev_state,
					enum uic_link_state link_state)
{
	enum ufs_pm_level lvl;

	for (lvl = UFS_PM_LVL_0; lvl < UFS_PM_LVL_MAX; lvl++) {
		if ((ufs_pm_lvl_states[lvl].dev_state == dev_state) &&
			(ufs_pm_lvl_states[lvl].link_state == link_state))
			return lvl;
	}

	/* if no match found, return the level 0 */
	return UFS_PM_LVL_0;
}

static struct ufs_dev_fix ufs_fixups[] = {
	/* UFS cards deviations table */
	UFS_FIX(UFS_VENDOR_MICRON, UFS_ANY_MODEL,
		UFS_DEVICE_QUIRK_DELAY_BEFORE_LPM |
		UFS_DEVICE_QUIRK_SWAP_L2P_ENTRY_FOR_HPB_READ),
	UFS_FIX(UFS_VENDOR_SAMSUNG, UFS_ANY_MODEL,
		UFS_DEVICE_QUIRK_DELAY_BEFORE_LPM |
		UFS_DEVICE_QUIRK_HOST_PA_TACTIVATE |
		UFS_DEVICE_QUIRK_RECOVERY_FROM_DL_NAC_ERRORS),
	UFS_FIX(UFS_VENDOR_SKHYNIX, UFS_ANY_MODEL,
		UFS_DEVICE_QUIRK_HOST_PA_SAVECONFIGTIME),
	UFS_FIX(UFS_VENDOR_SKHYNIX, "hB8aL1" /*H28U62301AMR*/,
		UFS_DEVICE_QUIRK_HOST_VS_DEBUGSAVECONFIGTIME),
	UFS_FIX(UFS_VENDOR_TOSHIBA, UFS_ANY_MODEL,
		UFS_DEVICE_QUIRK_DELAY_BEFORE_LPM),
	UFS_FIX(UFS_VENDOR_TOSHIBA, "THGLF2G9C8KBADG",
		UFS_DEVICE_QUIRK_PA_TACTIVATE),
	UFS_FIX(UFS_VENDOR_TOSHIBA, "THGLF2G9D8KBADG",
		UFS_DEVICE_QUIRK_PA_TACTIVATE),
	END_FIX
};

static irqreturn_t ufshcd_tmc_handler(struct ufs_hba *hba);
static void ufshcd_async_scan(void *data, async_cookie_t cookie);
static int ufshcd_reset_and_restore(struct ufs_hba *hba);
static int ufshcd_eh_host_reset_handler(struct scsi_cmnd *cmd);
static int ufshcd_clear_tm_cmd(struct ufs_hba *hba, int tag);
static void ufshcd_hba_exit(struct ufs_hba *hba);
static int ufshcd_probe_hba(struct ufs_hba *hba, bool init_dev_params);
static int ufshcd_setup_clocks(struct ufs_hba *hba, bool on);
static inline void ufshcd_add_delay_before_dme_cmd(struct ufs_hba *hba);
static int ufshcd_host_reset_and_restore(struct ufs_hba *hba);
static void ufshcd_resume_clkscaling(struct ufs_hba *hba);
static void ufshcd_suspend_clkscaling(struct ufs_hba *hba);
static void __ufshcd_suspend_clkscaling(struct ufs_hba *hba);
static int ufshcd_scale_clks(struct ufs_hba *hba, bool scale_up);
static irqreturn_t ufshcd_intr(int irq, void *__hba);
static int ufshcd_change_power_mode(struct ufs_hba *hba,
			     struct ufs_pa_layer_attr *pwr_mode);
static int ufshcd_setup_hba_vreg(struct ufs_hba *hba, bool on);
static int ufshcd_setup_vreg(struct ufs_hba *hba, bool on);
static inline int ufshcd_config_vreg_hpm(struct ufs_hba *hba,
					 struct ufs_vreg *vreg);
static int ufshcd_try_to_abort_task(struct ufs_hba *hba, int tag);
static void ufshcd_wb_toggle_flush_during_h8(struct ufs_hba *hba, bool set);
static inline void ufshcd_wb_toggle_flush(struct ufs_hba *hba, bool enable);
static void ufshcd_hba_vreg_set_lpm(struct ufs_hba *hba);
static void ufshcd_hba_vreg_set_hpm(struct ufs_hba *hba);

static inline void ufshcd_enable_irq(struct ufs_hba *hba)
{
	if (!hba->is_irq_enabled) {
		enable_irq(hba->irq);
		hba->is_irq_enabled = true;
	}
}

static inline void ufshcd_disable_irq(struct ufs_hba *hba)
{
	if (hba->is_irq_enabled) {
		disable_irq(hba->irq);
		hba->is_irq_enabled = false;
	}
}

static inline void ufshcd_wb_config(struct ufs_hba *hba)
{
	if (!ufshcd_is_wb_allowed(hba))
		return;

	ufshcd_wb_toggle(hba, true);

	ufshcd_wb_toggle_flush_during_h8(hba, true);
	if (!(hba->quirks & UFSHCI_QUIRK_SKIP_MANUAL_WB_FLUSH_CTRL))
		ufshcd_wb_toggle_flush(hba, true);
}

static void ufshcd_scsi_unblock_requests(struct ufs_hba *hba)
{
	if (atomic_dec_and_test(&hba->scsi_block_reqs_cnt))
		scsi_unblock_requests(hba->host);
}

static void ufshcd_scsi_block_requests(struct ufs_hba *hba)
{
	if (atomic_inc_return(&hba->scsi_block_reqs_cnt) == 1)
		scsi_block_requests(hba->host);
}

static void ufshcd_add_cmd_upiu_trace(struct ufs_hba *hba, unsigned int tag,
				      enum ufs_trace_str_t str_t)
{
	struct utp_upiu_req *rq = hba->lrb[tag].ucd_req_ptr;
	struct utp_upiu_header *header;

	if (!trace_ufshcd_upiu_enabled())
		return;

	if (str_t == UFS_CMD_SEND)
		header = &rq->header;
	else
		header = &hba->lrb[tag].ucd_rsp_ptr->header;

	trace_ufshcd_upiu(dev_name(hba->dev), str_t, header, &rq->sc.cdb,
			  UFS_TSF_CDB);
}

static void ufshcd_add_query_upiu_trace(struct ufs_hba *hba,
					enum ufs_trace_str_t str_t,
					struct utp_upiu_req *rq_rsp)
{
	if (!trace_ufshcd_upiu_enabled())
		return;

	trace_ufshcd_upiu(dev_name(hba->dev), str_t, &rq_rsp->header,
			  &rq_rsp->qr, UFS_TSF_OSF);
}

static void ufshcd_add_tm_upiu_trace(struct ufs_hba *hba, unsigned int tag,
				     enum ufs_trace_str_t str_t)
{
	struct utp_task_req_desc *descp = &hba->utmrdl_base_addr[tag];

	if (!trace_ufshcd_upiu_enabled())
		return;

	if (str_t == UFS_TM_SEND)
		trace_ufshcd_upiu(dev_name(hba->dev), str_t,
				  &descp->upiu_req.req_header,
				  &descp->upiu_req.input_param1,
				  UFS_TSF_TM_INPUT);
	else
		trace_ufshcd_upiu(dev_name(hba->dev), str_t,
				  &descp->upiu_rsp.rsp_header,
				  &descp->upiu_rsp.output_param1,
				  UFS_TSF_TM_OUTPUT);
}

static void ufshcd_add_uic_command_trace(struct ufs_hba *hba,
					 struct uic_command *ucmd,
					 enum ufs_trace_str_t str_t)
{
	u32 cmd;

	if (!trace_ufshcd_uic_command_enabled())
		return;

	if (str_t == UFS_CMD_SEND)
		cmd = ucmd->command;
	else
		cmd = ufshcd_readl(hba, REG_UIC_COMMAND);

	trace_ufshcd_uic_command(dev_name(hba->dev), str_t, cmd,
				 ufshcd_readl(hba, REG_UIC_COMMAND_ARG_1),
				 ufshcd_readl(hba, REG_UIC_COMMAND_ARG_2),
				 ufshcd_readl(hba, REG_UIC_COMMAND_ARG_3));
}

static void ufshcd_add_command_trace(struct ufs_hba *hba, unsigned int tag,
				     enum ufs_trace_str_t str_t)
{
	u64 lba;
	u8 opcode = 0, group_id = 0;
	u32 intr, doorbell;
	struct ufshcd_lrb *lrbp = &hba->lrb[tag];
	struct scsi_cmnd *cmd = lrbp->cmd;
	struct request *rq = scsi_cmd_to_rq(cmd);
	int transfer_len = -1;

	if (!cmd)
		return;

	/* trace UPIU also */
	ufshcd_add_cmd_upiu_trace(hba, tag, str_t);
	if (!trace_ufshcd_command_enabled())
		return;

	opcode = cmd->cmnd[0];
	lba = scsi_get_lba(cmd);

	if (opcode == READ_10 || opcode == WRITE_10) {
		/*
		 * Currently we only fully trace read(10) and write(10) commands
		 */
		transfer_len =
		       be32_to_cpu(lrbp->ucd_req_ptr->sc.exp_data_transfer_len);
		if (opcode == WRITE_10)
			group_id = lrbp->cmd->cmnd[6];
	} else if (opcode == UNMAP) {
		/*
		 * The number of Bytes to be unmapped beginning with the lba.
		 */
		transfer_len = blk_rq_bytes(rq);
	}

	intr = ufshcd_readl(hba, REG_INTERRUPT_STATUS);
	doorbell = ufshcd_readl(hba, REG_UTP_TRANSFER_REQ_DOOR_BELL);
	trace_ufshcd_command(dev_name(hba->dev), str_t, tag,
			doorbell, transfer_len, intr, lba, opcode, group_id);
}

static void ufshcd_print_clk_freqs(struct ufs_hba *hba)
{
	struct ufs_clk_info *clki;
	struct list_head *head = &hba->clk_list_head;

	if (list_empty(head))
		return;

	list_for_each_entry(clki, head, list) {
		if (!IS_ERR_OR_NULL(clki->clk) && clki->min_freq &&
				clki->max_freq)
			dev_err(hba->dev, "clk: %s, rate: %u\n",
					clki->name, clki->curr_freq);
	}
}

static void ufshcd_print_evt(struct ufs_hba *hba, u32 id,
			     char *err_name)
{
	int i;
	bool found = false;
	struct ufs_event_hist *e;

	if (id >= UFS_EVT_CNT)
		return;

	e = &hba->ufs_stats.event[id];

	for (i = 0; i < UFS_EVENT_HIST_LENGTH; i++) {
		int p = (i + e->pos) % UFS_EVENT_HIST_LENGTH;

		if (e->tstamp[p] == 0)
			continue;
		dev_err(hba->dev, "%s[%d] = 0x%x at %lld us\n", err_name, p,
			e->val[p], ktime_to_us(e->tstamp[p]));
		found = true;
	}

	if (!found)
		dev_err(hba->dev, "No record of %s\n", err_name);
	else
		dev_err(hba->dev, "%s: total cnt=%llu\n", err_name, e->cnt);
}

static void ufshcd_print_evt_hist(struct ufs_hba *hba)
{
	ufshcd_dump_regs(hba, 0, UFSHCI_REG_SPACE_SIZE, "host_regs: ");

	ufshcd_print_evt(hba, UFS_EVT_PA_ERR, "pa_err");
	ufshcd_print_evt(hba, UFS_EVT_DL_ERR, "dl_err");
	ufshcd_print_evt(hba, UFS_EVT_NL_ERR, "nl_err");
	ufshcd_print_evt(hba, UFS_EVT_TL_ERR, "tl_err");
	ufshcd_print_evt(hba, UFS_EVT_DME_ERR, "dme_err");
	ufshcd_print_evt(hba, UFS_EVT_AUTO_HIBERN8_ERR,
			 "auto_hibern8_err");
	ufshcd_print_evt(hba, UFS_EVT_FATAL_ERR, "fatal_err");
	ufshcd_print_evt(hba, UFS_EVT_LINK_STARTUP_FAIL,
			 "link_startup_fail");
	ufshcd_print_evt(hba, UFS_EVT_RESUME_ERR, "resume_fail");
	ufshcd_print_evt(hba, UFS_EVT_SUSPEND_ERR,
			 "suspend_fail");
	ufshcd_print_evt(hba, UFS_EVT_DEV_RESET, "dev_reset");
	ufshcd_print_evt(hba, UFS_EVT_HOST_RESET, "host_reset");
	ufshcd_print_evt(hba, UFS_EVT_ABORT, "task_abort");

	ufshcd_vops_dbg_register_dump(hba);
}

static
void ufshcd_print_trs(struct ufs_hba *hba, unsigned long bitmap, bool pr_prdt)
{
	struct ufshcd_lrb *lrbp;
	int prdt_length;
	int tag;

	for_each_set_bit(tag, &bitmap, hba->nutrs) {
		lrbp = &hba->lrb[tag];

		dev_err(hba->dev, "UPIU[%d] - issue time %lld us\n",
				tag, ktime_to_us(lrbp->issue_time_stamp));
		dev_err(hba->dev, "UPIU[%d] - complete time %lld us\n",
				tag, ktime_to_us(lrbp->compl_time_stamp));
		dev_err(hba->dev,
			"UPIU[%d] - Transfer Request Descriptor phys@0x%llx\n",
			tag, (u64)lrbp->utrd_dma_addr);

		ufshcd_hex_dump("UPIU TRD: ", lrbp->utr_descriptor_ptr,
				sizeof(struct utp_transfer_req_desc));
		dev_err(hba->dev, "UPIU[%d] - Request UPIU phys@0x%llx\n", tag,
			(u64)lrbp->ucd_req_dma_addr);
		ufshcd_hex_dump("UPIU REQ: ", lrbp->ucd_req_ptr,
				sizeof(struct utp_upiu_req));
		dev_err(hba->dev, "UPIU[%d] - Response UPIU phys@0x%llx\n", tag,
			(u64)lrbp->ucd_rsp_dma_addr);
		ufshcd_hex_dump("UPIU RSP: ", lrbp->ucd_rsp_ptr,
				sizeof(struct utp_upiu_rsp));

		prdt_length = le16_to_cpu(
			lrbp->utr_descriptor_ptr->prd_table_length);
		if (hba->quirks & UFSHCD_QUIRK_PRDT_BYTE_GRAN)
			prdt_length /= sizeof(struct ufshcd_sg_entry);

		dev_err(hba->dev,
			"UPIU[%d] - PRDT - %d entries  phys@0x%llx\n",
			tag, prdt_length,
			(u64)lrbp->ucd_prdt_dma_addr);

		if (pr_prdt)
			ufshcd_hex_dump("UPIU PRDT: ", lrbp->ucd_prdt_ptr,
				sizeof(struct ufshcd_sg_entry) * prdt_length);
	}
}

static void ufshcd_print_tmrs(struct ufs_hba *hba, unsigned long bitmap)
{
	int tag;

	for_each_set_bit(tag, &bitmap, hba->nutmrs) {
		struct utp_task_req_desc *tmrdp = &hba->utmrdl_base_addr[tag];

		dev_err(hba->dev, "TM[%d] - Task Management Header\n", tag);
		ufshcd_hex_dump("", tmrdp, sizeof(*tmrdp));
	}
}

static void ufshcd_print_host_state(struct ufs_hba *hba)
{
	struct scsi_device *sdev_ufs = hba->sdev_ufs_device;

	dev_err(hba->dev, "UFS Host state=%d\n", hba->ufshcd_state);
	dev_err(hba->dev, "outstanding reqs=0x%lx tasks=0x%lx\n",
		hba->outstanding_reqs, hba->outstanding_tasks);
	dev_err(hba->dev, "saved_err=0x%x, saved_uic_err=0x%x\n",
		hba->saved_err, hba->saved_uic_err);
	dev_err(hba->dev, "Device power mode=%d, UIC link state=%d\n",
		hba->curr_dev_pwr_mode, hba->uic_link_state);
	dev_err(hba->dev, "PM in progress=%d, sys. suspended=%d\n",
		hba->pm_op_in_progress, hba->is_sys_suspended);
	dev_err(hba->dev, "Auto BKOPS=%d, Host self-block=%d\n",
		hba->auto_bkops_enabled, hba->host->host_self_blocked);
	dev_err(hba->dev, "Clk gate=%d\n", hba->clk_gating.state);
	dev_err(hba->dev,
		"last_hibern8_exit_tstamp at %lld us, hibern8_exit_cnt=%d\n",
		ktime_to_us(hba->ufs_stats.last_hibern8_exit_tstamp),
		hba->ufs_stats.hibern8_exit_cnt);
	dev_err(hba->dev, "last intr at %lld us, last intr status=0x%x\n",
		ktime_to_us(hba->ufs_stats.last_intr_ts),
		hba->ufs_stats.last_intr_status);
	dev_err(hba->dev, "error handling flags=0x%x, req. abort count=%d\n",
		hba->eh_flags, hba->req_abort_count);
	dev_err(hba->dev, "hba->ufs_version=0x%x, Host capabilities=0x%x, caps=0x%x\n",
		hba->ufs_version, hba->capabilities, hba->caps);
	dev_err(hba->dev, "quirks=0x%x, dev. quirks=0x%x\n", hba->quirks,
		hba->dev_quirks);
	if (sdev_ufs)
		dev_err(hba->dev, "UFS dev info: %.8s %.16s rev %.4s\n",
			sdev_ufs->vendor, sdev_ufs->model, sdev_ufs->rev);

	ufshcd_print_clk_freqs(hba);
}

/**
 * ufshcd_print_pwr_info - print power params as saved in hba
 * power info
 * @hba: per-adapter instance
 */
static void ufshcd_print_pwr_info(struct ufs_hba *hba)
{
	static const char * const names[] = {
		"INVALID MODE",
		"FAST MODE",
		"SLOW_MODE",
		"INVALID MODE",
		"FASTAUTO_MODE",
		"SLOWAUTO_MODE",
		"INVALID MODE",
	};

	dev_err(hba->dev, "%s:[RX, TX]: gear=[%d, %d], lane[%d, %d], pwr[%s, %s], rate = %d\n",
		 __func__,
		 hba->pwr_info.gear_rx, hba->pwr_info.gear_tx,
		 hba->pwr_info.lane_rx, hba->pwr_info.lane_tx,
		 names[hba->pwr_info.pwr_rx],
		 names[hba->pwr_info.pwr_tx],
		 hba->pwr_info.hs_rate);
}

static void ufshcd_device_reset(struct ufs_hba *hba)
{
	int err;

	err = ufshcd_vops_device_reset(hba);

	if (!err) {
		ufshcd_set_ufs_dev_active(hba);
		if (ufshcd_is_wb_allowed(hba)) {
			hba->dev_info.wb_enabled = false;
			hba->dev_info.wb_buf_flush_enabled = false;
		}
	}
	if (err != -EOPNOTSUPP)
		ufshcd_update_evt_hist(hba, UFS_EVT_DEV_RESET, err);
}

void ufshcd_delay_us(unsigned long us, unsigned long tolerance)
{
	if (!us)
		return;

	if (us < 10)
		udelay(us);
	else
		usleep_range(us, us + tolerance);
}
EXPORT_SYMBOL_GPL(ufshcd_delay_us);

/**
 * ufshcd_wait_for_register - wait for register value to change
 * @hba: per-adapter interface
 * @reg: mmio register offset
 * @mask: mask to apply to the read register value
 * @val: value to wait for
 * @interval_us: polling interval in microseconds
 * @timeout_ms: timeout in milliseconds
 *
 * Return:
 * -ETIMEDOUT on error, zero on success.
 */
int ufshcd_wait_for_register(struct ufs_hba *hba, u32 reg, u32 mask,
				u32 val, unsigned long interval_us,
				unsigned long timeout_ms)
{
	int err = 0;
	unsigned long timeout = jiffies + msecs_to_jiffies(timeout_ms);

	/* ignore bits that we don't intend to wait on */
	val = val & mask;

	while ((ufshcd_readl(hba, reg) & mask) != val) {
		usleep_range(interval_us, interval_us + 50);
		if (time_after(jiffies, timeout)) {
			if ((ufshcd_readl(hba, reg) & mask) != val)
				err = -ETIMEDOUT;
			break;
		}
	}

	return err;
}

/**
 * ufshcd_get_intr_mask - Get the interrupt bit mask
 * @hba: Pointer to adapter instance
 *
 * Returns interrupt bit mask per version
 */
static inline u32 ufshcd_get_intr_mask(struct ufs_hba *hba)
{
	if (hba->ufs_version == ufshci_version(1, 0))
		return INTERRUPT_MASK_ALL_VER_10;
	if (hba->ufs_version <= ufshci_version(2, 0))
		return INTERRUPT_MASK_ALL_VER_11;

	return INTERRUPT_MASK_ALL_VER_21;
}

/**
 * ufshcd_get_ufs_version - Get the UFS version supported by the HBA
 * @hba: Pointer to adapter instance
 *
 * Returns UFSHCI version supported by the controller
 */
static inline u32 ufshcd_get_ufs_version(struct ufs_hba *hba)
{
	u32 ufshci_ver;

	if (hba->quirks & UFSHCD_QUIRK_BROKEN_UFS_HCI_VERSION)
		ufshci_ver = ufshcd_vops_get_ufs_hci_version(hba);
	else
		ufshci_ver = ufshcd_readl(hba, REG_UFS_VERSION);

	/*
	 * UFSHCI v1.x uses a different version scheme, in order
	 * to allow the use of comparisons with the ufshci_version
	 * function, we convert it to the same scheme as ufs 2.0+.
	 */
	if (ufshci_ver & 0x00010000)
		return ufshci_version(1, ufshci_ver & 0x00000100);

	return ufshci_ver;
}

/**
 * ufshcd_is_device_present - Check if any device connected to
 *			      the host controller
 * @hba: pointer to adapter instance
 *
 * Returns true if device present, false if no device detected
 */
static inline bool ufshcd_is_device_present(struct ufs_hba *hba)
{
	return (ufshcd_readl(hba, REG_CONTROLLER_STATUS) &
						DEVICE_PRESENT) ? true : false;
}

/**
 * ufshcd_get_tr_ocs - Get the UTRD Overall Command Status
 * @lrbp: pointer to local command reference block
 *
 * This function is used to get the OCS field from UTRD
 * Returns the OCS field in the UTRD
 */
static enum utp_ocs ufshcd_get_tr_ocs(struct ufshcd_lrb *lrbp)
{
	return le32_to_cpu(lrbp->utr_descriptor_ptr->header.dword_2) & MASK_OCS;
}

/**
 * ufshcd_utrl_clear - Clear a bit in UTRLCLR register
 * @hba: per adapter instance
 * @pos: position of the bit to be cleared
 */
static inline void ufshcd_utrl_clear(struct ufs_hba *hba, u32 pos)
{
	if (hba->quirks & UFSHCI_QUIRK_BROKEN_REQ_LIST_CLR)
		ufshcd_writel(hba, (1 << pos), REG_UTP_TRANSFER_REQ_LIST_CLEAR);
	else
		ufshcd_writel(hba, ~(1 << pos),
				REG_UTP_TRANSFER_REQ_LIST_CLEAR);
}

/**
 * ufshcd_utmrl_clear - Clear a bit in UTRMLCLR register
 * @hba: per adapter instance
 * @pos: position of the bit to be cleared
 */
static inline void ufshcd_utmrl_clear(struct ufs_hba *hba, u32 pos)
{
	if (hba->quirks & UFSHCI_QUIRK_BROKEN_REQ_LIST_CLR)
		ufshcd_writel(hba, (1 << pos), REG_UTP_TASK_REQ_LIST_CLEAR);
	else
		ufshcd_writel(hba, ~(1 << pos), REG_UTP_TASK_REQ_LIST_CLEAR);
}

/**
 * ufshcd_get_lists_status - Check UCRDY, UTRLRDY and UTMRLRDY
 * @reg: Register value of host controller status
 *
 * Returns integer, 0 on Success and positive value if failed
 */
static inline int ufshcd_get_lists_status(u32 reg)
{
	return !((reg & UFSHCD_STATUS_READY) == UFSHCD_STATUS_READY);
}

/**
 * ufshcd_get_uic_cmd_result - Get the UIC command result
 * @hba: Pointer to adapter instance
 *
 * This function gets the result of UIC command completion
 * Returns 0 on success, non zero value on error
 */
static inline int ufshcd_get_uic_cmd_result(struct ufs_hba *hba)
{
	return ufshcd_readl(hba, REG_UIC_COMMAND_ARG_2) &
	       MASK_UIC_COMMAND_RESULT;
}

/**
 * ufshcd_get_dme_attr_val - Get the value of attribute returned by UIC command
 * @hba: Pointer to adapter instance
 *
 * This function gets UIC command argument3
 * Returns 0 on success, non zero value on error
 */
static inline u32 ufshcd_get_dme_attr_val(struct ufs_hba *hba)
{
	return ufshcd_readl(hba, REG_UIC_COMMAND_ARG_3);
}

/**
 * ufshcd_get_req_rsp - returns the TR response transaction type
 * @ucd_rsp_ptr: pointer to response UPIU
 */
static inline int
ufshcd_get_req_rsp(struct utp_upiu_rsp *ucd_rsp_ptr)
{
	return be32_to_cpu(ucd_rsp_ptr->header.dword_0) >> 24;
}

/**
 * ufshcd_get_rsp_upiu_result - Get the result from response UPIU
 * @ucd_rsp_ptr: pointer to response UPIU
 *
 * This function gets the response status and scsi_status from response UPIU
 * Returns the response result code.
 */
static inline int
ufshcd_get_rsp_upiu_result(struct utp_upiu_rsp *ucd_rsp_ptr)
{
	return be32_to_cpu(ucd_rsp_ptr->header.dword_1) & MASK_RSP_UPIU_RESULT;
}

/*
 * ufshcd_get_rsp_upiu_data_seg_len - Get the data segment length
 *				from response UPIU
 * @ucd_rsp_ptr: pointer to response UPIU
 *
 * Return the data segment length.
 */
static inline unsigned int
ufshcd_get_rsp_upiu_data_seg_len(struct utp_upiu_rsp *ucd_rsp_ptr)
{
	return be32_to_cpu(ucd_rsp_ptr->header.dword_2) &
		MASK_RSP_UPIU_DATA_SEG_LEN;
}

/**
 * ufshcd_is_exception_event - Check if the device raised an exception event
 * @ucd_rsp_ptr: pointer to response UPIU
 *
 * The function checks if the device raised an exception event indicated in
 * the Device Information field of response UPIU.
 *
 * Returns true if exception is raised, false otherwise.
 */
static inline bool ufshcd_is_exception_event(struct utp_upiu_rsp *ucd_rsp_ptr)
{
	return be32_to_cpu(ucd_rsp_ptr->header.dword_2) &
			MASK_RSP_EXCEPTION_EVENT ? true : false;
}

/**
 * ufshcd_reset_intr_aggr - Reset interrupt aggregation values.
 * @hba: per adapter instance
 */
static inline void
ufshcd_reset_intr_aggr(struct ufs_hba *hba)
{
	ufshcd_writel(hba, INT_AGGR_ENABLE |
		      INT_AGGR_COUNTER_AND_TIMER_RESET,
		      REG_UTP_TRANSFER_REQ_INT_AGG_CONTROL);
}

/**
 * ufshcd_config_intr_aggr - Configure interrupt aggregation values.
 * @hba: per adapter instance
 * @cnt: Interrupt aggregation counter threshold
 * @tmout: Interrupt aggregation timeout value
 */
static inline void
ufshcd_config_intr_aggr(struct ufs_hba *hba, u8 cnt, u8 tmout)
{
	ufshcd_writel(hba, INT_AGGR_ENABLE | INT_AGGR_PARAM_WRITE |
		      INT_AGGR_COUNTER_THLD_VAL(cnt) |
		      INT_AGGR_TIMEOUT_VAL(tmout),
		      REG_UTP_TRANSFER_REQ_INT_AGG_CONTROL);
}

/**
 * ufshcd_disable_intr_aggr - Disables interrupt aggregation.
 * @hba: per adapter instance
 */
static inline void ufshcd_disable_intr_aggr(struct ufs_hba *hba)
{
	ufshcd_writel(hba, 0, REG_UTP_TRANSFER_REQ_INT_AGG_CONTROL);
}

/**
 * ufshcd_enable_run_stop_reg - Enable run-stop registers,
 *			When run-stop registers are set to 1, it indicates the
 *			host controller that it can process the requests
 * @hba: per adapter instance
 */
static void ufshcd_enable_run_stop_reg(struct ufs_hba *hba)
{
	ufshcd_writel(hba, UTP_TASK_REQ_LIST_RUN_STOP_BIT,
		      REG_UTP_TASK_REQ_LIST_RUN_STOP);
	ufshcd_writel(hba, UTP_TRANSFER_REQ_LIST_RUN_STOP_BIT,
		      REG_UTP_TRANSFER_REQ_LIST_RUN_STOP);
}

/**
 * ufshcd_hba_start - Start controller initialization sequence
 * @hba: per adapter instance
 */
static inline void ufshcd_hba_start(struct ufs_hba *hba)
{
	u32 val = CONTROLLER_ENABLE;

	if (ufshcd_crypto_enable(hba))
		val |= CRYPTO_GENERAL_ENABLE;

	ufshcd_writel(hba, val, REG_CONTROLLER_ENABLE);
}

/**
 * ufshcd_is_hba_active - Get controller state
 * @hba: per adapter instance
 *
 * Returns false if controller is active, true otherwise
 */
static inline bool ufshcd_is_hba_active(struct ufs_hba *hba)
{
	return (ufshcd_readl(hba, REG_CONTROLLER_ENABLE) & CONTROLLER_ENABLE)
		? false : true;
}

u32 ufshcd_get_local_unipro_ver(struct ufs_hba *hba)
{
	/* HCI version 1.0 and 1.1 supports UniPro 1.41 */
	if (hba->ufs_version <= ufshci_version(1, 1))
		return UFS_UNIPRO_VER_1_41;
	else
		return UFS_UNIPRO_VER_1_6;
}
EXPORT_SYMBOL(ufshcd_get_local_unipro_ver);

static bool ufshcd_is_unipro_pa_params_tuning_req(struct ufs_hba *hba)
{
	/*
	 * If both host and device support UniPro ver1.6 or later, PA layer
	 * parameters tuning happens during link startup itself.
	 *
	 * We can manually tune PA layer parameters if either host or device
	 * doesn't support UniPro ver 1.6 or later. But to keep manual tuning
	 * logic simple, we will only do manual tuning if local unipro version
	 * doesn't support ver1.6 or later.
	 */
	if (ufshcd_get_local_unipro_ver(hba) < UFS_UNIPRO_VER_1_6)
		return true;
	else
		return false;
}

/**
 * ufshcd_set_clk_freq - set UFS controller clock frequencies
 * @hba: per adapter instance
 * @scale_up: If True, set max possible frequency othewise set low frequency
 *
 * Returns 0 if successful
 * Returns < 0 for any other errors
 */
static int ufshcd_set_clk_freq(struct ufs_hba *hba, bool scale_up)
{
	int ret = 0;
	struct ufs_clk_info *clki;
	struct list_head *head = &hba->clk_list_head;

	if (list_empty(head))
		goto out;

	list_for_each_entry(clki, head, list) {
		if (!IS_ERR_OR_NULL(clki->clk)) {
			if (scale_up && clki->max_freq) {
				if (clki->curr_freq == clki->max_freq)
					continue;

				ret = clk_set_rate(clki->clk, clki->max_freq);
				if (ret) {
					dev_err(hba->dev, "%s: %s clk set rate(%dHz) failed, %d\n",
						__func__, clki->name,
						clki->max_freq, ret);
					break;
				}
				trace_ufshcd_clk_scaling(dev_name(hba->dev),
						"scaled up", clki->name,
						clki->curr_freq,
						clki->max_freq);

				clki->curr_freq = clki->max_freq;

			} else if (!scale_up && clki->min_freq) {
				if (clki->curr_freq == clki->min_freq)
					continue;

				ret = clk_set_rate(clki->clk, clki->min_freq);
				if (ret) {
					dev_err(hba->dev, "%s: %s clk set rate(%dHz) failed, %d\n",
						__func__, clki->name,
						clki->min_freq, ret);
					break;
				}
				trace_ufshcd_clk_scaling(dev_name(hba->dev),
						"scaled down", clki->name,
						clki->curr_freq,
						clki->min_freq);
				clki->curr_freq = clki->min_freq;
			}
		}
		dev_dbg(hba->dev, "%s: clk: %s, rate: %lu\n", __func__,
				clki->name, clk_get_rate(clki->clk));
	}

out:
	return ret;
}

/**
 * ufshcd_scale_clks - scale up or scale down UFS controller clocks
 * @hba: per adapter instance
 * @scale_up: True if scaling up and false if scaling down
 *
 * Returns 0 if successful
 * Returns < 0 for any other errors
 */
static int ufshcd_scale_clks(struct ufs_hba *hba, bool scale_up)
{
	int ret = 0;
	ktime_t start = ktime_get();

	ret = ufshcd_vops_clk_scale_notify(hba, scale_up, PRE_CHANGE);
	if (ret)
		goto out;

	ret = ufshcd_set_clk_freq(hba, scale_up);
	if (ret)
		goto out;

	ret = ufshcd_vops_clk_scale_notify(hba, scale_up, POST_CHANGE);
	if (ret)
		ufshcd_set_clk_freq(hba, !scale_up);

out:
	trace_ufshcd_profile_clk_scaling(dev_name(hba->dev),
			(scale_up ? "up" : "down"),
			ktime_to_us(ktime_sub(ktime_get(), start)), ret);
	return ret;
}

/**
 * ufshcd_is_devfreq_scaling_required - check if scaling is required or not
 * @hba: per adapter instance
 * @scale_up: True if scaling up and false if scaling down
 *
 * Returns true if scaling is required, false otherwise.
 */
static bool ufshcd_is_devfreq_scaling_required(struct ufs_hba *hba,
					       bool scale_up)
{
	struct ufs_clk_info *clki;
	struct list_head *head = &hba->clk_list_head;

	if (list_empty(head))
		return false;

	list_for_each_entry(clki, head, list) {
		if (!IS_ERR_OR_NULL(clki->clk)) {
			if (scale_up && clki->max_freq) {
				if (clki->curr_freq == clki->max_freq)
					continue;
				return true;
			} else if (!scale_up && clki->min_freq) {
				if (clki->curr_freq == clki->min_freq)
					continue;
				return true;
			}
		}
	}

	return false;
}

/*
 * Determine the number of pending commands by counting the bits in the SCSI
 * device budget maps. This approach has been selected because a bit is set in
 * the budget map before scsi_host_queue_ready() checks the host_self_blocked
 * flag. The host_self_blocked flag can be modified by calling
 * scsi_block_requests() or scsi_unblock_requests().
 */
static u32 ufshcd_pending_cmds(struct ufs_hba *hba)
{
	struct scsi_device *sdev;
	u32 pending = 0;

	shost_for_each_device(sdev, hba->host)
		pending += sbitmap_weight(&sdev->budget_map);

	return pending;
}

static int ufshcd_wait_for_doorbell_clr(struct ufs_hba *hba,
					u64 wait_timeout_us)
{
	unsigned long flags;
	int ret = 0;
	u32 tm_doorbell;
	u32 tr_pending;
	bool timeout = false, do_last_check = false;
	ktime_t start;

	ufshcd_hold(hba, false);
	spin_lock_irqsave(hba->host->host_lock, flags);
	/*
	 * Wait for all the outstanding tasks/transfer requests.
	 * Verify by checking the doorbell registers are clear.
	 */
	start = ktime_get();
	do {
		if (hba->ufshcd_state != UFSHCD_STATE_OPERATIONAL) {
			ret = -EBUSY;
			goto out;
		}

		tm_doorbell = ufshcd_readl(hba, REG_UTP_TASK_REQ_DOOR_BELL);
		tr_pending = ufshcd_pending_cmds(hba);
		if (!tm_doorbell && !tr_pending) {
			timeout = false;
			break;
		} else if (do_last_check) {
			break;
		}

		spin_unlock_irqrestore(hba->host->host_lock, flags);
		schedule();
		if (ktime_to_us(ktime_sub(ktime_get(), start)) >
		    wait_timeout_us) {
			timeout = true;
			/*
			 * We might have scheduled out for long time so make
			 * sure to check if doorbells are cleared by this time
			 * or not.
			 */
			do_last_check = true;
		}
		spin_lock_irqsave(hba->host->host_lock, flags);
	} while (tm_doorbell || tr_pending);

	if (timeout) {
		dev_err(hba->dev,
			"%s: timedout waiting for doorbell to clear (tm=0x%x, tr=0x%x)\n",
			__func__, tm_doorbell, tr_pending);
		ret = -EBUSY;
	}
out:
	spin_unlock_irqrestore(hba->host->host_lock, flags);
	ufshcd_release(hba);
	return ret;
}

/**
 * ufshcd_scale_gear - scale up/down UFS gear
 * @hba: per adapter instance
 * @scale_up: True for scaling up gear and false for scaling down
 *
 * Returns 0 for success,
 * Returns -EBUSY if scaling can't happen at this time
 * Returns non-zero for any other errors
 */
static int ufshcd_scale_gear(struct ufs_hba *hba, bool scale_up)
{
	int ret = 0;
	struct ufs_pa_layer_attr new_pwr_info;

	if (scale_up) {
		memcpy(&new_pwr_info, &hba->clk_scaling.saved_pwr_info.info,
		       sizeof(struct ufs_pa_layer_attr));
	} else {
		memcpy(&new_pwr_info, &hba->pwr_info,
		       sizeof(struct ufs_pa_layer_attr));

		if (hba->pwr_info.gear_tx > hba->clk_scaling.min_gear ||
		    hba->pwr_info.gear_rx > hba->clk_scaling.min_gear) {
			/* save the current power mode */
			memcpy(&hba->clk_scaling.saved_pwr_info.info,
				&hba->pwr_info,
				sizeof(struct ufs_pa_layer_attr));

			/* scale down gear */
			new_pwr_info.gear_tx = hba->clk_scaling.min_gear;
			new_pwr_info.gear_rx = hba->clk_scaling.min_gear;
		}
	}

	/* check if the power mode needs to be changed or not? */
	ret = ufshcd_config_pwr_mode(hba, &new_pwr_info);
	if (ret)
		dev_err(hba->dev, "%s: failed err %d, old gear: (tx %d rx %d), new gear: (tx %d rx %d)",
			__func__, ret,
			hba->pwr_info.gear_tx, hba->pwr_info.gear_rx,
			new_pwr_info.gear_tx, new_pwr_info.gear_rx);

	return ret;
}

static int ufshcd_clock_scaling_prepare(struct ufs_hba *hba)
{
	#define DOORBELL_CLR_TOUT_US		(1000 * 1000) /* 1 sec */
	int ret = 0;
	/*
	 * make sure that there are no outstanding requests when
	 * clock scaling is in progress
	 */
	ufshcd_scsi_block_requests(hba);
	down_write(&hba->clk_scaling_lock);

	if (!hba->clk_scaling.is_allowed ||
	    ufshcd_wait_for_doorbell_clr(hba, DOORBELL_CLR_TOUT_US)) {
		ret = -EBUSY;
		up_write(&hba->clk_scaling_lock);
		ufshcd_scsi_unblock_requests(hba);
		goto out;
	}

	/* let's not get into low power until clock scaling is completed */
	ufshcd_hold(hba, false);

out:
	return ret;
}

static void ufshcd_clock_scaling_unprepare(struct ufs_hba *hba, bool writelock)
{
	if (writelock)
		up_write(&hba->clk_scaling_lock);
	else
		up_read(&hba->clk_scaling_lock);
	ufshcd_scsi_unblock_requests(hba);
	ufshcd_release(hba);
}

/**
 * ufshcd_devfreq_scale - scale up/down UFS clocks and gear
 * @hba: per adapter instance
 * @scale_up: True for scaling up and false for scalin down
 *
 * Returns 0 for success,
 * Returns -EBUSY if scaling can't happen at this time
 * Returns non-zero for any other errors
 */
static int ufshcd_devfreq_scale(struct ufs_hba *hba, bool scale_up)
{
	int ret = 0;
	bool is_writelock = true;

	ret = ufshcd_clock_scaling_prepare(hba);
	if (ret)
		return ret;

	/* scale down the gear before scaling down clocks */
	if (!scale_up) {
		ret = ufshcd_scale_gear(hba, false);
		if (ret)
			goto out_unprepare;
	}

	ret = ufshcd_scale_clks(hba, scale_up);
	if (ret) {
		if (!scale_up)
			ufshcd_scale_gear(hba, true);
		goto out_unprepare;
	}

	/* scale up the gear after scaling up clocks */
	if (scale_up) {
		ret = ufshcd_scale_gear(hba, true);
		if (ret) {
			ufshcd_scale_clks(hba, false);
			goto out_unprepare;
		}
	}

	/* Enable Write Booster if we have scaled up else disable it */
	downgrade_write(&hba->clk_scaling_lock);
	is_writelock = false;
	ufshcd_wb_toggle(hba, scale_up);

out_unprepare:
	ufshcd_clock_scaling_unprepare(hba, is_writelock);
	return ret;
}

static void ufshcd_clk_scaling_suspend_work(struct work_struct *work)
{
	struct ufs_hba *hba = container_of(work, struct ufs_hba,
					   clk_scaling.suspend_work);
	unsigned long irq_flags;

	spin_lock_irqsave(hba->host->host_lock, irq_flags);
	if (hba->clk_scaling.active_reqs || hba->clk_scaling.is_suspended) {
		spin_unlock_irqrestore(hba->host->host_lock, irq_flags);
		return;
	}
	hba->clk_scaling.is_suspended = true;
	spin_unlock_irqrestore(hba->host->host_lock, irq_flags);

	__ufshcd_suspend_clkscaling(hba);
}

static void ufshcd_clk_scaling_resume_work(struct work_struct *work)
{
	struct ufs_hba *hba = container_of(work, struct ufs_hba,
					   clk_scaling.resume_work);
	unsigned long irq_flags;

	spin_lock_irqsave(hba->host->host_lock, irq_flags);
	if (!hba->clk_scaling.is_suspended) {
		spin_unlock_irqrestore(hba->host->host_lock, irq_flags);
		return;
	}
	hba->clk_scaling.is_suspended = false;
	spin_unlock_irqrestore(hba->host->host_lock, irq_flags);

	devfreq_resume_device(hba->devfreq);
}

static int ufshcd_devfreq_target(struct device *dev,
				unsigned long *freq, u32 flags)
{
	int ret = 0;
	struct ufs_hba *hba = dev_get_drvdata(dev);
	ktime_t start;
	bool scale_up, sched_clk_scaling_suspend_work = false;
	struct list_head *clk_list = &hba->clk_list_head;
	struct ufs_clk_info *clki;
	unsigned long irq_flags;

	if (!ufshcd_is_clkscaling_supported(hba))
		return -EINVAL;

	clki = list_first_entry(&hba->clk_list_head, struct ufs_clk_info, list);
	/* Override with the closest supported frequency */
	*freq = (unsigned long) clk_round_rate(clki->clk, *freq);
	spin_lock_irqsave(hba->host->host_lock, irq_flags);
	if (ufshcd_eh_in_progress(hba)) {
		spin_unlock_irqrestore(hba->host->host_lock, irq_flags);
		return 0;
	}

	if (!hba->clk_scaling.active_reqs)
		sched_clk_scaling_suspend_work = true;

	if (list_empty(clk_list)) {
		spin_unlock_irqrestore(hba->host->host_lock, irq_flags);
		goto out;
	}

	/* Decide based on the rounded-off frequency and update */
	scale_up = (*freq == clki->max_freq) ? true : false;
	if (!scale_up)
		*freq = clki->min_freq;
	/* Update the frequency */
	if (!ufshcd_is_devfreq_scaling_required(hba, scale_up)) {
		spin_unlock_irqrestore(hba->host->host_lock, irq_flags);
		ret = 0;
		goto out; /* no state change required */
	}
	spin_unlock_irqrestore(hba->host->host_lock, irq_flags);

	start = ktime_get();
	ret = ufshcd_devfreq_scale(hba, scale_up);

	trace_ufshcd_profile_clk_scaling(dev_name(hba->dev),
		(scale_up ? "up" : "down"),
		ktime_to_us(ktime_sub(ktime_get(), start)), ret);

out:
	if (sched_clk_scaling_suspend_work)
		queue_work(hba->clk_scaling.workq,
			   &hba->clk_scaling.suspend_work);

	return ret;
}

static int ufshcd_devfreq_get_dev_status(struct device *dev,
		struct devfreq_dev_status *stat)
{
	struct ufs_hba *hba = dev_get_drvdata(dev);
	struct ufs_clk_scaling *scaling = &hba->clk_scaling;
	unsigned long flags;
	struct list_head *clk_list = &hba->clk_list_head;
	struct ufs_clk_info *clki;
	ktime_t curr_t;

	if (!ufshcd_is_clkscaling_supported(hba))
		return -EINVAL;

	memset(stat, 0, sizeof(*stat));

	spin_lock_irqsave(hba->host->host_lock, flags);
	curr_t = ktime_get();
	if (!scaling->window_start_t)
		goto start_window;

	clki = list_first_entry(clk_list, struct ufs_clk_info, list);
	/*
	 * If current frequency is 0, then the ondemand governor considers
	 * there's no initial frequency set. And it always requests to set
	 * to max. frequency.
	 */
	stat->current_frequency = clki->curr_freq;
	if (scaling->is_busy_started)
		scaling->tot_busy_t += ktime_us_delta(curr_t,
				scaling->busy_start_t);

	stat->total_time = ktime_us_delta(curr_t, scaling->window_start_t);
	stat->busy_time = scaling->tot_busy_t;
start_window:
	scaling->window_start_t = curr_t;
	scaling->tot_busy_t = 0;

	if (hba->outstanding_reqs) {
		scaling->busy_start_t = curr_t;
		scaling->is_busy_started = true;
	} else {
		scaling->busy_start_t = 0;
		scaling->is_busy_started = false;
	}
	spin_unlock_irqrestore(hba->host->host_lock, flags);
	return 0;
}

static int ufshcd_devfreq_init(struct ufs_hba *hba)
{
	struct list_head *clk_list = &hba->clk_list_head;
	struct ufs_clk_info *clki;
	struct devfreq *devfreq;
	int ret;

	/* Skip devfreq if we don't have any clocks in the list */
	if (list_empty(clk_list))
		return 0;

	clki = list_first_entry(clk_list, struct ufs_clk_info, list);
	dev_pm_opp_add(hba->dev, clki->min_freq, 0);
	dev_pm_opp_add(hba->dev, clki->max_freq, 0);

	ufshcd_vops_config_scaling_param(hba, &hba->vps->devfreq_profile,
					 &hba->vps->ondemand_data);
	devfreq = devfreq_add_device(hba->dev,
			&hba->vps->devfreq_profile,
			DEVFREQ_GOV_SIMPLE_ONDEMAND,
			&hba->vps->ondemand_data);
	if (IS_ERR(devfreq)) {
		ret = PTR_ERR(devfreq);
		dev_err(hba->dev, "Unable to register with devfreq %d\n", ret);

		dev_pm_opp_remove(hba->dev, clki->min_freq);
		dev_pm_opp_remove(hba->dev, clki->max_freq);
		return ret;
	}

	hba->devfreq = devfreq;

	return 0;
}

static void ufshcd_devfreq_remove(struct ufs_hba *hba)
{
	struct list_head *clk_list = &hba->clk_list_head;
	struct ufs_clk_info *clki;

	if (!hba->devfreq)
		return;

	devfreq_remove_device(hba->devfreq);
	hba->devfreq = NULL;

	clki = list_first_entry(clk_list, struct ufs_clk_info, list);
	dev_pm_opp_remove(hba->dev, clki->min_freq);
	dev_pm_opp_remove(hba->dev, clki->max_freq);
}

static void __ufshcd_suspend_clkscaling(struct ufs_hba *hba)
{
	unsigned long flags;

	devfreq_suspend_device(hba->devfreq);
	spin_lock_irqsave(hba->host->host_lock, flags);
	hba->clk_scaling.window_start_t = 0;
	spin_unlock_irqrestore(hba->host->host_lock, flags);
}

static void ufshcd_suspend_clkscaling(struct ufs_hba *hba)
{
	unsigned long flags;
	bool suspend = false;

	cancel_work_sync(&hba->clk_scaling.suspend_work);
	cancel_work_sync(&hba->clk_scaling.resume_work);

	spin_lock_irqsave(hba->host->host_lock, flags);
	if (!hba->clk_scaling.is_suspended) {
		suspend = true;
		hba->clk_scaling.is_suspended = true;
	}
	spin_unlock_irqrestore(hba->host->host_lock, flags);

	if (suspend)
		__ufshcd_suspend_clkscaling(hba);
}

static void ufshcd_resume_clkscaling(struct ufs_hba *hba)
{
	unsigned long flags;
	bool resume = false;

	spin_lock_irqsave(hba->host->host_lock, flags);
	if (hba->clk_scaling.is_suspended) {
		resume = true;
		hba->clk_scaling.is_suspended = false;
	}
	spin_unlock_irqrestore(hba->host->host_lock, flags);

	if (resume)
		devfreq_resume_device(hba->devfreq);
}

static ssize_t ufshcd_clkscale_enable_show(struct device *dev,
		struct device_attribute *attr, char *buf)
{
	struct ufs_hba *hba = dev_get_drvdata(dev);

	return sysfs_emit(buf, "%d\n", hba->clk_scaling.is_enabled);
}

static ssize_t ufshcd_clkscale_enable_store(struct device *dev,
		struct device_attribute *attr, const char *buf, size_t count)
{
	struct ufs_hba *hba = dev_get_drvdata(dev);
	u32 value;
	int err = 0;

	if (kstrtou32(buf, 0, &value))
		return -EINVAL;

	down(&hba->host_sem);
	if (!ufshcd_is_user_access_allowed(hba)) {
		err = -EBUSY;
		goto out;
	}

	value = !!value;
	if (value == hba->clk_scaling.is_enabled)
		goto out;

	ufshcd_rpm_get_sync(hba);
	ufshcd_hold(hba, false);

	hba->clk_scaling.is_enabled = value;

	if (value) {
		ufshcd_resume_clkscaling(hba);
	} else {
		ufshcd_suspend_clkscaling(hba);
		err = ufshcd_devfreq_scale(hba, true);
		if (err)
			dev_err(hba->dev, "%s: failed to scale clocks up %d\n",
					__func__, err);
	}

	ufshcd_release(hba);
	ufshcd_rpm_put_sync(hba);
out:
	up(&hba->host_sem);
	return err ? err : count;
}

static void ufshcd_init_clk_scaling_sysfs(struct ufs_hba *hba)
{
	hba->clk_scaling.enable_attr.show = ufshcd_clkscale_enable_show;
	hba->clk_scaling.enable_attr.store = ufshcd_clkscale_enable_store;
	sysfs_attr_init(&hba->clk_scaling.enable_attr.attr);
	hba->clk_scaling.enable_attr.attr.name = "clkscale_enable";
	hba->clk_scaling.enable_attr.attr.mode = 0644;
	if (device_create_file(hba->dev, &hba->clk_scaling.enable_attr))
		dev_err(hba->dev, "Failed to create sysfs for clkscale_enable\n");
}

static void ufshcd_remove_clk_scaling_sysfs(struct ufs_hba *hba)
{
	if (hba->clk_scaling.enable_attr.attr.name)
		device_remove_file(hba->dev, &hba->clk_scaling.enable_attr);
}

static void ufshcd_init_clk_scaling(struct ufs_hba *hba)
{
	char wq_name[sizeof("ufs_clkscaling_00")];

	if (!ufshcd_is_clkscaling_supported(hba))
		return;

	if (!hba->clk_scaling.min_gear)
		hba->clk_scaling.min_gear = UFS_HS_G1;

	INIT_WORK(&hba->clk_scaling.suspend_work,
		  ufshcd_clk_scaling_suspend_work);
	INIT_WORK(&hba->clk_scaling.resume_work,
		  ufshcd_clk_scaling_resume_work);

	snprintf(wq_name, sizeof(wq_name), "ufs_clkscaling_%d",
		 hba->host->host_no);
	hba->clk_scaling.workq = create_singlethread_workqueue(wq_name);

	hba->clk_scaling.is_initialized = true;
}

static void ufshcd_exit_clk_scaling(struct ufs_hba *hba)
{
	if (!hba->clk_scaling.is_initialized)
		return;

	ufshcd_remove_clk_scaling_sysfs(hba);
	destroy_workqueue(hba->clk_scaling.workq);
	ufshcd_devfreq_remove(hba);
	hba->clk_scaling.is_initialized = false;
}

static void ufshcd_ungate_work(struct work_struct *work)
{
	int ret;
	unsigned long flags;
	struct ufs_hba *hba = container_of(work, struct ufs_hba,
			clk_gating.ungate_work);

	cancel_delayed_work_sync(&hba->clk_gating.gate_work);

	spin_lock_irqsave(hba->host->host_lock, flags);
	if (hba->clk_gating.state == CLKS_ON) {
		spin_unlock_irqrestore(hba->host->host_lock, flags);
		goto unblock_reqs;
	}

	spin_unlock_irqrestore(hba->host->host_lock, flags);
	ufshcd_hba_vreg_set_hpm(hba);
	ufshcd_setup_clocks(hba, true);

	ufshcd_enable_irq(hba);

	/* Exit from hibern8 */
	if (ufshcd_can_hibern8_during_gating(hba)) {
		/* Prevent gating in this path */
		hba->clk_gating.is_suspended = true;
		if (ufshcd_is_link_hibern8(hba)) {
			ret = ufshcd_uic_hibern8_exit(hba);
			if (ret)
				dev_err(hba->dev, "%s: hibern8 exit failed %d\n",
					__func__, ret);
			else
				ufshcd_set_link_active(hba);
		}
		hba->clk_gating.is_suspended = false;
	}
unblock_reqs:
	ufshcd_scsi_unblock_requests(hba);
}

/**
 * ufshcd_hold - Enable clocks that were gated earlier due to ufshcd_release.
 * Also, exit from hibern8 mode and set the link as active.
 * @hba: per adapter instance
 * @async: This indicates whether caller should ungate clocks asynchronously.
 */
int ufshcd_hold(struct ufs_hba *hba, bool async)
{
	int rc = 0;
	bool flush_result;
	unsigned long flags;

	if (!ufshcd_is_clkgating_allowed(hba) ||
	    !hba->clk_gating.is_initialized)
		goto out;
	spin_lock_irqsave(hba->host->host_lock, flags);
	hba->clk_gating.active_reqs++;

start:
	switch (hba->clk_gating.state) {
	case CLKS_ON:
		/*
		 * Wait for the ungate work to complete if in progress.
		 * Though the clocks may be in ON state, the link could
		 * still be in hibner8 state if hibern8 is allowed
		 * during clock gating.
		 * Make sure we exit hibern8 state also in addition to
		 * clocks being ON.
		 */
		if (ufshcd_can_hibern8_during_gating(hba) &&
		    ufshcd_is_link_hibern8(hba)) {
			if (async) {
				rc = -EAGAIN;
				hba->clk_gating.active_reqs--;
				break;
			}
			spin_unlock_irqrestore(hba->host->host_lock, flags);
			flush_result = flush_work(&hba->clk_gating.ungate_work);
			if (hba->clk_gating.is_suspended && !flush_result)
				goto out;
			spin_lock_irqsave(hba->host->host_lock, flags);
			goto start;
		}
		break;
	case REQ_CLKS_OFF:
		if (cancel_delayed_work(&hba->clk_gating.gate_work)) {
			hba->clk_gating.state = CLKS_ON;
			trace_ufshcd_clk_gating(dev_name(hba->dev),
						hba->clk_gating.state);
			break;
		}
		/*
		 * If we are here, it means gating work is either done or
		 * currently running. Hence, fall through to cancel gating
		 * work and to enable clocks.
		 */
		fallthrough;
	case CLKS_OFF:
		hba->clk_gating.state = REQ_CLKS_ON;
		trace_ufshcd_clk_gating(dev_name(hba->dev),
					hba->clk_gating.state);
		if (queue_work(hba->clk_gating.clk_gating_workq,
			       &hba->clk_gating.ungate_work))
			ufshcd_scsi_block_requests(hba);
		/*
		 * fall through to check if we should wait for this
		 * work to be done or not.
		 */
		fallthrough;
	case REQ_CLKS_ON:
		if (async) {
			rc = -EAGAIN;
			hba->clk_gating.active_reqs--;
			break;
		}

		spin_unlock_irqrestore(hba->host->host_lock, flags);
		flush_work(&hba->clk_gating.ungate_work);
		/* Make sure state is CLKS_ON before returning */
		spin_lock_irqsave(hba->host->host_lock, flags);
		goto start;
	default:
		dev_err(hba->dev, "%s: clk gating is in invalid state %d\n",
				__func__, hba->clk_gating.state);
		break;
	}
	spin_unlock_irqrestore(hba->host->host_lock, flags);
out:
	return rc;
}
EXPORT_SYMBOL_GPL(ufshcd_hold);

static void ufshcd_gate_work(struct work_struct *work)
{
	struct ufs_hba *hba = container_of(work, struct ufs_hba,
			clk_gating.gate_work.work);
	unsigned long flags;
	int ret;

	spin_lock_irqsave(hba->host->host_lock, flags);
	/*
	 * In case you are here to cancel this work the gating state
	 * would be marked as REQ_CLKS_ON. In this case save time by
	 * skipping the gating work and exit after changing the clock
	 * state to CLKS_ON.
	 */
	if (hba->clk_gating.is_suspended ||
		(hba->clk_gating.state != REQ_CLKS_OFF)) {
		hba->clk_gating.state = CLKS_ON;
		trace_ufshcd_clk_gating(dev_name(hba->dev),
					hba->clk_gating.state);
		goto rel_lock;
	}

	if (hba->clk_gating.active_reqs
		|| hba->ufshcd_state != UFSHCD_STATE_OPERATIONAL
		|| hba->outstanding_reqs || hba->outstanding_tasks
		|| hba->active_uic_cmd || hba->uic_async_done)
		goto rel_lock;

	spin_unlock_irqrestore(hba->host->host_lock, flags);

	/* put the link into hibern8 mode before turning off clocks */
	if (ufshcd_can_hibern8_during_gating(hba)) {
		ret = ufshcd_uic_hibern8_enter(hba);
		if (ret) {
			hba->clk_gating.state = CLKS_ON;
			dev_err(hba->dev, "%s: hibern8 enter failed %d\n",
					__func__, ret);
			trace_ufshcd_clk_gating(dev_name(hba->dev),
						hba->clk_gating.state);
			goto out;
		}
		ufshcd_set_link_hibern8(hba);
	}

	ufshcd_disable_irq(hba);

	ufshcd_setup_clocks(hba, false);

	/* Put the host controller in low power mode if possible */
	ufshcd_hba_vreg_set_lpm(hba);
	/*
	 * In case you are here to cancel this work the gating state
	 * would be marked as REQ_CLKS_ON. In this case keep the state
	 * as REQ_CLKS_ON which would anyway imply that clocks are off
	 * and a request to turn them on is pending. By doing this way,
	 * we keep the state machine in tact and this would ultimately
	 * prevent from doing cancel work multiple times when there are
	 * new requests arriving before the current cancel work is done.
	 */
	spin_lock_irqsave(hba->host->host_lock, flags);
	if (hba->clk_gating.state == REQ_CLKS_OFF) {
		hba->clk_gating.state = CLKS_OFF;
		trace_ufshcd_clk_gating(dev_name(hba->dev),
					hba->clk_gating.state);
	}
rel_lock:
	spin_unlock_irqrestore(hba->host->host_lock, flags);
out:
	return;
}

/* host lock must be held before calling this variant */
static void __ufshcd_release(struct ufs_hba *hba)
{
	if (!ufshcd_is_clkgating_allowed(hba))
		return;

	hba->clk_gating.active_reqs--;

	if (hba->clk_gating.active_reqs || hba->clk_gating.is_suspended ||
	    hba->ufshcd_state != UFSHCD_STATE_OPERATIONAL ||
	    hba->outstanding_tasks || !hba->clk_gating.is_initialized ||
	    hba->active_uic_cmd || hba->uic_async_done ||
	    hba->clk_gating.state == CLKS_OFF)
		return;

	hba->clk_gating.state = REQ_CLKS_OFF;
	trace_ufshcd_clk_gating(dev_name(hba->dev), hba->clk_gating.state);
	queue_delayed_work(hba->clk_gating.clk_gating_workq,
			   &hba->clk_gating.gate_work,
			   msecs_to_jiffies(hba->clk_gating.delay_ms));
}

void ufshcd_release(struct ufs_hba *hba)
{
	unsigned long flags;

	spin_lock_irqsave(hba->host->host_lock, flags);
	__ufshcd_release(hba);
	spin_unlock_irqrestore(hba->host->host_lock, flags);
}
EXPORT_SYMBOL_GPL(ufshcd_release);

static ssize_t ufshcd_clkgate_delay_show(struct device *dev,
		struct device_attribute *attr, char *buf)
{
	struct ufs_hba *hba = dev_get_drvdata(dev);

	return sysfs_emit(buf, "%lu\n", hba->clk_gating.delay_ms);
}

static ssize_t ufshcd_clkgate_delay_store(struct device *dev,
		struct device_attribute *attr, const char *buf, size_t count)
{
	struct ufs_hba *hba = dev_get_drvdata(dev);
	unsigned long flags, value;

	if (kstrtoul(buf, 0, &value))
		return -EINVAL;

	spin_lock_irqsave(hba->host->host_lock, flags);
	hba->clk_gating.delay_ms = value;
	spin_unlock_irqrestore(hba->host->host_lock, flags);
	return count;
}

static ssize_t ufshcd_clkgate_enable_show(struct device *dev,
		struct device_attribute *attr, char *buf)
{
	struct ufs_hba *hba = dev_get_drvdata(dev);

	return sysfs_emit(buf, "%d\n", hba->clk_gating.is_enabled);
}

static ssize_t ufshcd_clkgate_enable_store(struct device *dev,
		struct device_attribute *attr, const char *buf, size_t count)
{
	struct ufs_hba *hba = dev_get_drvdata(dev);
	unsigned long flags;
	u32 value;

	if (kstrtou32(buf, 0, &value))
		return -EINVAL;

	value = !!value;

	spin_lock_irqsave(hba->host->host_lock, flags);
	if (value == hba->clk_gating.is_enabled)
		goto out;

	if (value)
		__ufshcd_release(hba);
	else
		hba->clk_gating.active_reqs++;

	hba->clk_gating.is_enabled = value;
out:
	spin_unlock_irqrestore(hba->host->host_lock, flags);
	return count;
}

static void ufshcd_init_clk_gating_sysfs(struct ufs_hba *hba)
{
	hba->clk_gating.delay_attr.show = ufshcd_clkgate_delay_show;
	hba->clk_gating.delay_attr.store = ufshcd_clkgate_delay_store;
	sysfs_attr_init(&hba->clk_gating.delay_attr.attr);
	hba->clk_gating.delay_attr.attr.name = "clkgate_delay_ms";
	hba->clk_gating.delay_attr.attr.mode = 0644;
	if (device_create_file(hba->dev, &hba->clk_gating.delay_attr))
		dev_err(hba->dev, "Failed to create sysfs for clkgate_delay\n");

	hba->clk_gating.enable_attr.show = ufshcd_clkgate_enable_show;
	hba->clk_gating.enable_attr.store = ufshcd_clkgate_enable_store;
	sysfs_attr_init(&hba->clk_gating.enable_attr.attr);
	hba->clk_gating.enable_attr.attr.name = "clkgate_enable";
	hba->clk_gating.enable_attr.attr.mode = 0644;
	if (device_create_file(hba->dev, &hba->clk_gating.enable_attr))
		dev_err(hba->dev, "Failed to create sysfs for clkgate_enable\n");
}

static void ufshcd_remove_clk_gating_sysfs(struct ufs_hba *hba)
{
	if (hba->clk_gating.delay_attr.attr.name)
		device_remove_file(hba->dev, &hba->clk_gating.delay_attr);
	if (hba->clk_gating.enable_attr.attr.name)
		device_remove_file(hba->dev, &hba->clk_gating.enable_attr);
}

static void ufshcd_init_clk_gating(struct ufs_hba *hba)
{
	char wq_name[sizeof("ufs_clk_gating_00")];

	if (!ufshcd_is_clkgating_allowed(hba))
		return;

	hba->clk_gating.state = CLKS_ON;

	hba->clk_gating.delay_ms = 150;
	INIT_DELAYED_WORK(&hba->clk_gating.gate_work, ufshcd_gate_work);
	INIT_WORK(&hba->clk_gating.ungate_work, ufshcd_ungate_work);

	snprintf(wq_name, ARRAY_SIZE(wq_name), "ufs_clk_gating_%d",
		 hba->host->host_no);
	hba->clk_gating.clk_gating_workq = alloc_ordered_workqueue(wq_name,
					WQ_MEM_RECLAIM | WQ_HIGHPRI);

	ufshcd_init_clk_gating_sysfs(hba);

	hba->clk_gating.is_enabled = true;
	hba->clk_gating.is_initialized = true;
}

static void ufshcd_exit_clk_gating(struct ufs_hba *hba)
{
	if (!hba->clk_gating.is_initialized)
		return;

	ufshcd_remove_clk_gating_sysfs(hba);

	/* Ungate the clock if necessary. */
	ufshcd_hold(hba, false);
	hba->clk_gating.is_initialized = false;
	ufshcd_release(hba);

	destroy_workqueue(hba->clk_gating.clk_gating_workq);
}

/* Must be called with host lock acquired */
static void ufshcd_clk_scaling_start_busy(struct ufs_hba *hba)
{
	bool queue_resume_work = false;
	ktime_t curr_t = ktime_get();
	unsigned long flags;

	if (!ufshcd_is_clkscaling_supported(hba))
		return;

	spin_lock_irqsave(hba->host->host_lock, flags);
	if (!hba->clk_scaling.active_reqs++)
		queue_resume_work = true;

	if (!hba->clk_scaling.is_enabled || hba->pm_op_in_progress) {
		spin_unlock_irqrestore(hba->host->host_lock, flags);
		return;
	}

	if (queue_resume_work)
		queue_work(hba->clk_scaling.workq,
			   &hba->clk_scaling.resume_work);

	if (!hba->clk_scaling.window_start_t) {
		hba->clk_scaling.window_start_t = curr_t;
		hba->clk_scaling.tot_busy_t = 0;
		hba->clk_scaling.is_busy_started = false;
	}

	if (!hba->clk_scaling.is_busy_started) {
		hba->clk_scaling.busy_start_t = curr_t;
		hba->clk_scaling.is_busy_started = true;
	}
	spin_unlock_irqrestore(hba->host->host_lock, flags);
}

static void ufshcd_clk_scaling_update_busy(struct ufs_hba *hba)
{
	struct ufs_clk_scaling *scaling = &hba->clk_scaling;
	unsigned long flags;

	if (!ufshcd_is_clkscaling_supported(hba))
		return;

	spin_lock_irqsave(hba->host->host_lock, flags);
	hba->clk_scaling.active_reqs--;
	if (!hba->outstanding_reqs && scaling->is_busy_started) {
		scaling->tot_busy_t += ktime_to_us(ktime_sub(ktime_get(),
					scaling->busy_start_t));
		scaling->busy_start_t = 0;
		scaling->is_busy_started = false;
	}
	spin_unlock_irqrestore(hba->host->host_lock, flags);
}

static inline int ufshcd_monitor_opcode2dir(u8 opcode)
{
	if (opcode == READ_6 || opcode == READ_10 || opcode == READ_16)
		return READ;
	else if (opcode == WRITE_6 || opcode == WRITE_10 || opcode == WRITE_16)
		return WRITE;
	else
		return -EINVAL;
}

static inline bool ufshcd_should_inform_monitor(struct ufs_hba *hba,
						struct ufshcd_lrb *lrbp)
{
	struct ufs_hba_monitor *m = &hba->monitor;

	return (m->enabled && lrbp && lrbp->cmd &&
		(!m->chunk_size || m->chunk_size == lrbp->cmd->sdb.length) &&
		ktime_before(hba->monitor.enabled_ts, lrbp->issue_time_stamp));
}

static void ufshcd_start_monitor(struct ufs_hba *hba, struct ufshcd_lrb *lrbp)
{
	int dir = ufshcd_monitor_opcode2dir(*lrbp->cmd->cmnd);
	unsigned long flags;

	spin_lock_irqsave(hba->host->host_lock, flags);
	if (dir >= 0 && hba->monitor.nr_queued[dir]++ == 0)
		hba->monitor.busy_start_ts[dir] = ktime_get();
	spin_unlock_irqrestore(hba->host->host_lock, flags);
}

static void ufshcd_update_monitor(struct ufs_hba *hba, struct ufshcd_lrb *lrbp)
{
	int dir = ufshcd_monitor_opcode2dir(*lrbp->cmd->cmnd);
	unsigned long flags;

	spin_lock_irqsave(hba->host->host_lock, flags);
	if (dir >= 0 && hba->monitor.nr_queued[dir] > 0) {
		struct request *req = scsi_cmd_to_rq(lrbp->cmd);
		struct ufs_hba_monitor *m = &hba->monitor;
		ktime_t now, inc, lat;

		now = lrbp->compl_time_stamp;
		inc = ktime_sub(now, m->busy_start_ts[dir]);
		m->total_busy[dir] = ktime_add(m->total_busy[dir], inc);
		m->nr_sec_rw[dir] += blk_rq_sectors(req);

		/* Update latencies */
		m->nr_req[dir]++;
		lat = ktime_sub(now, lrbp->issue_time_stamp);
		m->lat_sum[dir] += lat;
		if (m->lat_max[dir] < lat || !m->lat_max[dir])
			m->lat_max[dir] = lat;
		if (m->lat_min[dir] > lat || !m->lat_min[dir])
			m->lat_min[dir] = lat;

		m->nr_queued[dir]--;
		/* Push forward the busy start of monitor */
		m->busy_start_ts[dir] = now;
	}
	spin_unlock_irqrestore(hba->host->host_lock, flags);
}

/**
 * ufshcd_send_command - Send SCSI or device management commands
 * @hba: per adapter instance
 * @task_tag: Task tag of the command
 */
static inline
void ufshcd_send_command(struct ufs_hba *hba, unsigned int task_tag)
{
	struct ufshcd_lrb *lrbp = &hba->lrb[task_tag];
	unsigned long flags;

	lrbp->issue_time_stamp = ktime_get();
	lrbp->compl_time_stamp = ktime_set(0, 0);
	ufshcd_add_command_trace(hba, task_tag, UFS_CMD_SEND);
	ufshcd_clk_scaling_start_busy(hba);
	if (unlikely(ufshcd_should_inform_monitor(hba, lrbp)))
		ufshcd_start_monitor(hba, lrbp);

	spin_lock_irqsave(&hba->outstanding_lock, flags);
	if (hba->vops && hba->vops->setup_xfer_req)
		hba->vops->setup_xfer_req(hba, task_tag, !!lrbp->cmd);
	__set_bit(task_tag, &hba->outstanding_reqs);
	ufshcd_writel(hba, 1 << task_tag, REG_UTP_TRANSFER_REQ_DOOR_BELL);
	spin_unlock_irqrestore(&hba->outstanding_lock, flags);

	/* Make sure that doorbell is committed immediately */
	wmb();
}

/**
 * ufshcd_copy_sense_data - Copy sense data in case of check condition
 * @lrbp: pointer to local reference block
 */
static inline void ufshcd_copy_sense_data(struct ufshcd_lrb *lrbp)
{
	int len;
	if (lrbp->sense_buffer &&
	    ufshcd_get_rsp_upiu_data_seg_len(lrbp->ucd_rsp_ptr)) {
		int len_to_copy;

		len = be16_to_cpu(lrbp->ucd_rsp_ptr->sr.sense_data_len);
		len_to_copy = min_t(int, UFS_SENSE_SIZE, len);

		memcpy(lrbp->sense_buffer, lrbp->ucd_rsp_ptr->sr.sense_data,
		       len_to_copy);
	}
}

/**
 * ufshcd_copy_query_response() - Copy the Query Response and the data
 * descriptor
 * @hba: per adapter instance
 * @lrbp: pointer to local reference block
 */
static
int ufshcd_copy_query_response(struct ufs_hba *hba, struct ufshcd_lrb *lrbp)
{
	struct ufs_query_res *query_res = &hba->dev_cmd.query.response;

	memcpy(&query_res->upiu_res, &lrbp->ucd_rsp_ptr->qr, QUERY_OSF_SIZE);

	/* Get the descriptor */
	if (hba->dev_cmd.query.descriptor &&
	    lrbp->ucd_rsp_ptr->qr.opcode == UPIU_QUERY_OPCODE_READ_DESC) {
		u8 *descp = (u8 *)lrbp->ucd_rsp_ptr +
				GENERAL_UPIU_REQUEST_SIZE;
		u16 resp_len;
		u16 buf_len;

		/* data segment length */
		resp_len = be32_to_cpu(lrbp->ucd_rsp_ptr->header.dword_2) &
						MASK_QUERY_DATA_SEG_LEN;
		buf_len = be16_to_cpu(
				hba->dev_cmd.query.request.upiu_req.length);
		if (likely(buf_len >= resp_len)) {
			memcpy(hba->dev_cmd.query.descriptor, descp, resp_len);
		} else {
			dev_warn(hba->dev,
				 "%s: rsp size %d is bigger than buffer size %d",
				 __func__, resp_len, buf_len);
			return -EINVAL;
		}
	}

	return 0;
}

/**
 * ufshcd_hba_capabilities - Read controller capabilities
 * @hba: per adapter instance
 *
 * Return: 0 on success, negative on error.
 */
static inline int ufshcd_hba_capabilities(struct ufs_hba *hba)
{
	int err;

	hba->capabilities = ufshcd_readl(hba, REG_CONTROLLER_CAPABILITIES);

	/* nutrs and nutmrs are 0 based values */
	hba->nutrs = (hba->capabilities & MASK_TRANSFER_REQUESTS_SLOTS) + 1;
	hba->nutmrs =
	((hba->capabilities & MASK_TASK_MANAGEMENT_REQUEST_SLOTS) >> 16) + 1;
	hba->reserved_slot = hba->nutrs - 1;

	/* Read crypto capabilities */
	err = ufshcd_hba_init_crypto_capabilities(hba);
	if (err)
		dev_err(hba->dev, "crypto setup failed\n");

	return err;
}

/**
 * ufshcd_ready_for_uic_cmd - Check if controller is ready
 *                            to accept UIC commands
 * @hba: per adapter instance
 * Return true on success, else false
 */
static inline bool ufshcd_ready_for_uic_cmd(struct ufs_hba *hba)
{
	if (ufshcd_readl(hba, REG_CONTROLLER_STATUS) & UIC_COMMAND_READY)
		return true;
	else
		return false;
}

/**
 * ufshcd_get_upmcrs - Get the power mode change request status
 * @hba: Pointer to adapter instance
 *
 * This function gets the UPMCRS field of HCS register
 * Returns value of UPMCRS field
 */
static inline u8 ufshcd_get_upmcrs(struct ufs_hba *hba)
{
	return (ufshcd_readl(hba, REG_CONTROLLER_STATUS) >> 8) & 0x7;
}

/**
 * ufshcd_dispatch_uic_cmd - Dispatch an UIC command to the Unipro layer
 * @hba: per adapter instance
 * @uic_cmd: UIC command
 */
static inline void
ufshcd_dispatch_uic_cmd(struct ufs_hba *hba, struct uic_command *uic_cmd)
{
	lockdep_assert_held(&hba->uic_cmd_mutex);

	WARN_ON(hba->active_uic_cmd);

	hba->active_uic_cmd = uic_cmd;

	/* Write Args */
	ufshcd_writel(hba, uic_cmd->argument1, REG_UIC_COMMAND_ARG_1);
	ufshcd_writel(hba, uic_cmd->argument2, REG_UIC_COMMAND_ARG_2);
	ufshcd_writel(hba, uic_cmd->argument3, REG_UIC_COMMAND_ARG_3);

	ufshcd_add_uic_command_trace(hba, uic_cmd, UFS_CMD_SEND);

	/* Write UIC Cmd */
	ufshcd_writel(hba, uic_cmd->command & COMMAND_OPCODE_MASK,
		      REG_UIC_COMMAND);
}

/**
 * ufshcd_wait_for_uic_cmd - Wait for completion of an UIC command
 * @hba: per adapter instance
 * @uic_cmd: UIC command
 *
 * Returns 0 only if success.
 */
static int
ufshcd_wait_for_uic_cmd(struct ufs_hba *hba, struct uic_command *uic_cmd)
{
	int ret;
	unsigned long flags;

	lockdep_assert_held(&hba->uic_cmd_mutex);

	if (wait_for_completion_timeout(&uic_cmd->done,
					msecs_to_jiffies(UIC_CMD_TIMEOUT))) {
		ret = uic_cmd->argument2 & MASK_UIC_COMMAND_RESULT;
	} else {
		ret = -ETIMEDOUT;
		dev_err(hba->dev,
			"uic cmd 0x%x with arg3 0x%x completion timeout\n",
			uic_cmd->command, uic_cmd->argument3);

		if (!uic_cmd->cmd_active) {
			dev_err(hba->dev, "%s: UIC cmd has been completed, return the result\n",
				__func__);
			ret = uic_cmd->argument2 & MASK_UIC_COMMAND_RESULT;
		}
	}

	spin_lock_irqsave(hba->host->host_lock, flags);
	hba->active_uic_cmd = NULL;
	spin_unlock_irqrestore(hba->host->host_lock, flags);

	return ret;
}

/**
 * __ufshcd_send_uic_cmd - Send UIC commands and retrieve the result
 * @hba: per adapter instance
 * @uic_cmd: UIC command
 * @completion: initialize the completion only if this is set to true
 *
 * Returns 0 only if success.
 */
static int
__ufshcd_send_uic_cmd(struct ufs_hba *hba, struct uic_command *uic_cmd,
		      bool completion)
{
	lockdep_assert_held(&hba->uic_cmd_mutex);
	lockdep_assert_held(hba->host->host_lock);

	if (!ufshcd_ready_for_uic_cmd(hba)) {
		dev_err(hba->dev,
			"Controller not ready to accept UIC commands\n");
		return -EIO;
	}

	if (completion)
		init_completion(&uic_cmd->done);

	uic_cmd->cmd_active = 1;
	ufshcd_dispatch_uic_cmd(hba, uic_cmd);

	return 0;
}

/**
 * ufshcd_send_uic_cmd - Send UIC commands and retrieve the result
 * @hba: per adapter instance
 * @uic_cmd: UIC command
 *
 * Returns 0 only if success.
 */
int ufshcd_send_uic_cmd(struct ufs_hba *hba, struct uic_command *uic_cmd)
{
	int ret;
	unsigned long flags;

	if (hba->quirks & UFSHCD_QUIRK_BROKEN_UIC_CMD)
		return 0;

	ufshcd_hold(hba, false);
	mutex_lock(&hba->uic_cmd_mutex);
	ufshcd_add_delay_before_dme_cmd(hba);

	spin_lock_irqsave(hba->host->host_lock, flags);
	ret = __ufshcd_send_uic_cmd(hba, uic_cmd, true);
	spin_unlock_irqrestore(hba->host->host_lock, flags);
	if (!ret)
		ret = ufshcd_wait_for_uic_cmd(hba, uic_cmd);

	mutex_unlock(&hba->uic_cmd_mutex);

	ufshcd_release(hba);
	return ret;
}

/**
 * ufshcd_map_sg - Map scatter-gather list to prdt
 * @hba: per adapter instance
 * @lrbp: pointer to local reference block
 *
 * Returns 0 in case of success, non-zero value in case of failure
 */
static int ufshcd_map_sg(struct ufs_hba *hba, struct ufshcd_lrb *lrbp)
{
	struct ufshcd_sg_entry *prd_table;
	struct scatterlist *sg;
	struct scsi_cmnd *cmd;
	int sg_segments;
	int i;

	cmd = lrbp->cmd;
	sg_segments = scsi_dma_map(cmd);
	if (sg_segments < 0)
		return sg_segments;

	if (sg_segments) {

		if (hba->quirks & UFSHCD_QUIRK_PRDT_BYTE_GRAN)
			lrbp->utr_descriptor_ptr->prd_table_length =
				cpu_to_le16((sg_segments *
					sizeof(struct ufshcd_sg_entry)));
		else
			lrbp->utr_descriptor_ptr->prd_table_length =
				cpu_to_le16(sg_segments);

		prd_table = lrbp->ucd_prdt_ptr;

		scsi_for_each_sg(cmd, sg, sg_segments, i) {
			const unsigned int len = sg_dma_len(sg);

			/*
			 * From the UFSHCI spec: "Data Byte Count (DBC): A '0'
			 * based value that indicates the length, in bytes, of
			 * the data block. A maximum of length of 256KB may
			 * exist for any entry. Bits 1:0 of this field shall be
			 * 11b to indicate Dword granularity. A value of '3'
			 * indicates 4 bytes, '7' indicates 8 bytes, etc."
			 */
			WARN_ONCE(len > 256 * 1024, "len = %#x\n", len);
			prd_table[i].size = cpu_to_le32(len - 1);
			prd_table[i].addr = cpu_to_le64(sg->dma_address);
			prd_table[i].reserved = 0;
		}
	} else {
		lrbp->utr_descriptor_ptr->prd_table_length = 0;
	}

	return 0;
}

/**
 * ufshcd_enable_intr - enable interrupts
 * @hba: per adapter instance
 * @intrs: interrupt bits
 */
static void ufshcd_enable_intr(struct ufs_hba *hba, u32 intrs)
{
	u32 set = ufshcd_readl(hba, REG_INTERRUPT_ENABLE);

	if (hba->ufs_version == ufshci_version(1, 0)) {
		u32 rw;
		rw = set & INTERRUPT_MASK_RW_VER_10;
		set = rw | ((set ^ intrs) & intrs);
	} else {
		set |= intrs;
	}

	ufshcd_writel(hba, set, REG_INTERRUPT_ENABLE);
}

/**
 * ufshcd_disable_intr - disable interrupts
 * @hba: per adapter instance
 * @intrs: interrupt bits
 */
static void ufshcd_disable_intr(struct ufs_hba *hba, u32 intrs)
{
	u32 set = ufshcd_readl(hba, REG_INTERRUPT_ENABLE);

	if (hba->ufs_version == ufshci_version(1, 0)) {
		u32 rw;
		rw = (set & INTERRUPT_MASK_RW_VER_10) &
			~(intrs & INTERRUPT_MASK_RW_VER_10);
		set = rw | ((set & intrs) & ~INTERRUPT_MASK_RW_VER_10);

	} else {
		set &= ~intrs;
	}

	ufshcd_writel(hba, set, REG_INTERRUPT_ENABLE);
}

/**
 * ufshcd_prepare_req_desc_hdr() - Fills the requests header
 * descriptor according to request
 * @lrbp: pointer to local reference block
 * @upiu_flags: flags required in the header
 * @cmd_dir: requests data direction
 */
static void ufshcd_prepare_req_desc_hdr(struct ufshcd_lrb *lrbp,
			u8 *upiu_flags, enum dma_data_direction cmd_dir)
{
	struct utp_transfer_req_desc *req_desc = lrbp->utr_descriptor_ptr;
	u32 data_direction;
	u32 dword_0;
	u32 dword_1 = 0;
	u32 dword_3 = 0;

	if (cmd_dir == DMA_FROM_DEVICE) {
		data_direction = UTP_DEVICE_TO_HOST;
		*upiu_flags = UPIU_CMD_FLAGS_READ;
	} else if (cmd_dir == DMA_TO_DEVICE) {
		data_direction = UTP_HOST_TO_DEVICE;
		*upiu_flags = UPIU_CMD_FLAGS_WRITE;
	} else {
		data_direction = UTP_NO_DATA_TRANSFER;
		*upiu_flags = UPIU_CMD_FLAGS_NONE;
	}

	dword_0 = data_direction | (lrbp->command_type
				<< UPIU_COMMAND_TYPE_OFFSET);
	if (lrbp->intr_cmd)
		dword_0 |= UTP_REQ_DESC_INT_CMD;

	/* Prepare crypto related dwords */
	ufshcd_prepare_req_desc_hdr_crypto(lrbp, &dword_0, &dword_1, &dword_3);

	/* Transfer request descriptor header fields */
	req_desc->header.dword_0 = cpu_to_le32(dword_0);
	req_desc->header.dword_1 = cpu_to_le32(dword_1);
	/*
	 * assigning invalid value for command status. Controller
	 * updates OCS on command completion, with the command
	 * status
	 */
	req_desc->header.dword_2 =
		cpu_to_le32(OCS_INVALID_COMMAND_STATUS);
	req_desc->header.dword_3 = cpu_to_le32(dword_3);

	req_desc->prd_table_length = 0;
}

/**
 * ufshcd_prepare_utp_scsi_cmd_upiu() - fills the utp_transfer_req_desc,
 * for scsi commands
 * @lrbp: local reference block pointer
 * @upiu_flags: flags
 */
static
void ufshcd_prepare_utp_scsi_cmd_upiu(struct ufshcd_lrb *lrbp, u8 upiu_flags)
{
	struct scsi_cmnd *cmd = lrbp->cmd;
	struct utp_upiu_req *ucd_req_ptr = lrbp->ucd_req_ptr;
	unsigned short cdb_len;

	/* command descriptor fields */
	ucd_req_ptr->header.dword_0 = UPIU_HEADER_DWORD(
				UPIU_TRANSACTION_COMMAND, upiu_flags,
				lrbp->lun, lrbp->task_tag);
	ucd_req_ptr->header.dword_1 = UPIU_HEADER_DWORD(
				UPIU_COMMAND_SET_TYPE_SCSI, 0, 0, 0);

	/* Total EHS length and Data segment length will be zero */
	ucd_req_ptr->header.dword_2 = 0;

	ucd_req_ptr->sc.exp_data_transfer_len = cpu_to_be32(cmd->sdb.length);

	cdb_len = min_t(unsigned short, cmd->cmd_len, UFS_CDB_SIZE);
	memset(ucd_req_ptr->sc.cdb, 0, UFS_CDB_SIZE);
	memcpy(ucd_req_ptr->sc.cdb, cmd->cmnd, cdb_len);

	memset(lrbp->ucd_rsp_ptr, 0, sizeof(struct utp_upiu_rsp));
}

/**
 * ufshcd_prepare_utp_query_req_upiu() - fills the utp_transfer_req_desc,
 * for query requsts
 * @hba: UFS hba
 * @lrbp: local reference block pointer
 * @upiu_flags: flags
 */
static void ufshcd_prepare_utp_query_req_upiu(struct ufs_hba *hba,
				struct ufshcd_lrb *lrbp, u8 upiu_flags)
{
	struct utp_upiu_req *ucd_req_ptr = lrbp->ucd_req_ptr;
	struct ufs_query *query = &hba->dev_cmd.query;
	u16 len = be16_to_cpu(query->request.upiu_req.length);

	/* Query request header */
	ucd_req_ptr->header.dword_0 = UPIU_HEADER_DWORD(
			UPIU_TRANSACTION_QUERY_REQ, upiu_flags,
			lrbp->lun, lrbp->task_tag);
	ucd_req_ptr->header.dword_1 = UPIU_HEADER_DWORD(
			0, query->request.query_func, 0, 0);

	/* Data segment length only need for WRITE_DESC */
	if (query->request.upiu_req.opcode == UPIU_QUERY_OPCODE_WRITE_DESC)
		ucd_req_ptr->header.dword_2 =
			UPIU_HEADER_DWORD(0, 0, (len >> 8), (u8)len);
	else
		ucd_req_ptr->header.dword_2 = 0;

	/* Copy the Query Request buffer as is */
	memcpy(&ucd_req_ptr->qr, &query->request.upiu_req,
			QUERY_OSF_SIZE);

	/* Copy the Descriptor */
	if (query->request.upiu_req.opcode == UPIU_QUERY_OPCODE_WRITE_DESC)
		memcpy(ucd_req_ptr + 1, query->descriptor, len);

	memset(lrbp->ucd_rsp_ptr, 0, sizeof(struct utp_upiu_rsp));
}

static inline void ufshcd_prepare_utp_nop_upiu(struct ufshcd_lrb *lrbp)
{
	struct utp_upiu_req *ucd_req_ptr = lrbp->ucd_req_ptr;

	memset(ucd_req_ptr, 0, sizeof(struct utp_upiu_req));

	/* command descriptor fields */
	ucd_req_ptr->header.dword_0 =
		UPIU_HEADER_DWORD(
			UPIU_TRANSACTION_NOP_OUT, 0, 0, lrbp->task_tag);
	/* clear rest of the fields of basic header */
	ucd_req_ptr->header.dword_1 = 0;
	ucd_req_ptr->header.dword_2 = 0;

	memset(lrbp->ucd_rsp_ptr, 0, sizeof(struct utp_upiu_rsp));
}

/**
 * ufshcd_compose_devman_upiu - UFS Protocol Information Unit(UPIU)
 *			     for Device Management Purposes
 * @hba: per adapter instance
 * @lrbp: pointer to local reference block
 */
static int ufshcd_compose_devman_upiu(struct ufs_hba *hba,
				      struct ufshcd_lrb *lrbp)
{
	u8 upiu_flags;
	int ret = 0;

	if (hba->ufs_version <= ufshci_version(1, 1))
		lrbp->command_type = UTP_CMD_TYPE_DEV_MANAGE;
	else
		lrbp->command_type = UTP_CMD_TYPE_UFS_STORAGE;

	ufshcd_prepare_req_desc_hdr(lrbp, &upiu_flags, DMA_NONE);
	if (hba->dev_cmd.type == DEV_CMD_TYPE_QUERY)
		ufshcd_prepare_utp_query_req_upiu(hba, lrbp, upiu_flags);
	else if (hba->dev_cmd.type == DEV_CMD_TYPE_NOP)
		ufshcd_prepare_utp_nop_upiu(lrbp);
	else
		ret = -EINVAL;

	return ret;
}

/**
 * ufshcd_comp_scsi_upiu - UFS Protocol Information Unit(UPIU)
 *			   for SCSI Purposes
 * @hba: per adapter instance
 * @lrbp: pointer to local reference block
 */
static int ufshcd_comp_scsi_upiu(struct ufs_hba *hba, struct ufshcd_lrb *lrbp)
{
	u8 upiu_flags;
	int ret = 0;

	if (hba->ufs_version <= ufshci_version(1, 1))
		lrbp->command_type = UTP_CMD_TYPE_SCSI;
	else
		lrbp->command_type = UTP_CMD_TYPE_UFS_STORAGE;

	if (likely(lrbp->cmd)) {
		ufshcd_prepare_req_desc_hdr(lrbp, &upiu_flags,
						lrbp->cmd->sc_data_direction);
		ufshcd_prepare_utp_scsi_cmd_upiu(lrbp, upiu_flags);
	} else {
		ret = -EINVAL;
	}

	return ret;
}

/**
 * ufshcd_upiu_wlun_to_scsi_wlun - maps UPIU W-LUN id to SCSI W-LUN ID
 * @upiu_wlun_id: UPIU W-LUN id
 *
 * Returns SCSI W-LUN id
 */
static inline u16 ufshcd_upiu_wlun_to_scsi_wlun(u8 upiu_wlun_id)
{
	return (upiu_wlun_id & ~UFS_UPIU_WLUN_ID) | SCSI_W_LUN_BASE;
}

static inline bool is_device_wlun(struct scsi_device *sdev)
{
	return sdev->lun ==
		ufshcd_upiu_wlun_to_scsi_wlun(UFS_UPIU_UFS_DEVICE_WLUN);
}

/*
 * Associate the UFS controller queue with the default and poll HCTX types.
 * Initialize the mq_map[] arrays.
 */
static int ufshcd_map_queues(struct Scsi_Host *shost)
{
	int i, ret;

	for (i = 0; i < shost->nr_maps; i++) {
		struct blk_mq_queue_map *map = &shost->tag_set.map[i];

		switch (i) {
		case HCTX_TYPE_DEFAULT:
		case HCTX_TYPE_POLL:
			map->nr_queues = 1;
			break;
		case HCTX_TYPE_READ:
			map->nr_queues = 0;
			break;
		default:
			WARN_ON_ONCE(true);
		}
		map->queue_offset = 0;
		ret = blk_mq_map_queues(map);
		WARN_ON_ONCE(ret);
	}

	return 0;
}

static void ufshcd_init_lrb(struct ufs_hba *hba, struct ufshcd_lrb *lrb, int i)
{
	struct utp_transfer_cmd_desc *cmd_descp = hba->ucdl_base_addr;
	struct utp_transfer_req_desc *utrdlp = hba->utrdl_base_addr;
	dma_addr_t cmd_desc_element_addr = hba->ucdl_dma_addr +
		i * sizeof(struct utp_transfer_cmd_desc);
	u16 response_offset = offsetof(struct utp_transfer_cmd_desc,
				       response_upiu);
	u16 prdt_offset = offsetof(struct utp_transfer_cmd_desc, prd_table);

	lrb->utr_descriptor_ptr = utrdlp + i;
	lrb->utrd_dma_addr = hba->utrdl_dma_addr +
		i * sizeof(struct utp_transfer_req_desc);
	lrb->ucd_req_ptr = (struct utp_upiu_req *)(cmd_descp + i);
	lrb->ucd_req_dma_addr = cmd_desc_element_addr;
	lrb->ucd_rsp_ptr = (struct utp_upiu_rsp *)cmd_descp[i].response_upiu;
	lrb->ucd_rsp_dma_addr = cmd_desc_element_addr + response_offset;
	lrb->ucd_prdt_ptr = cmd_descp[i].prd_table;
	lrb->ucd_prdt_dma_addr = cmd_desc_element_addr + prdt_offset;
}

/**
 * ufshcd_queuecommand - main entry point for SCSI requests
 * @host: SCSI host pointer
 * @cmd: command from SCSI Midlayer
 *
 * Returns 0 for success, non-zero in case of failure
 */
static int ufshcd_queuecommand(struct Scsi_Host *host, struct scsi_cmnd *cmd)
{
	struct ufs_hba *hba = shost_priv(host);
	int tag = scsi_cmd_to_rq(cmd)->tag;
	struct ufshcd_lrb *lrbp;
	int err = 0;

	WARN_ONCE(tag < 0 || tag >= hba->nutrs, "Invalid tag %d\n", tag);

	/*
	 * Allows the UFS error handler to wait for prior ufshcd_queuecommand()
	 * calls.
	 */
	rcu_read_lock();

	switch (hba->ufshcd_state) {
	case UFSHCD_STATE_OPERATIONAL:
		break;
	case UFSHCD_STATE_EH_SCHEDULED_NON_FATAL:
		/*
		 * SCSI error handler can call ->queuecommand() while UFS error
		 * handler is in progress. Error interrupts could change the
		 * state from UFSHCD_STATE_RESET to
		 * UFSHCD_STATE_EH_SCHEDULED_NON_FATAL. Prevent requests
		 * being issued in that case.
		 */
		if (ufshcd_eh_in_progress(hba)) {
			err = SCSI_MLQUEUE_HOST_BUSY;
			goto out;
		}
		break;
	case UFSHCD_STATE_EH_SCHEDULED_FATAL:
		/*
		 * pm_runtime_get_sync() is used at error handling preparation
		 * stage. If a scsi cmd, e.g. the SSU cmd, is sent from hba's
		 * PM ops, it can never be finished if we let SCSI layer keep
		 * retrying it, which gets err handler stuck forever. Neither
		 * can we let the scsi cmd pass through, because UFS is in bad
		 * state, the scsi cmd may eventually time out, which will get
		 * err handler blocked for too long. So, just fail the scsi cmd
		 * sent from PM ops, err handler can recover PM error anyways.
		 */
		if (hba->pm_op_in_progress) {
			hba->force_reset = true;
			set_host_byte(cmd, DID_BAD_TARGET);
			scsi_done(cmd);
			goto out;
		}
		fallthrough;
	case UFSHCD_STATE_RESET:
		err = SCSI_MLQUEUE_HOST_BUSY;
		goto out;
	case UFSHCD_STATE_ERROR:
		set_host_byte(cmd, DID_ERROR);
		scsi_done(cmd);
		goto out;
	}

	hba->req_abort_count = 0;

	err = ufshcd_hold(hba, true);
	if (err) {
		err = SCSI_MLQUEUE_HOST_BUSY;
		goto out;
	}
	WARN_ON(ufshcd_is_clkgating_allowed(hba) &&
		(hba->clk_gating.state != CLKS_ON));

	lrbp = &hba->lrb[tag];
	WARN_ON(lrbp->cmd);
	lrbp->cmd = cmd;
	lrbp->sense_bufflen = UFS_SENSE_SIZE;
	lrbp->sense_buffer = cmd->sense_buffer;
	lrbp->task_tag = tag;
	lrbp->lun = ufshcd_scsi_to_upiu_lun(cmd->device->lun);
	lrbp->intr_cmd = !ufshcd_is_intr_aggr_allowed(hba) ? true : false;

	ufshcd_prepare_lrbp_crypto(scsi_cmd_to_rq(cmd), lrbp);

	lrbp->req_abort_skip = false;

	ufshpb_prep(hba, lrbp);

	ufshcd_comp_scsi_upiu(hba, lrbp);

	err = ufshcd_map_sg(hba, lrbp);
	if (err) {
		lrbp->cmd = NULL;
		ufshcd_release(hba);
		goto out;
	}

	ufshcd_send_command(hba, tag);

out:
	rcu_read_unlock();

	if (ufs_trigger_eh()) {
		unsigned long flags;

		spin_lock_irqsave(hba->host->host_lock, flags);
		ufshcd_schedule_eh_work(hba);
		spin_unlock_irqrestore(hba->host->host_lock, flags);
	}

	return err;
}

static int ufshcd_compose_dev_cmd(struct ufs_hba *hba,
		struct ufshcd_lrb *lrbp, enum dev_cmd_type cmd_type, int tag)
{
	lrbp->cmd = NULL;
	lrbp->sense_bufflen = 0;
	lrbp->sense_buffer = NULL;
	lrbp->task_tag = tag;
	lrbp->lun = 0; /* device management cmd is not specific to any LUN */
	lrbp->intr_cmd = true; /* No interrupt aggregation */
	ufshcd_prepare_lrbp_crypto(NULL, lrbp);
	hba->dev_cmd.type = cmd_type;

	return ufshcd_compose_devman_upiu(hba, lrbp);
}

static int
ufshcd_clear_cmd(struct ufs_hba *hba, int tag)
{
	int err = 0;
	unsigned long flags;
	u32 mask = 1 << tag;

	/* clear outstanding transaction before retry */
	spin_lock_irqsave(hba->host->host_lock, flags);
	ufshcd_utrl_clear(hba, tag);
	spin_unlock_irqrestore(hba->host->host_lock, flags);

	/*
	 * wait for h/w to clear corresponding bit in door-bell.
	 * max. wait is 1 sec.
	 */
	err = ufshcd_wait_for_register(hba,
			REG_UTP_TRANSFER_REQ_DOOR_BELL,
			mask, ~mask, 1000, 1000);

	return err;
}

static int
ufshcd_check_query_response(struct ufs_hba *hba, struct ufshcd_lrb *lrbp)
{
	struct ufs_query_res *query_res = &hba->dev_cmd.query.response;

	/* Get the UPIU response */
	query_res->response = ufshcd_get_rsp_upiu_result(lrbp->ucd_rsp_ptr) >>
				UPIU_RSP_CODE_OFFSET;
	return query_res->response;
}

/**
 * ufshcd_dev_cmd_completion() - handles device management command responses
 * @hba: per adapter instance
 * @lrbp: pointer to local reference block
 */
static int
ufshcd_dev_cmd_completion(struct ufs_hba *hba, struct ufshcd_lrb *lrbp)
{
	int resp;
	int err = 0;

	hba->ufs_stats.last_hibern8_exit_tstamp = ktime_set(0, 0);
	resp = ufshcd_get_req_rsp(lrbp->ucd_rsp_ptr);

	switch (resp) {
	case UPIU_TRANSACTION_NOP_IN:
		if (hba->dev_cmd.type != DEV_CMD_TYPE_NOP) {
			err = -EINVAL;
			dev_err(hba->dev, "%s: unexpected response %x\n",
					__func__, resp);
		}
		break;
	case UPIU_TRANSACTION_QUERY_RSP:
		err = ufshcd_check_query_response(hba, lrbp);
		if (!err)
			err = ufshcd_copy_query_response(hba, lrbp);
		break;
	case UPIU_TRANSACTION_REJECT_UPIU:
		/* TODO: handle Reject UPIU Response */
		err = -EPERM;
		dev_err(hba->dev, "%s: Reject UPIU not fully implemented\n",
				__func__);
		break;
	default:
		err = -EINVAL;
		dev_err(hba->dev, "%s: Invalid device management cmd response: %x\n",
				__func__, resp);
		break;
	}

	return err;
}

static int ufshcd_wait_for_dev_cmd(struct ufs_hba *hba,
		struct ufshcd_lrb *lrbp, int max_timeout)
{
	int err = 0;
	unsigned long time_left;
	unsigned long flags;

	time_left = wait_for_completion_timeout(hba->dev_cmd.complete,
			msecs_to_jiffies(max_timeout));

	spin_lock_irqsave(hba->host->host_lock, flags);
	hba->dev_cmd.complete = NULL;
	if (likely(time_left)) {
		err = ufshcd_get_tr_ocs(lrbp);
		if (!err)
			err = ufshcd_dev_cmd_completion(hba, lrbp);
	}
	spin_unlock_irqrestore(hba->host->host_lock, flags);

	if (!time_left) {
		err = -ETIMEDOUT;
		dev_dbg(hba->dev, "%s: dev_cmd request timedout, tag %d\n",
			__func__, lrbp->task_tag);
		if (!ufshcd_clear_cmd(hba, lrbp->task_tag))
			/* successfully cleared the command, retry if needed */
			err = -EAGAIN;
		/*
		 * in case of an error, after clearing the doorbell,
		 * we also need to clear the outstanding_request
		 * field in hba
		 */
		spin_lock_irqsave(&hba->outstanding_lock, flags);
		__clear_bit(lrbp->task_tag, &hba->outstanding_reqs);
		spin_unlock_irqrestore(&hba->outstanding_lock, flags);
	}

	return err;
}

/**
 * ufshcd_exec_dev_cmd - API for sending device management requests
 * @hba: UFS hba
 * @cmd_type: specifies the type (NOP, Query...)
 * @timeout: timeout in milliseconds
 *
 * NOTE: Since there is only one available tag for device management commands,
 * it is expected you hold the hba->dev_cmd.lock mutex.
 */
static int ufshcd_exec_dev_cmd(struct ufs_hba *hba,
		enum dev_cmd_type cmd_type, int timeout)
{
	DECLARE_COMPLETION_ONSTACK(wait);
	const u32 tag = hba->reserved_slot;
	struct ufshcd_lrb *lrbp;
	int err;

	/* Protects use of hba->reserved_slot. */
	lockdep_assert_held(&hba->dev_cmd.lock);

	down_read(&hba->clk_scaling_lock);

	lrbp = &hba->lrb[tag];
	WARN_ON(lrbp->cmd);
	err = ufshcd_compose_dev_cmd(hba, lrbp, cmd_type, tag);
	if (unlikely(err))
		goto out;

	hba->dev_cmd.complete = &wait;

	ufshcd_add_query_upiu_trace(hba, UFS_QUERY_SEND, lrbp->ucd_req_ptr);

	ufshcd_send_command(hba, tag);
	err = ufshcd_wait_for_dev_cmd(hba, lrbp, timeout);
	ufshcd_add_query_upiu_trace(hba, err ? UFS_QUERY_ERR : UFS_QUERY_COMP,
				    (struct utp_upiu_req *)lrbp->ucd_rsp_ptr);

out:
	up_read(&hba->clk_scaling_lock);
	return err;
}

/**
 * ufshcd_init_query() - init the query response and request parameters
 * @hba: per-adapter instance
 * @request: address of the request pointer to be initialized
 * @response: address of the response pointer to be initialized
 * @opcode: operation to perform
 * @idn: flag idn to access
 * @index: LU number to access
 * @selector: query/flag/descriptor further identification
 */
static inline void ufshcd_init_query(struct ufs_hba *hba,
		struct ufs_query_req **request, struct ufs_query_res **response,
		enum query_opcode opcode, u8 idn, u8 index, u8 selector)
{
	*request = &hba->dev_cmd.query.request;
	*response = &hba->dev_cmd.query.response;
	memset(*request, 0, sizeof(struct ufs_query_req));
	memset(*response, 0, sizeof(struct ufs_query_res));
	(*request)->upiu_req.opcode = opcode;
	(*request)->upiu_req.idn = idn;
	(*request)->upiu_req.index = index;
	(*request)->upiu_req.selector = selector;
}

static int ufshcd_query_flag_retry(struct ufs_hba *hba,
	enum query_opcode opcode, enum flag_idn idn, u8 index, bool *flag_res)
{
	int ret;
	int retries;

	for (retries = 0; retries < QUERY_REQ_RETRIES; retries++) {
		ret = ufshcd_query_flag(hba, opcode, idn, index, flag_res);
		if (ret)
			dev_dbg(hba->dev,
				"%s: failed with error %d, retries %d\n",
				__func__, ret, retries);
		else
			break;
	}

	if (ret)
		dev_err(hba->dev,
			"%s: query attribute, opcode %d, idn %d, failed with error %d after %d retires\n",
			__func__, opcode, idn, ret, retries);
	return ret;
}

/**
 * ufshcd_query_flag() - API function for sending flag query requests
 * @hba: per-adapter instance
 * @opcode: flag query to perform
 * @idn: flag idn to access
 * @index: flag index to access
 * @flag_res: the flag value after the query request completes
 *
 * Returns 0 for success, non-zero in case of failure
 */
int ufshcd_query_flag(struct ufs_hba *hba, enum query_opcode opcode,
			enum flag_idn idn, u8 index, bool *flag_res)
{
	struct ufs_query_req *request = NULL;
	struct ufs_query_res *response = NULL;
	int err, selector = 0;
	int timeout = QUERY_REQ_TIMEOUT;

	BUG_ON(!hba);

	ufshcd_hold(hba, false);
	mutex_lock(&hba->dev_cmd.lock);
	ufshcd_init_query(hba, &request, &response, opcode, idn, index,
			selector);

	switch (opcode) {
	case UPIU_QUERY_OPCODE_SET_FLAG:
	case UPIU_QUERY_OPCODE_CLEAR_FLAG:
	case UPIU_QUERY_OPCODE_TOGGLE_FLAG:
		request->query_func = UPIU_QUERY_FUNC_STANDARD_WRITE_REQUEST;
		break;
	case UPIU_QUERY_OPCODE_READ_FLAG:
		request->query_func = UPIU_QUERY_FUNC_STANDARD_READ_REQUEST;
		if (!flag_res) {
			/* No dummy reads */
			dev_err(hba->dev, "%s: Invalid argument for read request\n",
					__func__);
			err = -EINVAL;
			goto out_unlock;
		}
		break;
	default:
		dev_err(hba->dev,
			"%s: Expected query flag opcode but got = %d\n",
			__func__, opcode);
		err = -EINVAL;
		goto out_unlock;
	}

	err = ufshcd_exec_dev_cmd(hba, DEV_CMD_TYPE_QUERY, timeout);

	if (err) {
		dev_err(hba->dev,
			"%s: Sending flag query for idn %d failed, err = %d\n",
			__func__, idn, err);
		goto out_unlock;
	}

	if (flag_res)
		*flag_res = (be32_to_cpu(response->upiu_res.value) &
				MASK_QUERY_UPIU_FLAG_LOC) & 0x1;

out_unlock:
	mutex_unlock(&hba->dev_cmd.lock);
	ufshcd_release(hba);
	return err;
}

/**
 * ufshcd_query_attr - API function for sending attribute requests
 * @hba: per-adapter instance
 * @opcode: attribute opcode
 * @idn: attribute idn to access
 * @index: index field
 * @selector: selector field
 * @attr_val: the attribute value after the query request completes
 *
 * Returns 0 for success, non-zero in case of failure
*/
int ufshcd_query_attr(struct ufs_hba *hba, enum query_opcode opcode,
		      enum attr_idn idn, u8 index, u8 selector, u32 *attr_val)
{
	struct ufs_query_req *request = NULL;
	struct ufs_query_res *response = NULL;
	int err;

	BUG_ON(!hba);

	if (!attr_val) {
		dev_err(hba->dev, "%s: attribute value required for opcode 0x%x\n",
				__func__, opcode);
		return -EINVAL;
	}

	ufshcd_hold(hba, false);

	mutex_lock(&hba->dev_cmd.lock);
	ufshcd_init_query(hba, &request, &response, opcode, idn, index,
			selector);

	switch (opcode) {
	case UPIU_QUERY_OPCODE_WRITE_ATTR:
		request->query_func = UPIU_QUERY_FUNC_STANDARD_WRITE_REQUEST;
		request->upiu_req.value = cpu_to_be32(*attr_val);
		break;
	case UPIU_QUERY_OPCODE_READ_ATTR:
		request->query_func = UPIU_QUERY_FUNC_STANDARD_READ_REQUEST;
		break;
	default:
		dev_err(hba->dev, "%s: Expected query attr opcode but got = 0x%.2x\n",
				__func__, opcode);
		err = -EINVAL;
		goto out_unlock;
	}

	err = ufshcd_exec_dev_cmd(hba, DEV_CMD_TYPE_QUERY, QUERY_REQ_TIMEOUT);

	if (err) {
		dev_err(hba->dev, "%s: opcode 0x%.2x for idn %d failed, index %d, err = %d\n",
				__func__, opcode, idn, index, err);
		goto out_unlock;
	}

	*attr_val = be32_to_cpu(response->upiu_res.value);

out_unlock:
	mutex_unlock(&hba->dev_cmd.lock);
	ufshcd_release(hba);
	return err;
}

/**
 * ufshcd_query_attr_retry() - API function for sending query
 * attribute with retries
 * @hba: per-adapter instance
 * @opcode: attribute opcode
 * @idn: attribute idn to access
 * @index: index field
 * @selector: selector field
 * @attr_val: the attribute value after the query request
 * completes
 *
 * Returns 0 for success, non-zero in case of failure
*/
int ufshcd_query_attr_retry(struct ufs_hba *hba,
	enum query_opcode opcode, enum attr_idn idn, u8 index, u8 selector,
	u32 *attr_val)
{
	int ret = 0;
	u32 retries;

	for (retries = QUERY_REQ_RETRIES; retries > 0; retries--) {
		ret = ufshcd_query_attr(hba, opcode, idn, index,
						selector, attr_val);
		if (ret)
			dev_dbg(hba->dev, "%s: failed with error %d, retries %d\n",
				__func__, ret, retries);
		else
			break;
	}

	if (ret)
		dev_err(hba->dev,
			"%s: query attribute, idn %d, failed with error %d after %d retires\n",
			__func__, idn, ret, QUERY_REQ_RETRIES);
	return ret;
}

static int __ufshcd_query_descriptor(struct ufs_hba *hba,
			enum query_opcode opcode, enum desc_idn idn, u8 index,
			u8 selector, u8 *desc_buf, int *buf_len)
{
	struct ufs_query_req *request = NULL;
	struct ufs_query_res *response = NULL;
	int err;

	BUG_ON(!hba);

	if (!desc_buf) {
		dev_err(hba->dev, "%s: descriptor buffer required for opcode 0x%x\n",
				__func__, opcode);
		return -EINVAL;
	}

	if (*buf_len < QUERY_DESC_MIN_SIZE || *buf_len > QUERY_DESC_MAX_SIZE) {
		dev_err(hba->dev, "%s: descriptor buffer size (%d) is out of range\n",
				__func__, *buf_len);
		return -EINVAL;
	}

	ufshcd_hold(hba, false);

	mutex_lock(&hba->dev_cmd.lock);
	ufshcd_init_query(hba, &request, &response, opcode, idn, index,
			selector);
	hba->dev_cmd.query.descriptor = desc_buf;
	request->upiu_req.length = cpu_to_be16(*buf_len);

	switch (opcode) {
	case UPIU_QUERY_OPCODE_WRITE_DESC:
		request->query_func = UPIU_QUERY_FUNC_STANDARD_WRITE_REQUEST;
		break;
	case UPIU_QUERY_OPCODE_READ_DESC:
		request->query_func = UPIU_QUERY_FUNC_STANDARD_READ_REQUEST;
		break;
	default:
		dev_err(hba->dev,
				"%s: Expected query descriptor opcode but got = 0x%.2x\n",
				__func__, opcode);
		err = -EINVAL;
		goto out_unlock;
	}

	err = ufshcd_exec_dev_cmd(hba, DEV_CMD_TYPE_QUERY, QUERY_REQ_TIMEOUT);

	if (err) {
		dev_err(hba->dev, "%s: opcode 0x%.2x for idn %d failed, index %d, err = %d\n",
				__func__, opcode, idn, index, err);
		goto out_unlock;
	}

	*buf_len = be16_to_cpu(response->upiu_res.length);

out_unlock:
	hba->dev_cmd.query.descriptor = NULL;
	mutex_unlock(&hba->dev_cmd.lock);
	ufshcd_release(hba);
	return err;
}

/**
 * ufshcd_query_descriptor_retry - API function for sending descriptor requests
 * @hba: per-adapter instance
 * @opcode: attribute opcode
 * @idn: attribute idn to access
 * @index: index field
 * @selector: selector field
 * @desc_buf: the buffer that contains the descriptor
 * @buf_len: length parameter passed to the device
 *
 * Returns 0 for success, non-zero in case of failure.
 * The buf_len parameter will contain, on return, the length parameter
 * received on the response.
 */
int ufshcd_query_descriptor_retry(struct ufs_hba *hba,
				  enum query_opcode opcode,
				  enum desc_idn idn, u8 index,
				  u8 selector,
				  u8 *desc_buf, int *buf_len)
{
	int err;
	int retries;

	for (retries = QUERY_REQ_RETRIES; retries > 0; retries--) {
		err = __ufshcd_query_descriptor(hba, opcode, idn, index,
						selector, desc_buf, buf_len);
		if (!err || err == -EINVAL)
			break;
	}

	return err;
}

/**
 * ufshcd_map_desc_id_to_length - map descriptor IDN to its length
 * @hba: Pointer to adapter instance
 * @desc_id: descriptor idn value
 * @desc_len: mapped desc length (out)
 */
void ufshcd_map_desc_id_to_length(struct ufs_hba *hba, enum desc_idn desc_id,
				  int *desc_len)
{
	if (desc_id >= QUERY_DESC_IDN_MAX || desc_id == QUERY_DESC_IDN_RFU_0 ||
	    desc_id == QUERY_DESC_IDN_RFU_1)
		*desc_len = 0;
	else
		*desc_len = hba->desc_size[desc_id];
}
EXPORT_SYMBOL(ufshcd_map_desc_id_to_length);

static void ufshcd_update_desc_length(struct ufs_hba *hba,
				      enum desc_idn desc_id, int desc_index,
				      unsigned char desc_len)
{
	if (hba->desc_size[desc_id] == QUERY_DESC_MAX_SIZE &&
	    desc_id != QUERY_DESC_IDN_STRING && desc_index != UFS_RPMB_UNIT)
		/* For UFS 3.1, the normal unit descriptor is 10 bytes larger
		 * than the RPMB unit, however, both descriptors share the same
		 * desc_idn, to cover both unit descriptors with one length, we
		 * choose the normal unit descriptor length by desc_index.
		 */
		hba->desc_size[desc_id] = desc_len;
}

/**
 * ufshcd_read_desc_param - read the specified descriptor parameter
 * @hba: Pointer to adapter instance
 * @desc_id: descriptor idn value
 * @desc_index: descriptor index
 * @param_offset: offset of the parameter to read
 * @param_read_buf: pointer to buffer where parameter would be read
 * @param_size: sizeof(param_read_buf)
 *
 * Return 0 in case of success, non-zero otherwise
 */
int ufshcd_read_desc_param(struct ufs_hba *hba,
			   enum desc_idn desc_id,
			   int desc_index,
			   u8 param_offset,
			   u8 *param_read_buf,
			   u8 param_size)
{
	int ret;
	u8 *desc_buf;
	int buff_len;
	bool is_kmalloc = true;

	/* Safety check */
	if (desc_id >= QUERY_DESC_IDN_MAX || !param_size)
		return -EINVAL;

	/* Get the length of descriptor */
	ufshcd_map_desc_id_to_length(hba, desc_id, &buff_len);
	if (!buff_len) {
		dev_err(hba->dev, "%s: Failed to get desc length\n", __func__);
		return -EINVAL;
	}

	if (param_offset >= buff_len) {
		dev_err(hba->dev, "%s: Invalid offset 0x%x in descriptor IDN 0x%x, length 0x%x\n",
			__func__, param_offset, desc_id, buff_len);
		return -EINVAL;
	}

	/* Check whether we need temp memory */
	if (param_offset != 0 || param_size < buff_len) {
		desc_buf = kzalloc(buff_len, GFP_KERNEL);
		if (!desc_buf)
			return -ENOMEM;
	} else {
		desc_buf = param_read_buf;
		is_kmalloc = false;
	}

	/* Request for full descriptor */
	ret = ufshcd_query_descriptor_retry(hba, UPIU_QUERY_OPCODE_READ_DESC,
					desc_id, desc_index, 0,
					desc_buf, &buff_len);

	if (ret) {
		dev_err(hba->dev, "%s: Failed reading descriptor. desc_id %d, desc_index %d, param_offset %d, ret %d\n",
			__func__, desc_id, desc_index, param_offset, ret);
		goto out;
	}

	/* Sanity check */
	if (desc_buf[QUERY_DESC_DESC_TYPE_OFFSET] != desc_id) {
		dev_err(hba->dev, "%s: invalid desc_id %d in descriptor header\n",
			__func__, desc_buf[QUERY_DESC_DESC_TYPE_OFFSET]);
		ret = -EINVAL;
		goto out;
	}

	/* Update descriptor length */
	buff_len = desc_buf[QUERY_DESC_LENGTH_OFFSET];
	ufshcd_update_desc_length(hba, desc_id, desc_index, buff_len);

	if (is_kmalloc) {
		/* Make sure we don't copy more data than available */
		if (param_offset >= buff_len)
			ret = -EINVAL;
		else
			memcpy(param_read_buf, &desc_buf[param_offset],
			       min_t(u32, param_size, buff_len - param_offset));
	}
out:
	if (is_kmalloc)
		kfree(desc_buf);
	return ret;
}

/**
 * struct uc_string_id - unicode string
 *
 * @len: size of this descriptor inclusive
 * @type: descriptor type
 * @uc: unicode string character
 */
struct uc_string_id {
	u8 len;
	u8 type;
	wchar_t uc[];
} __packed;

/* replace non-printable or non-ASCII characters with spaces */
static inline char ufshcd_remove_non_printable(u8 ch)
{
	return (ch >= 0x20 && ch <= 0x7e) ? ch : ' ';
}

/**
 * ufshcd_read_string_desc - read string descriptor
 * @hba: pointer to adapter instance
 * @desc_index: descriptor index
 * @buf: pointer to buffer where descriptor would be read,
 *       the caller should free the memory.
 * @ascii: if true convert from unicode to ascii characters
 *         null terminated string.
 *
 * Return:
 * *      string size on success.
 * *      -ENOMEM: on allocation failure
 * *      -EINVAL: on a wrong parameter
 */
int ufshcd_read_string_desc(struct ufs_hba *hba, u8 desc_index,
			    u8 **buf, bool ascii)
{
	struct uc_string_id *uc_str;
	u8 *str;
	int ret;

	if (!buf)
		return -EINVAL;

	uc_str = kzalloc(QUERY_DESC_MAX_SIZE, GFP_KERNEL);
	if (!uc_str)
		return -ENOMEM;

	ret = ufshcd_read_desc_param(hba, QUERY_DESC_IDN_STRING, desc_index, 0,
				     (u8 *)uc_str, QUERY_DESC_MAX_SIZE);
	if (ret < 0) {
		dev_err(hba->dev, "Reading String Desc failed after %d retries. err = %d\n",
			QUERY_REQ_RETRIES, ret);
		str = NULL;
		goto out;
	}

	if (uc_str->len <= QUERY_DESC_HDR_SIZE) {
		dev_dbg(hba->dev, "String Desc is of zero length\n");
		str = NULL;
		ret = 0;
		goto out;
	}

	if (ascii) {
		ssize_t ascii_len;
		int i;
		/* remove header and divide by 2 to move from UTF16 to UTF8 */
		ascii_len = (uc_str->len - QUERY_DESC_HDR_SIZE) / 2 + 1;
		str = kzalloc(ascii_len, GFP_KERNEL);
		if (!str) {
			ret = -ENOMEM;
			goto out;
		}

		/*
		 * the descriptor contains string in UTF16 format
		 * we need to convert to utf-8 so it can be displayed
		 */
		ret = utf16s_to_utf8s(uc_str->uc,
				      uc_str->len - QUERY_DESC_HDR_SIZE,
				      UTF16_BIG_ENDIAN, str, ascii_len);

		/* replace non-printable or non-ASCII characters with spaces */
		for (i = 0; i < ret; i++)
			str[i] = ufshcd_remove_non_printable(str[i]);

		str[ret++] = '\0';

	} else {
		str = kmemdup(uc_str, uc_str->len, GFP_KERNEL);
		if (!str) {
			ret = -ENOMEM;
			goto out;
		}
		ret = uc_str->len;
	}
out:
	*buf = str;
	kfree(uc_str);
	return ret;
}

/**
 * ufshcd_read_unit_desc_param - read the specified unit descriptor parameter
 * @hba: Pointer to adapter instance
 * @lun: lun id
 * @param_offset: offset of the parameter to read
 * @param_read_buf: pointer to buffer where parameter would be read
 * @param_size: sizeof(param_read_buf)
 *
 * Return 0 in case of success, non-zero otherwise
 */
static inline int ufshcd_read_unit_desc_param(struct ufs_hba *hba,
					      int lun,
					      enum unit_desc_param param_offset,
					      u8 *param_read_buf,
					      u32 param_size)
{
	/*
	 * Unit descriptors are only available for general purpose LUs (LUN id
	 * from 0 to 7) and RPMB Well known LU.
	 */
	if (!ufs_is_valid_unit_desc_lun(&hba->dev_info, lun, param_offset))
		return -EOPNOTSUPP;

	return ufshcd_read_desc_param(hba, QUERY_DESC_IDN_UNIT, lun,
				      param_offset, param_read_buf, param_size);
}

static int ufshcd_get_ref_clk_gating_wait(struct ufs_hba *hba)
{
	int err = 0;
	u32 gating_wait = UFSHCD_REF_CLK_GATING_WAIT_US;

	if (hba->dev_info.wspecversion >= 0x300) {
		err = ufshcd_query_attr_retry(hba, UPIU_QUERY_OPCODE_READ_ATTR,
				QUERY_ATTR_IDN_REF_CLK_GATING_WAIT_TIME, 0, 0,
				&gating_wait);
		if (err)
			dev_err(hba->dev, "Failed reading bRefClkGatingWait. err = %d, use default %uus\n",
					 err, gating_wait);

		if (gating_wait == 0) {
			gating_wait = UFSHCD_REF_CLK_GATING_WAIT_US;
			dev_err(hba->dev, "Undefined ref clk gating wait time, use default %uus\n",
					 gating_wait);
		}

		hba->dev_info.clk_gating_wait_us = gating_wait;
	}

	return err;
}

/**
 * ufshcd_memory_alloc - allocate memory for host memory space data structures
 * @hba: per adapter instance
 *
 * 1. Allocate DMA memory for Command Descriptor array
 *	Each command descriptor consist of Command UPIU, Response UPIU and PRDT
 * 2. Allocate DMA memory for UTP Transfer Request Descriptor List (UTRDL).
 * 3. Allocate DMA memory for UTP Task Management Request Descriptor List
 *	(UTMRDL)
 * 4. Allocate memory for local reference block(lrb).
 *
 * Returns 0 for success, non-zero in case of failure
 */
static int ufshcd_memory_alloc(struct ufs_hba *hba)
{
	size_t utmrdl_size, utrdl_size, ucdl_size;

	/* Allocate memory for UTP command descriptors */
	ucdl_size = (sizeof(struct utp_transfer_cmd_desc) * hba->nutrs);
	hba->ucdl_base_addr = dmam_alloc_coherent(hba->dev,
						  ucdl_size,
						  &hba->ucdl_dma_addr,
						  GFP_KERNEL);

	/*
	 * UFSHCI requires UTP command descriptor to be 128 byte aligned.
	 * make sure hba->ucdl_dma_addr is aligned to PAGE_SIZE
	 * if hba->ucdl_dma_addr is aligned to PAGE_SIZE, then it will
	 * be aligned to 128 bytes as well
	 */
	if (!hba->ucdl_base_addr ||
	    WARN_ON(hba->ucdl_dma_addr & (PAGE_SIZE - 1))) {
		dev_err(hba->dev,
			"Command Descriptor Memory allocation failed\n");
		goto out;
	}

	/*
	 * Allocate memory for UTP Transfer descriptors
	 * UFSHCI requires 1024 byte alignment of UTRD
	 */
	utrdl_size = (sizeof(struct utp_transfer_req_desc) * hba->nutrs);
	hba->utrdl_base_addr = dmam_alloc_coherent(hba->dev,
						   utrdl_size,
						   &hba->utrdl_dma_addr,
						   GFP_KERNEL);
	if (!hba->utrdl_base_addr ||
	    WARN_ON(hba->utrdl_dma_addr & (PAGE_SIZE - 1))) {
		dev_err(hba->dev,
			"Transfer Descriptor Memory allocation failed\n");
		goto out;
	}

	/*
	 * Allocate memory for UTP Task Management descriptors
	 * UFSHCI requires 1024 byte alignment of UTMRD
	 */
	utmrdl_size = sizeof(struct utp_task_req_desc) * hba->nutmrs;
	hba->utmrdl_base_addr = dmam_alloc_coherent(hba->dev,
						    utmrdl_size,
						    &hba->utmrdl_dma_addr,
						    GFP_KERNEL);
	if (!hba->utmrdl_base_addr ||
	    WARN_ON(hba->utmrdl_dma_addr & (PAGE_SIZE - 1))) {
		dev_err(hba->dev,
		"Task Management Descriptor Memory allocation failed\n");
		goto out;
	}

	/* Allocate memory for local reference block */
	hba->lrb = devm_kcalloc(hba->dev,
				hba->nutrs, sizeof(struct ufshcd_lrb),
				GFP_KERNEL);
	if (!hba->lrb) {
		dev_err(hba->dev, "LRB Memory allocation failed\n");
		goto out;
	}
	return 0;
out:
	return -ENOMEM;
}

/**
 * ufshcd_host_memory_configure - configure local reference block with
 *				memory offsets
 * @hba: per adapter instance
 *
 * Configure Host memory space
 * 1. Update Corresponding UTRD.UCDBA and UTRD.UCDBAU with UCD DMA
 * address.
 * 2. Update each UTRD with Response UPIU offset, Response UPIU length
 * and PRDT offset.
 * 3. Save the corresponding addresses of UTRD, UCD.CMD, UCD.RSP and UCD.PRDT
 * into local reference block.
 */
static void ufshcd_host_memory_configure(struct ufs_hba *hba)
{
	struct utp_transfer_req_desc *utrdlp;
	dma_addr_t cmd_desc_dma_addr;
	dma_addr_t cmd_desc_element_addr;
	u16 response_offset;
	u16 prdt_offset;
	int cmd_desc_size;
	int i;

	utrdlp = hba->utrdl_base_addr;

	response_offset =
		offsetof(struct utp_transfer_cmd_desc, response_upiu);
	prdt_offset =
		offsetof(struct utp_transfer_cmd_desc, prd_table);

	cmd_desc_size = sizeof(struct utp_transfer_cmd_desc);
	cmd_desc_dma_addr = hba->ucdl_dma_addr;

	for (i = 0; i < hba->nutrs; i++) {
		/* Configure UTRD with command descriptor base address */
		cmd_desc_element_addr =
				(cmd_desc_dma_addr + (cmd_desc_size * i));
		utrdlp[i].command_desc_base_addr_lo =
				cpu_to_le32(lower_32_bits(cmd_desc_element_addr));
		utrdlp[i].command_desc_base_addr_hi =
				cpu_to_le32(upper_32_bits(cmd_desc_element_addr));

		/* Response upiu and prdt offset should be in double words */
		if (hba->quirks & UFSHCD_QUIRK_PRDT_BYTE_GRAN) {
			utrdlp[i].response_upiu_offset =
				cpu_to_le16(response_offset);
			utrdlp[i].prd_table_offset =
				cpu_to_le16(prdt_offset);
			utrdlp[i].response_upiu_length =
				cpu_to_le16(ALIGNED_UPIU_SIZE);
		} else {
			utrdlp[i].response_upiu_offset =
				cpu_to_le16(response_offset >> 2);
			utrdlp[i].prd_table_offset =
				cpu_to_le16(prdt_offset >> 2);
			utrdlp[i].response_upiu_length =
				cpu_to_le16(ALIGNED_UPIU_SIZE >> 2);
		}

		ufshcd_init_lrb(hba, &hba->lrb[i], i);
	}
}

/**
 * ufshcd_dme_link_startup - Notify Unipro to perform link startup
 * @hba: per adapter instance
 *
 * UIC_CMD_DME_LINK_STARTUP command must be issued to Unipro layer,
 * in order to initialize the Unipro link startup procedure.
 * Once the Unipro links are up, the device connected to the controller
 * is detected.
 *
 * Returns 0 on success, non-zero value on failure
 */
static int ufshcd_dme_link_startup(struct ufs_hba *hba)
{
	struct uic_command uic_cmd = {0};
	int ret;

	uic_cmd.command = UIC_CMD_DME_LINK_STARTUP;

	ret = ufshcd_send_uic_cmd(hba, &uic_cmd);
	if (ret)
		dev_dbg(hba->dev,
			"dme-link-startup: error code %d\n", ret);
	return ret;
}
/**
 * ufshcd_dme_reset - UIC command for DME_RESET
 * @hba: per adapter instance
 *
 * DME_RESET command is issued in order to reset UniPro stack.
 * This function now deals with cold reset.
 *
 * Returns 0 on success, non-zero value on failure
 */
static int ufshcd_dme_reset(struct ufs_hba *hba)
{
	struct uic_command uic_cmd = {0};
	int ret;

	uic_cmd.command = UIC_CMD_DME_RESET;

	ret = ufshcd_send_uic_cmd(hba, &uic_cmd);
	if (ret)
		dev_err(hba->dev,
			"dme-reset: error code %d\n", ret);

	return ret;
}

int ufshcd_dme_configure_adapt(struct ufs_hba *hba,
			       int agreed_gear,
			       int adapt_val)
{
	int ret;

	if (agreed_gear != UFS_HS_G4)
		adapt_val = PA_NO_ADAPT;

	ret = ufshcd_dme_set(hba,
			     UIC_ARG_MIB(PA_TXHSADAPTTYPE),
			     adapt_val);
	return ret;
}
EXPORT_SYMBOL_GPL(ufshcd_dme_configure_adapt);

/**
 * ufshcd_dme_enable - UIC command for DME_ENABLE
 * @hba: per adapter instance
 *
 * DME_ENABLE command is issued in order to enable UniPro stack.
 *
 * Returns 0 on success, non-zero value on failure
 */
static int ufshcd_dme_enable(struct ufs_hba *hba)
{
	struct uic_command uic_cmd = {0};
	int ret;

	uic_cmd.command = UIC_CMD_DME_ENABLE;

	ret = ufshcd_send_uic_cmd(hba, &uic_cmd);
	if (ret)
		dev_err(hba->dev,
			"dme-enable: error code %d\n", ret);

	return ret;
}

static inline void ufshcd_add_delay_before_dme_cmd(struct ufs_hba *hba)
{
	#define MIN_DELAY_BEFORE_DME_CMDS_US	1000
	unsigned long min_sleep_time_us;

	if (!(hba->quirks & UFSHCD_QUIRK_DELAY_BEFORE_DME_CMDS))
		return;

	/*
	 * last_dme_cmd_tstamp will be 0 only for 1st call to
	 * this function
	 */
	if (unlikely(!ktime_to_us(hba->last_dme_cmd_tstamp))) {
		min_sleep_time_us = MIN_DELAY_BEFORE_DME_CMDS_US;
	} else {
		unsigned long delta =
			(unsigned long) ktime_to_us(
				ktime_sub(ktime_get(),
				hba->last_dme_cmd_tstamp));

		if (delta < MIN_DELAY_BEFORE_DME_CMDS_US)
			min_sleep_time_us =
				MIN_DELAY_BEFORE_DME_CMDS_US - delta;
		else
			return; /* no more delay required */
	}

	/* allow sleep for extra 50us if needed */
	usleep_range(min_sleep_time_us, min_sleep_time_us + 50);
}

/**
 * ufshcd_dme_set_attr - UIC command for DME_SET, DME_PEER_SET
 * @hba: per adapter instance
 * @attr_sel: uic command argument1
 * @attr_set: attribute set type as uic command argument2
 * @mib_val: setting value as uic command argument3
 * @peer: indicate whether peer or local
 *
 * Returns 0 on success, non-zero value on failure
 */
int ufshcd_dme_set_attr(struct ufs_hba *hba, u32 attr_sel,
			u8 attr_set, u32 mib_val, u8 peer)
{
	struct uic_command uic_cmd = {0};
	static const char *const action[] = {
		"dme-set",
		"dme-peer-set"
	};
	const char *set = action[!!peer];
	int ret;
	int retries = UFS_UIC_COMMAND_RETRIES;

	uic_cmd.command = peer ?
		UIC_CMD_DME_PEER_SET : UIC_CMD_DME_SET;
	uic_cmd.argument1 = attr_sel;
	uic_cmd.argument2 = UIC_ARG_ATTR_TYPE(attr_set);
	uic_cmd.argument3 = mib_val;

	do {
		/* for peer attributes we retry upon failure */
		ret = ufshcd_send_uic_cmd(hba, &uic_cmd);
		if (ret)
			dev_dbg(hba->dev, "%s: attr-id 0x%x val 0x%x error code %d\n",
				set, UIC_GET_ATTR_ID(attr_sel), mib_val, ret);
	} while (ret && peer && --retries);

	if (ret)
		dev_err(hba->dev, "%s: attr-id 0x%x val 0x%x failed %d retries\n",
			set, UIC_GET_ATTR_ID(attr_sel), mib_val,
			UFS_UIC_COMMAND_RETRIES - retries);

	return ret;
}
EXPORT_SYMBOL_GPL(ufshcd_dme_set_attr);

/**
 * ufshcd_dme_get_attr - UIC command for DME_GET, DME_PEER_GET
 * @hba: per adapter instance
 * @attr_sel: uic command argument1
 * @mib_val: the value of the attribute as returned by the UIC command
 * @peer: indicate whether peer or local
 *
 * Returns 0 on success, non-zero value on failure
 */
int ufshcd_dme_get_attr(struct ufs_hba *hba, u32 attr_sel,
			u32 *mib_val, u8 peer)
{
	struct uic_command uic_cmd = {0};
	static const char *const action[] = {
		"dme-get",
		"dme-peer-get"
	};
	const char *get = action[!!peer];
	int ret;
	int retries = UFS_UIC_COMMAND_RETRIES;
	struct ufs_pa_layer_attr orig_pwr_info;
	struct ufs_pa_layer_attr temp_pwr_info;
	bool pwr_mode_change = false;

	if (peer && (hba->quirks & UFSHCD_QUIRK_DME_PEER_ACCESS_AUTO_MODE)) {
		orig_pwr_info = hba->pwr_info;
		temp_pwr_info = orig_pwr_info;

		if (orig_pwr_info.pwr_tx == FAST_MODE ||
		    orig_pwr_info.pwr_rx == FAST_MODE) {
			temp_pwr_info.pwr_tx = FASTAUTO_MODE;
			temp_pwr_info.pwr_rx = FASTAUTO_MODE;
			pwr_mode_change = true;
		} else if (orig_pwr_info.pwr_tx == SLOW_MODE ||
		    orig_pwr_info.pwr_rx == SLOW_MODE) {
			temp_pwr_info.pwr_tx = SLOWAUTO_MODE;
			temp_pwr_info.pwr_rx = SLOWAUTO_MODE;
			pwr_mode_change = true;
		}
		if (pwr_mode_change) {
			ret = ufshcd_change_power_mode(hba, &temp_pwr_info);
			if (ret)
				goto out;
		}
	}

	uic_cmd.command = peer ?
		UIC_CMD_DME_PEER_GET : UIC_CMD_DME_GET;
	uic_cmd.argument1 = attr_sel;

	do {
		/* for peer attributes we retry upon failure */
		ret = ufshcd_send_uic_cmd(hba, &uic_cmd);
		if (ret)
			dev_dbg(hba->dev, "%s: attr-id 0x%x error code %d\n",
				get, UIC_GET_ATTR_ID(attr_sel), ret);
	} while (ret && peer && --retries);

	if (ret)
		dev_err(hba->dev, "%s: attr-id 0x%x failed %d retries\n",
			get, UIC_GET_ATTR_ID(attr_sel),
			UFS_UIC_COMMAND_RETRIES - retries);

	if (mib_val && !ret)
		*mib_val = uic_cmd.argument3;

	if (peer && (hba->quirks & UFSHCD_QUIRK_DME_PEER_ACCESS_AUTO_MODE)
	    && pwr_mode_change)
		ufshcd_change_power_mode(hba, &orig_pwr_info);
out:
	return ret;
}
EXPORT_SYMBOL_GPL(ufshcd_dme_get_attr);

/**
 * ufshcd_uic_pwr_ctrl - executes UIC commands (which affects the link power
 * state) and waits for it to take effect.
 *
 * @hba: per adapter instance
 * @cmd: UIC command to execute
 *
 * DME operations like DME_SET(PA_PWRMODE), DME_HIBERNATE_ENTER &
 * DME_HIBERNATE_EXIT commands take some time to take its effect on both host
 * and device UniPro link and hence it's final completion would be indicated by
 * dedicated status bits in Interrupt Status register (UPMS, UHES, UHXS) in
 * addition to normal UIC command completion Status (UCCS). This function only
 * returns after the relevant status bits indicate the completion.
 *
 * Returns 0 on success, non-zero value on failure
 */
static int ufshcd_uic_pwr_ctrl(struct ufs_hba *hba, struct uic_command *cmd)
{
	DECLARE_COMPLETION_ONSTACK(uic_async_done);
	unsigned long flags;
	u8 status;
	int ret;
	bool reenable_intr = false;

	mutex_lock(&hba->uic_cmd_mutex);
	ufshcd_add_delay_before_dme_cmd(hba);

	spin_lock_irqsave(hba->host->host_lock, flags);
	if (ufshcd_is_link_broken(hba)) {
		ret = -ENOLINK;
		goto out_unlock;
	}
	hba->uic_async_done = &uic_async_done;
	if (ufshcd_readl(hba, REG_INTERRUPT_ENABLE) & UIC_COMMAND_COMPL) {
		ufshcd_disable_intr(hba, UIC_COMMAND_COMPL);
		/*
		 * Make sure UIC command completion interrupt is disabled before
		 * issuing UIC command.
		 */
		wmb();
		reenable_intr = true;
	}
	ret = __ufshcd_send_uic_cmd(hba, cmd, false);
	spin_unlock_irqrestore(hba->host->host_lock, flags);
	if (ret) {
		dev_err(hba->dev,
			"pwr ctrl cmd 0x%x with mode 0x%x uic error %d\n",
			cmd->command, cmd->argument3, ret);
		goto out;
	}

	if (!wait_for_completion_timeout(hba->uic_async_done,
					 msecs_to_jiffies(UIC_CMD_TIMEOUT))) {
		dev_err(hba->dev,
			"pwr ctrl cmd 0x%x with mode 0x%x completion timeout\n",
			cmd->command, cmd->argument3);

		if (!cmd->cmd_active) {
			dev_err(hba->dev, "%s: Power Mode Change operation has been completed, go check UPMCRS\n",
				__func__);
			goto check_upmcrs;
		}

		ret = -ETIMEDOUT;
		goto out;
	}

check_upmcrs:
	status = ufshcd_get_upmcrs(hba);
	if (status != PWR_LOCAL) {
		dev_err(hba->dev,
			"pwr ctrl cmd 0x%x failed, host upmcrs:0x%x\n",
			cmd->command, status);
		ret = (status != PWR_OK) ? status : -1;
	}
out:
	if (ret) {
		ufshcd_print_host_state(hba);
		ufshcd_print_pwr_info(hba);
		ufshcd_print_evt_hist(hba);
	}

	spin_lock_irqsave(hba->host->host_lock, flags);
	hba->active_uic_cmd = NULL;
	hba->uic_async_done = NULL;
	if (reenable_intr)
		ufshcd_enable_intr(hba, UIC_COMMAND_COMPL);
	if (ret) {
		ufshcd_set_link_broken(hba);
		ufshcd_schedule_eh_work(hba);
	}
out_unlock:
	spin_unlock_irqrestore(hba->host->host_lock, flags);
	mutex_unlock(&hba->uic_cmd_mutex);

	return ret;
}

/**
 * ufshcd_uic_change_pwr_mode - Perform the UIC power mode chage
 *				using DME_SET primitives.
 * @hba: per adapter instance
 * @mode: powr mode value
 *
 * Returns 0 on success, non-zero value on failure
 */
static int ufshcd_uic_change_pwr_mode(struct ufs_hba *hba, u8 mode)
{
	struct uic_command uic_cmd = {0};
	int ret;

	if (hba->quirks & UFSHCD_QUIRK_BROKEN_PA_RXHSUNTERMCAP) {
		ret = ufshcd_dme_set(hba,
				UIC_ARG_MIB_SEL(PA_RXHSUNTERMCAP, 0), 1);
		if (ret) {
			dev_err(hba->dev, "%s: failed to enable PA_RXHSUNTERMCAP ret %d\n",
						__func__, ret);
			goto out;
		}
	}

	uic_cmd.command = UIC_CMD_DME_SET;
	uic_cmd.argument1 = UIC_ARG_MIB(PA_PWRMODE);
	uic_cmd.argument3 = mode;
	ufshcd_hold(hba, false);
	ret = ufshcd_uic_pwr_ctrl(hba, &uic_cmd);
	ufshcd_release(hba);

out:
	return ret;
}

int ufshcd_link_recovery(struct ufs_hba *hba)
{
	int ret;
	unsigned long flags;

	spin_lock_irqsave(hba->host->host_lock, flags);
	hba->ufshcd_state = UFSHCD_STATE_RESET;
	ufshcd_set_eh_in_progress(hba);
	spin_unlock_irqrestore(hba->host->host_lock, flags);

	/* Reset the attached device */
	ufshcd_device_reset(hba);

	ret = ufshcd_host_reset_and_restore(hba);

	spin_lock_irqsave(hba->host->host_lock, flags);
	if (ret)
		hba->ufshcd_state = UFSHCD_STATE_ERROR;
	ufshcd_clear_eh_in_progress(hba);
	spin_unlock_irqrestore(hba->host->host_lock, flags);

	if (ret)
		dev_err(hba->dev, "%s: link recovery failed, err %d",
			__func__, ret);

	return ret;
}
EXPORT_SYMBOL_GPL(ufshcd_link_recovery);

int ufshcd_uic_hibern8_enter(struct ufs_hba *hba)
{
	int ret;
	struct uic_command uic_cmd = {0};
	ktime_t start = ktime_get();

	ufshcd_vops_hibern8_notify(hba, UIC_CMD_DME_HIBER_ENTER, PRE_CHANGE);

	uic_cmd.command = UIC_CMD_DME_HIBER_ENTER;
	ret = ufshcd_uic_pwr_ctrl(hba, &uic_cmd);
	trace_ufshcd_profile_hibern8(dev_name(hba->dev), "enter",
			     ktime_to_us(ktime_sub(ktime_get(), start)), ret);

	if (ret)
		dev_err(hba->dev, "%s: hibern8 enter failed. ret = %d\n",
			__func__, ret);
	else
		ufshcd_vops_hibern8_notify(hba, UIC_CMD_DME_HIBER_ENTER,
								POST_CHANGE);

	return ret;
}
EXPORT_SYMBOL_GPL(ufshcd_uic_hibern8_enter);

int ufshcd_uic_hibern8_exit(struct ufs_hba *hba)
{
	struct uic_command uic_cmd = {0};
	int ret;
	ktime_t start = ktime_get();

	ufshcd_vops_hibern8_notify(hba, UIC_CMD_DME_HIBER_EXIT, PRE_CHANGE);

	uic_cmd.command = UIC_CMD_DME_HIBER_EXIT;
	ret = ufshcd_uic_pwr_ctrl(hba, &uic_cmd);
	trace_ufshcd_profile_hibern8(dev_name(hba->dev), "exit",
			     ktime_to_us(ktime_sub(ktime_get(), start)), ret);

	if (ret) {
		dev_err(hba->dev, "%s: hibern8 exit failed. ret = %d\n",
			__func__, ret);
	} else {
		ufshcd_vops_hibern8_notify(hba, UIC_CMD_DME_HIBER_EXIT,
								POST_CHANGE);
		hba->ufs_stats.last_hibern8_exit_tstamp = ktime_get();
		hba->ufs_stats.hibern8_exit_cnt++;
	}

	return ret;
}
EXPORT_SYMBOL_GPL(ufshcd_uic_hibern8_exit);

void ufshcd_auto_hibern8_update(struct ufs_hba *hba, u32 ahit)
{
	unsigned long flags;
	bool update = false;

	if (!ufshcd_is_auto_hibern8_supported(hba))
		return;

	spin_lock_irqsave(hba->host->host_lock, flags);
	if (hba->ahit != ahit) {
		hba->ahit = ahit;
		update = true;
	}
	spin_unlock_irqrestore(hba->host->host_lock, flags);

	if (update &&
	    !pm_runtime_suspended(&hba->sdev_ufs_device->sdev_gendev)) {
		ufshcd_rpm_get_sync(hba);
		ufshcd_hold(hba, false);
		ufshcd_auto_hibern8_enable(hba);
		ufshcd_release(hba);
		ufshcd_rpm_put_sync(hba);
	}
}
EXPORT_SYMBOL_GPL(ufshcd_auto_hibern8_update);

void ufshcd_auto_hibern8_enable(struct ufs_hba *hba)
{
	unsigned long flags;

	if (!ufshcd_is_auto_hibern8_supported(hba))
		return;

	spin_lock_irqsave(hba->host->host_lock, flags);
	ufshcd_writel(hba, hba->ahit, REG_AUTO_HIBERNATE_IDLE_TIMER);
	spin_unlock_irqrestore(hba->host->host_lock, flags);
}

 /**
 * ufshcd_init_pwr_info - setting the POR (power on reset)
 * values in hba power info
 * @hba: per-adapter instance
 */
static void ufshcd_init_pwr_info(struct ufs_hba *hba)
{
	hba->pwr_info.gear_rx = UFS_PWM_G1;
	hba->pwr_info.gear_tx = UFS_PWM_G1;
	hba->pwr_info.lane_rx = 1;
	hba->pwr_info.lane_tx = 1;
	hba->pwr_info.pwr_rx = SLOWAUTO_MODE;
	hba->pwr_info.pwr_tx = SLOWAUTO_MODE;
	hba->pwr_info.hs_rate = 0;
}

/**
 * ufshcd_get_max_pwr_mode - reads the max power mode negotiated with device
 * @hba: per-adapter instance
 */
static int ufshcd_get_max_pwr_mode(struct ufs_hba *hba)
{
	struct ufs_pa_layer_attr *pwr_info = &hba->max_pwr_info.info;

	if (hba->max_pwr_info.is_valid)
		return 0;

	pwr_info->pwr_tx = FAST_MODE;
	pwr_info->pwr_rx = FAST_MODE;
	pwr_info->hs_rate = PA_HS_MODE_B;

	/* Get the connected lane count */
	ufshcd_dme_get(hba, UIC_ARG_MIB(PA_CONNECTEDRXDATALANES),
			&pwr_info->lane_rx);
	ufshcd_dme_get(hba, UIC_ARG_MIB(PA_CONNECTEDTXDATALANES),
			&pwr_info->lane_tx);

	if (!pwr_info->lane_rx || !pwr_info->lane_tx) {
		dev_err(hba->dev, "%s: invalid connected lanes value. rx=%d, tx=%d\n",
				__func__,
				pwr_info->lane_rx,
				pwr_info->lane_tx);
		return -EINVAL;
	}

	/*
	 * First, get the maximum gears of HS speed.
	 * If a zero value, it means there is no HSGEAR capability.
	 * Then, get the maximum gears of PWM speed.
	 */
	ufshcd_dme_get(hba, UIC_ARG_MIB(PA_MAXRXHSGEAR), &pwr_info->gear_rx);
	if (!pwr_info->gear_rx) {
		ufshcd_dme_get(hba, UIC_ARG_MIB(PA_MAXRXPWMGEAR),
				&pwr_info->gear_rx);
		if (!pwr_info->gear_rx) {
			dev_err(hba->dev, "%s: invalid max pwm rx gear read = %d\n",
				__func__, pwr_info->gear_rx);
			return -EINVAL;
		}
		pwr_info->pwr_rx = SLOW_MODE;
	}

	ufshcd_dme_peer_get(hba, UIC_ARG_MIB(PA_MAXRXHSGEAR),
			&pwr_info->gear_tx);
	if (!pwr_info->gear_tx) {
		ufshcd_dme_peer_get(hba, UIC_ARG_MIB(PA_MAXRXPWMGEAR),
				&pwr_info->gear_tx);
		if (!pwr_info->gear_tx) {
			dev_err(hba->dev, "%s: invalid max pwm tx gear read = %d\n",
				__func__, pwr_info->gear_tx);
			return -EINVAL;
		}
		pwr_info->pwr_tx = SLOW_MODE;
	}

	hba->max_pwr_info.is_valid = true;
	return 0;
}

static int ufshcd_change_power_mode(struct ufs_hba *hba,
			     struct ufs_pa_layer_attr *pwr_mode)
{
	int ret;

	/* if already configured to the requested pwr_mode */
	if (!hba->force_pmc &&
	    pwr_mode->gear_rx == hba->pwr_info.gear_rx &&
	    pwr_mode->gear_tx == hba->pwr_info.gear_tx &&
	    pwr_mode->lane_rx == hba->pwr_info.lane_rx &&
	    pwr_mode->lane_tx == hba->pwr_info.lane_tx &&
	    pwr_mode->pwr_rx == hba->pwr_info.pwr_rx &&
	    pwr_mode->pwr_tx == hba->pwr_info.pwr_tx &&
	    pwr_mode->hs_rate == hba->pwr_info.hs_rate) {
		dev_dbg(hba->dev, "%s: power already configured\n", __func__);
		return 0;
	}

	/*
	 * Configure attributes for power mode change with below.
	 * - PA_RXGEAR, PA_ACTIVERXDATALANES, PA_RXTERMINATION,
	 * - PA_TXGEAR, PA_ACTIVETXDATALANES, PA_TXTERMINATION,
	 * - PA_HSSERIES
	 */
	ufshcd_dme_set(hba, UIC_ARG_MIB(PA_RXGEAR), pwr_mode->gear_rx);
	ufshcd_dme_set(hba, UIC_ARG_MIB(PA_ACTIVERXDATALANES),
			pwr_mode->lane_rx);
	if (pwr_mode->pwr_rx == FASTAUTO_MODE ||
			pwr_mode->pwr_rx == FAST_MODE)
		ufshcd_dme_set(hba, UIC_ARG_MIB(PA_RXTERMINATION), TRUE);
	else
		ufshcd_dme_set(hba, UIC_ARG_MIB(PA_RXTERMINATION), FALSE);

	ufshcd_dme_set(hba, UIC_ARG_MIB(PA_TXGEAR), pwr_mode->gear_tx);
	ufshcd_dme_set(hba, UIC_ARG_MIB(PA_ACTIVETXDATALANES),
			pwr_mode->lane_tx);
	if (pwr_mode->pwr_tx == FASTAUTO_MODE ||
			pwr_mode->pwr_tx == FAST_MODE)
		ufshcd_dme_set(hba, UIC_ARG_MIB(PA_TXTERMINATION), TRUE);
	else
		ufshcd_dme_set(hba, UIC_ARG_MIB(PA_TXTERMINATION), FALSE);

	if (pwr_mode->pwr_rx == FASTAUTO_MODE ||
	    pwr_mode->pwr_tx == FASTAUTO_MODE ||
	    pwr_mode->pwr_rx == FAST_MODE ||
	    pwr_mode->pwr_tx == FAST_MODE)
		ufshcd_dme_set(hba, UIC_ARG_MIB(PA_HSSERIES),
						pwr_mode->hs_rate);

	if (!(hba->quirks & UFSHCD_QUIRK_SKIP_DEF_UNIPRO_TIMEOUT_SETTING)) {
		ufshcd_dme_set(hba, UIC_ARG_MIB(PA_PWRMODEUSERDATA0),
				DL_FC0ProtectionTimeOutVal_Default);
		ufshcd_dme_set(hba, UIC_ARG_MIB(PA_PWRMODEUSERDATA1),
				DL_TC0ReplayTimeOutVal_Default);
		ufshcd_dme_set(hba, UIC_ARG_MIB(PA_PWRMODEUSERDATA2),
				DL_AFC0ReqTimeOutVal_Default);
		ufshcd_dme_set(hba, UIC_ARG_MIB(PA_PWRMODEUSERDATA3),
				DL_FC1ProtectionTimeOutVal_Default);
		ufshcd_dme_set(hba, UIC_ARG_MIB(PA_PWRMODEUSERDATA4),
				DL_TC1ReplayTimeOutVal_Default);
		ufshcd_dme_set(hba, UIC_ARG_MIB(PA_PWRMODEUSERDATA5),
				DL_AFC1ReqTimeOutVal_Default);

		ufshcd_dme_set(hba, UIC_ARG_MIB(DME_LocalFC0ProtectionTimeOutVal),
				DL_FC0ProtectionTimeOutVal_Default);
		ufshcd_dme_set(hba, UIC_ARG_MIB(DME_LocalTC0ReplayTimeOutVal),
				DL_TC0ReplayTimeOutVal_Default);
		ufshcd_dme_set(hba, UIC_ARG_MIB(DME_LocalAFC0ReqTimeOutVal),
				DL_AFC0ReqTimeOutVal_Default);
	}

	ret = ufshcd_uic_change_pwr_mode(hba, pwr_mode->pwr_rx << 4
			| pwr_mode->pwr_tx);

	if (ret) {
		dev_err(hba->dev,
			"%s: power mode change failed %d\n", __func__, ret);
	} else {
		ufshcd_vops_pwr_change_notify(hba, POST_CHANGE, NULL,
								pwr_mode);

		memcpy(&hba->pwr_info, pwr_mode,
			sizeof(struct ufs_pa_layer_attr));
	}

	return ret;
}

/**
 * ufshcd_config_pwr_mode - configure a new power mode
 * @hba: per-adapter instance
 * @desired_pwr_mode: desired power configuration
 */
int ufshcd_config_pwr_mode(struct ufs_hba *hba,
		struct ufs_pa_layer_attr *desired_pwr_mode)
{
	struct ufs_pa_layer_attr final_params = { 0 };
	int ret;

	ret = ufshcd_vops_pwr_change_notify(hba, PRE_CHANGE,
					desired_pwr_mode, &final_params);

	if (ret)
		memcpy(&final_params, desired_pwr_mode, sizeof(final_params));

	ret = ufshcd_change_power_mode(hba, &final_params);

	return ret;
}
EXPORT_SYMBOL_GPL(ufshcd_config_pwr_mode);

/**
 * ufshcd_complete_dev_init() - checks device readiness
 * @hba: per-adapter instance
 *
 * Set fDeviceInit flag and poll until device toggles it.
 */
static int ufshcd_complete_dev_init(struct ufs_hba *hba)
{
	int err;
	bool flag_res = true;
	ktime_t timeout;

	err = ufshcd_query_flag_retry(hba, UPIU_QUERY_OPCODE_SET_FLAG,
		QUERY_FLAG_IDN_FDEVICEINIT, 0, NULL);
	if (err) {
		dev_err(hba->dev,
			"%s setting fDeviceInit flag failed with error %d\n",
			__func__, err);
		goto out;
	}

	/* Poll fDeviceInit flag to be cleared */
	timeout = ktime_add_ms(ktime_get(), FDEVICEINIT_COMPL_TIMEOUT);
	do {
		err = ufshcd_query_flag(hba, UPIU_QUERY_OPCODE_READ_FLAG,
					QUERY_FLAG_IDN_FDEVICEINIT, 0, &flag_res);
		if (!flag_res)
			break;
		usleep_range(5000, 10000);
	} while (ktime_before(ktime_get(), timeout));

	if (err) {
		dev_err(hba->dev,
				"%s reading fDeviceInit flag failed with error %d\n",
				__func__, err);
	} else if (flag_res) {
		dev_err(hba->dev,
				"%s fDeviceInit was not cleared by the device\n",
				__func__);
		err = -EBUSY;
	}
out:
	return err;
}

/**
 * ufshcd_make_hba_operational - Make UFS controller operational
 * @hba: per adapter instance
 *
 * To bring UFS host controller to operational state,
 * 1. Enable required interrupts
 * 2. Configure interrupt aggregation
 * 3. Program UTRL and UTMRL base address
 * 4. Configure run-stop-registers
 *
 * Returns 0 on success, non-zero value on failure
 */
int ufshcd_make_hba_operational(struct ufs_hba *hba)
{
	int err = 0;
	u32 reg;

	/* Enable required interrupts */
	ufshcd_enable_intr(hba, UFSHCD_ENABLE_INTRS);

	/* Configure interrupt aggregation */
	if (ufshcd_is_intr_aggr_allowed(hba))
		ufshcd_config_intr_aggr(hba, hba->nutrs - 1, INT_AGGR_DEF_TO);
	else
		ufshcd_disable_intr_aggr(hba);

	/* Configure UTRL and UTMRL base address registers */
	ufshcd_writel(hba, lower_32_bits(hba->utrdl_dma_addr),
			REG_UTP_TRANSFER_REQ_LIST_BASE_L);
	ufshcd_writel(hba, upper_32_bits(hba->utrdl_dma_addr),
			REG_UTP_TRANSFER_REQ_LIST_BASE_H);
	ufshcd_writel(hba, lower_32_bits(hba->utmrdl_dma_addr),
			REG_UTP_TASK_REQ_LIST_BASE_L);
	ufshcd_writel(hba, upper_32_bits(hba->utmrdl_dma_addr),
			REG_UTP_TASK_REQ_LIST_BASE_H);

	/*
	 * Make sure base address and interrupt setup are updated before
	 * enabling the run/stop registers below.
	 */
	wmb();

	/*
	 * UCRDY, UTMRLDY and UTRLRDY bits must be 1
	 */
	reg = ufshcd_readl(hba, REG_CONTROLLER_STATUS);
	if (!(ufshcd_get_lists_status(reg))) {
		ufshcd_enable_run_stop_reg(hba);
	} else {
		dev_err(hba->dev,
			"Host controller not ready to process requests");
		err = -EIO;
	}

	return err;
}
EXPORT_SYMBOL_GPL(ufshcd_make_hba_operational);

/**
 * ufshcd_hba_stop - Send controller to reset state
 * @hba: per adapter instance
 */
void ufshcd_hba_stop(struct ufs_hba *hba)
{
	unsigned long flags;
	int err;

	/*
	 * Obtain the host lock to prevent that the controller is disabled
	 * while the UFS interrupt handler is active on another CPU.
	 */
	spin_lock_irqsave(hba->host->host_lock, flags);
	ufshcd_writel(hba, CONTROLLER_DISABLE,  REG_CONTROLLER_ENABLE);
	spin_unlock_irqrestore(hba->host->host_lock, flags);

	err = ufshcd_wait_for_register(hba, REG_CONTROLLER_ENABLE,
					CONTROLLER_ENABLE, CONTROLLER_DISABLE,
					10, 1);
	if (err)
		dev_err(hba->dev, "%s: Controller disable failed\n", __func__);
}
EXPORT_SYMBOL_GPL(ufshcd_hba_stop);

/**
 * ufshcd_hba_execute_hce - initialize the controller
 * @hba: per adapter instance
 *
 * The controller resets itself and controller firmware initialization
 * sequence kicks off. When controller is ready it will set
 * the Host Controller Enable bit to 1.
 *
 * Returns 0 on success, non-zero value on failure
 */
static int ufshcd_hba_execute_hce(struct ufs_hba *hba)
{
	int retry_outer = 3;
	int retry_inner;

start:
	if (!ufshcd_is_hba_active(hba))
		/* change controller state to "reset state" */
		ufshcd_hba_stop(hba);

	/* UniPro link is disabled at this point */
	ufshcd_set_link_off(hba);

	ufshcd_vops_hce_enable_notify(hba, PRE_CHANGE);

	/* start controller initialization sequence */
	ufshcd_hba_start(hba);

	/*
	 * To initialize a UFS host controller HCE bit must be set to 1.
	 * During initialization the HCE bit value changes from 1->0->1.
	 * When the host controller completes initialization sequence
	 * it sets the value of HCE bit to 1. The same HCE bit is read back
	 * to check if the controller has completed initialization sequence.
	 * So without this delay the value HCE = 1, set in the previous
	 * instruction might be read back.
	 * This delay can be changed based on the controller.
	 */
	ufshcd_delay_us(hba->vps->hba_enable_delay_us, 100);

	/* wait for the host controller to complete initialization */
	retry_inner = 50;
	while (ufshcd_is_hba_active(hba)) {
		if (retry_inner) {
			retry_inner--;
		} else {
			dev_err(hba->dev,
				"Controller enable failed\n");
			if (retry_outer) {
				retry_outer--;
				goto start;
			}
			return -EIO;
		}
		usleep_range(1000, 1100);
	}

	/* enable UIC related interrupts */
	ufshcd_enable_intr(hba, UFSHCD_UIC_MASK);

	ufshcd_vops_hce_enable_notify(hba, POST_CHANGE);

	return 0;
}

int ufshcd_hba_enable(struct ufs_hba *hba)
{
	int ret;

	if (hba->quirks & UFSHCI_QUIRK_BROKEN_HCE) {
		ufshcd_set_link_off(hba);
		ufshcd_vops_hce_enable_notify(hba, PRE_CHANGE);

		/* enable UIC related interrupts */
		ufshcd_enable_intr(hba, UFSHCD_UIC_MASK);
		ret = ufshcd_dme_reset(hba);
		if (!ret) {
			ret = ufshcd_dme_enable(hba);
			if (!ret)
				ufshcd_vops_hce_enable_notify(hba, POST_CHANGE);
			if (ret)
				dev_err(hba->dev,
					"Host controller enable failed with non-hce\n");
		}
	} else {
		ret = ufshcd_hba_execute_hce(hba);
	}

	return ret;
}
EXPORT_SYMBOL_GPL(ufshcd_hba_enable);

static int ufshcd_disable_tx_lcc(struct ufs_hba *hba, bool peer)
{
	int tx_lanes = 0, i, err = 0;

	if (!peer)
		ufshcd_dme_get(hba, UIC_ARG_MIB(PA_CONNECTEDTXDATALANES),
			       &tx_lanes);
	else
		ufshcd_dme_peer_get(hba, UIC_ARG_MIB(PA_CONNECTEDTXDATALANES),
				    &tx_lanes);
	for (i = 0; i < tx_lanes; i++) {
		if (!peer)
			err = ufshcd_dme_set(hba,
				UIC_ARG_MIB_SEL(TX_LCC_ENABLE,
					UIC_ARG_MPHY_TX_GEN_SEL_INDEX(i)),
					0);
		else
			err = ufshcd_dme_peer_set(hba,
				UIC_ARG_MIB_SEL(TX_LCC_ENABLE,
					UIC_ARG_MPHY_TX_GEN_SEL_INDEX(i)),
					0);
		if (err) {
			dev_err(hba->dev, "%s: TX LCC Disable failed, peer = %d, lane = %d, err = %d",
				__func__, peer, i, err);
			break;
		}
	}

	return err;
}

static inline int ufshcd_disable_device_tx_lcc(struct ufs_hba *hba)
{
	return ufshcd_disable_tx_lcc(hba, true);
}

void ufshcd_update_evt_hist(struct ufs_hba *hba, u32 id, u32 val)
{
	struct ufs_event_hist *e;

	if (id >= UFS_EVT_CNT)
		return;

	e = &hba->ufs_stats.event[id];
	e->val[e->pos] = val;
	e->tstamp[e->pos] = ktime_get();
	e->cnt += 1;
	e->pos = (e->pos + 1) % UFS_EVENT_HIST_LENGTH;

	ufshcd_vops_event_notify(hba, id, &val);
}
EXPORT_SYMBOL_GPL(ufshcd_update_evt_hist);

/**
 * ufshcd_link_startup - Initialize unipro link startup
 * @hba: per adapter instance
 *
 * Returns 0 for success, non-zero in case of failure
 */
static int ufshcd_link_startup(struct ufs_hba *hba)
{
	int ret;
	int retries = DME_LINKSTARTUP_RETRIES;
	bool link_startup_again = false;

	/*
	 * If UFS device isn't active then we will have to issue link startup
	 * 2 times to make sure the device state move to active.
	 */
	if (!ufshcd_is_ufs_dev_active(hba))
		link_startup_again = true;

link_startup:
	do {
		ufshcd_vops_link_startup_notify(hba, PRE_CHANGE);

		ret = ufshcd_dme_link_startup(hba);

		/* check if device is detected by inter-connect layer */
		if (!ret && !ufshcd_is_device_present(hba)) {
			ufshcd_update_evt_hist(hba,
					       UFS_EVT_LINK_STARTUP_FAIL,
					       0);
			dev_err(hba->dev, "%s: Device not present\n", __func__);
			ret = -ENXIO;
			goto out;
		}

		/*
		 * DME link lost indication is only received when link is up,
		 * but we can't be sure if the link is up until link startup
		 * succeeds. So reset the local Uni-Pro and try again.
		 */
		if (ret && ufshcd_hba_enable(hba)) {
			ufshcd_update_evt_hist(hba,
					       UFS_EVT_LINK_STARTUP_FAIL,
					       (u32)ret);
			goto out;
		}
	} while (ret && retries--);

	if (ret) {
		/* failed to get the link up... retire */
		ufshcd_update_evt_hist(hba,
				       UFS_EVT_LINK_STARTUP_FAIL,
				       (u32)ret);
		goto out;
	}

	if (link_startup_again) {
		link_startup_again = false;
		retries = DME_LINKSTARTUP_RETRIES;
		goto link_startup;
	}

	/* Mark that link is up in PWM-G1, 1-lane, SLOW-AUTO mode */
	ufshcd_init_pwr_info(hba);
	ufshcd_print_pwr_info(hba);

	if (hba->quirks & UFSHCD_QUIRK_BROKEN_LCC) {
		ret = ufshcd_disable_device_tx_lcc(hba);
		if (ret)
			goto out;
	}

	/* Include any host controller configuration via UIC commands */
	ret = ufshcd_vops_link_startup_notify(hba, POST_CHANGE);
	if (ret)
		goto out;

	/* Clear UECPA once due to LINERESET has happened during LINK_STARTUP */
	ufshcd_readl(hba, REG_UIC_ERROR_CODE_PHY_ADAPTER_LAYER);
	ret = ufshcd_make_hba_operational(hba);
out:
	if (ret) {
		dev_err(hba->dev, "link startup failed %d\n", ret);
		ufshcd_print_host_state(hba);
		ufshcd_print_pwr_info(hba);
		ufshcd_print_evt_hist(hba);
	}
	return ret;
}

/**
 * ufshcd_verify_dev_init() - Verify device initialization
 * @hba: per-adapter instance
 *
 * Send NOP OUT UPIU and wait for NOP IN response to check whether the
 * device Transport Protocol (UTP) layer is ready after a reset.
 * If the UTP layer at the device side is not initialized, it may
 * not respond with NOP IN UPIU within timeout of %NOP_OUT_TIMEOUT
 * and we retry sending NOP OUT for %NOP_OUT_RETRIES iterations.
 */
static int ufshcd_verify_dev_init(struct ufs_hba *hba)
{
	int err = 0;
	int retries;

	ufshcd_hold(hba, false);
	mutex_lock(&hba->dev_cmd.lock);
	for (retries = NOP_OUT_RETRIES; retries > 0; retries--) {
		err = ufshcd_exec_dev_cmd(hba, DEV_CMD_TYPE_NOP,
					  hba->nop_out_timeout);

		if (!err || err == -ETIMEDOUT)
			break;

		dev_dbg(hba->dev, "%s: error %d retrying\n", __func__, err);
	}
	mutex_unlock(&hba->dev_cmd.lock);
	ufshcd_release(hba);

	if (err)
		dev_err(hba->dev, "%s: NOP OUT failed %d\n", __func__, err);
	return err;
}

/**
 * ufshcd_set_queue_depth - set lun queue depth
 * @sdev: pointer to SCSI device
 *
 * Read bLUQueueDepth value and activate scsi tagged command
 * queueing. For WLUN, queue depth is set to 1. For best-effort
 * cases (bLUQueueDepth = 0) the queue depth is set to a maximum
 * value that host can queue.
 */
static void ufshcd_set_queue_depth(struct scsi_device *sdev)
{
	int ret = 0;
	u8 lun_qdepth;
	struct ufs_hba *hba;

	hba = shost_priv(sdev->host);

	lun_qdepth = hba->nutrs;
	ret = ufshcd_read_unit_desc_param(hba,
					  ufshcd_scsi_to_upiu_lun(sdev->lun),
					  UNIT_DESC_PARAM_LU_Q_DEPTH,
					  &lun_qdepth,
					  sizeof(lun_qdepth));

	/* Some WLUN doesn't support unit descriptor */
	if (ret == -EOPNOTSUPP)
		lun_qdepth = 1;
	else if (!lun_qdepth)
		/* eventually, we can figure out the real queue depth */
		lun_qdepth = hba->nutrs;
	else
		lun_qdepth = min_t(int, lun_qdepth, hba->nutrs);

	dev_dbg(hba->dev, "%s: activate tcq with queue depth %d\n",
			__func__, lun_qdepth);
	scsi_change_queue_depth(sdev, lun_qdepth);
}

/*
 * ufshcd_get_lu_wp - returns the "b_lu_write_protect" from UNIT DESCRIPTOR
 * @hba: per-adapter instance
 * @lun: UFS device lun id
 * @b_lu_write_protect: pointer to buffer to hold the LU's write protect info
 *
 * Returns 0 in case of success and b_lu_write_protect status would be returned
 * @b_lu_write_protect parameter.
 * Returns -ENOTSUPP if reading b_lu_write_protect is not supported.
 * Returns -EINVAL in case of invalid parameters passed to this function.
 */
static int ufshcd_get_lu_wp(struct ufs_hba *hba,
			    u8 lun,
			    u8 *b_lu_write_protect)
{
	int ret;

	if (!b_lu_write_protect)
		ret = -EINVAL;
	/*
	 * According to UFS device spec, RPMB LU can't be write
	 * protected so skip reading bLUWriteProtect parameter for
	 * it. For other W-LUs, UNIT DESCRIPTOR is not available.
	 */
	else if (lun >= hba->dev_info.max_lu_supported)
		ret = -ENOTSUPP;
	else
		ret = ufshcd_read_unit_desc_param(hba,
					  lun,
					  UNIT_DESC_PARAM_LU_WR_PROTECT,
					  b_lu_write_protect,
					  sizeof(*b_lu_write_protect));
	return ret;
}

/**
 * ufshcd_get_lu_power_on_wp_status - get LU's power on write protect
 * status
 * @hba: per-adapter instance
 * @sdev: pointer to SCSI device
 *
 */
static inline void ufshcd_get_lu_power_on_wp_status(struct ufs_hba *hba,
						    struct scsi_device *sdev)
{
	if (hba->dev_info.f_power_on_wp_en &&
	    !hba->dev_info.is_lu_power_on_wp) {
		u8 b_lu_write_protect;

		if (!ufshcd_get_lu_wp(hba, ufshcd_scsi_to_upiu_lun(sdev->lun),
				      &b_lu_write_protect) &&
		    (b_lu_write_protect == UFS_LU_POWER_ON_WP))
			hba->dev_info.is_lu_power_on_wp = true;
	}
}

/**
 * ufshcd_setup_links - associate link b/w device wlun and other luns
 * @sdev: pointer to SCSI device
 * @hba: pointer to ufs hba
 */
static void ufshcd_setup_links(struct ufs_hba *hba, struct scsi_device *sdev)
{
	struct device_link *link;

	/*
	 * Device wlun is the supplier & rest of the luns are consumers.
	 * This ensures that device wlun suspends after all other luns.
	 */
	if (hba->sdev_ufs_device) {
		link = device_link_add(&sdev->sdev_gendev,
				       &hba->sdev_ufs_device->sdev_gendev,
				       DL_FLAG_PM_RUNTIME | DL_FLAG_RPM_ACTIVE);
		if (!link) {
			dev_err(&sdev->sdev_gendev, "Failed establishing link - %s\n",
				dev_name(&hba->sdev_ufs_device->sdev_gendev));
			return;
		}
		hba->luns_avail--;
		/* Ignore REPORT_LUN wlun probing */
		if (hba->luns_avail == 1) {
			ufshcd_rpm_put(hba);
			return;
		}
	} else {
		/*
		 * Device wlun is probed. The assumption is that WLUNs are
		 * scanned before other LUNs.
		 */
		hba->luns_avail--;
	}
}

/**
 * ufshcd_slave_alloc - handle initial SCSI device configurations
 * @sdev: pointer to SCSI device
 *
 * Returns success
 */
static int ufshcd_slave_alloc(struct scsi_device *sdev)
{
	struct ufs_hba *hba;

	hba = shost_priv(sdev->host);

	/* Mode sense(6) is not supported by UFS, so use Mode sense(10) */
	sdev->use_10_for_ms = 1;

	/* DBD field should be set to 1 in mode sense(10) */
	sdev->set_dbd_for_ms = 1;

	/* allow SCSI layer to restart the device in case of errors */
	sdev->allow_restart = 1;

	/* REPORT SUPPORTED OPERATION CODES is not supported */
	sdev->no_report_opcodes = 1;

	/* WRITE_SAME command is not supported */
	sdev->no_write_same = 1;

	ufshcd_set_queue_depth(sdev);

	ufshcd_get_lu_power_on_wp_status(hba, sdev);

	ufshcd_setup_links(hba, sdev);

	return 0;
}

/**
 * ufshcd_change_queue_depth - change queue depth
 * @sdev: pointer to SCSI device
 * @depth: required depth to set
 *
 * Change queue depth and make sure the max. limits are not crossed.
 */
static int ufshcd_change_queue_depth(struct scsi_device *sdev, int depth)
{
	return scsi_change_queue_depth(sdev, min(depth, sdev->host->can_queue));
}

static void ufshcd_hpb_destroy(struct ufs_hba *hba, struct scsi_device *sdev)
{
	/* skip well-known LU */
	if ((sdev->lun >= UFS_UPIU_MAX_UNIT_NUM_ID) ||
	    !(hba->dev_info.hpb_enabled) || !ufshpb_is_allowed(hba))
		return;

	ufshpb_destroy_lu(hba, sdev);
}

static void ufshcd_hpb_configure(struct ufs_hba *hba, struct scsi_device *sdev)
{
	/* skip well-known LU */
	if ((sdev->lun >= UFS_UPIU_MAX_UNIT_NUM_ID) ||
	    !(hba->dev_info.hpb_enabled) || !ufshpb_is_allowed(hba))
		return;

	ufshpb_init_hpb_lu(hba, sdev);
}

/**
 * ufshcd_slave_configure - adjust SCSI device configurations
 * @sdev: pointer to SCSI device
 */
static int ufshcd_slave_configure(struct scsi_device *sdev)
{
	struct ufs_hba *hba = shost_priv(sdev->host);
	struct request_queue *q = sdev->request_queue;

	ufshcd_hpb_configure(hba, sdev);

	blk_queue_update_dma_pad(q, PRDT_DATA_BYTE_COUNT_PAD - 1);
	if (hba->quirks & UFSHCD_QUIRK_ALIGN_SG_WITH_PAGE_SIZE)
		blk_queue_update_dma_alignment(q, PAGE_SIZE - 1);
	/*
	 * Block runtime-pm until all consumers are added.
	 * Refer ufshcd_setup_links().
	 */
	if (is_device_wlun(sdev))
		pm_runtime_get_noresume(&sdev->sdev_gendev);
	else if (ufshcd_is_rpm_autosuspend_allowed(hba))
		sdev->rpm_autosuspend = 1;

	ufshcd_crypto_register(hba, q);

	return 0;
}

/**
 * ufshcd_slave_destroy - remove SCSI device configurations
 * @sdev: pointer to SCSI device
 */
static void ufshcd_slave_destroy(struct scsi_device *sdev)
{
	struct ufs_hba *hba;
	unsigned long flags;

	hba = shost_priv(sdev->host);

	ufshcd_hpb_destroy(hba, sdev);

	/* Drop the reference as it won't be needed anymore */
	if (ufshcd_scsi_to_upiu_lun(sdev->lun) == UFS_UPIU_UFS_DEVICE_WLUN) {
		spin_lock_irqsave(hba->host->host_lock, flags);
		hba->sdev_ufs_device = NULL;
		spin_unlock_irqrestore(hba->host->host_lock, flags);
	} else if (hba->sdev_ufs_device) {
		struct device *supplier = NULL;

		/* Ensure UFS Device WLUN exists and does not disappear */
		spin_lock_irqsave(hba->host->host_lock, flags);
		if (hba->sdev_ufs_device) {
			supplier = &hba->sdev_ufs_device->sdev_gendev;
			get_device(supplier);
		}
		spin_unlock_irqrestore(hba->host->host_lock, flags);

		if (supplier) {
			/*
			 * If a LUN fails to probe (e.g. absent BOOT WLUN), the
			 * device will not have been registered but can still
			 * have a device link holding a reference to the device.
			 */
			device_link_remove(&sdev->sdev_gendev, supplier);
			put_device(supplier);
		}
	}
}

/**
 * ufshcd_scsi_cmd_status - Update SCSI command result based on SCSI status
 * @lrbp: pointer to local reference block of completed command
 * @scsi_status: SCSI command status
 *
 * Returns value base on SCSI command status
 */
static inline int
ufshcd_scsi_cmd_status(struct ufshcd_lrb *lrbp, int scsi_status)
{
	int result = 0;

	switch (scsi_status) {
	case SAM_STAT_CHECK_CONDITION:
		ufshcd_copy_sense_data(lrbp);
		fallthrough;
	case SAM_STAT_GOOD:
		result |= DID_OK << 16 | scsi_status;
		break;
	case SAM_STAT_TASK_SET_FULL:
	case SAM_STAT_BUSY:
	case SAM_STAT_TASK_ABORTED:
		ufshcd_copy_sense_data(lrbp);
		result |= scsi_status;
		break;
	default:
		result |= DID_ERROR << 16;
		break;
	} /* end of switch */

	return result;
}

/**
 * ufshcd_transfer_rsp_status - Get overall status of the response
 * @hba: per adapter instance
 * @lrbp: pointer to local reference block of completed command
 *
 * Returns result of the command to notify SCSI midlayer
 */
static inline int
ufshcd_transfer_rsp_status(struct ufs_hba *hba, struct ufshcd_lrb *lrbp)
{
	int result = 0;
	int scsi_status;
	enum utp_ocs ocs;

	/* overall command status of utrd */
	ocs = ufshcd_get_tr_ocs(lrbp);

	if (hba->quirks & UFSHCD_QUIRK_BROKEN_OCS_FATAL_ERROR) {
		if (be32_to_cpu(lrbp->ucd_rsp_ptr->header.dword_1) &
					MASK_RSP_UPIU_RESULT)
			ocs = OCS_SUCCESS;
	}

	switch (ocs) {
	case OCS_SUCCESS:
		result = ufshcd_get_req_rsp(lrbp->ucd_rsp_ptr);
		hba->ufs_stats.last_hibern8_exit_tstamp = ktime_set(0, 0);
		switch (result) {
		case UPIU_TRANSACTION_RESPONSE:
			/*
			 * get the response UPIU result to extract
			 * the SCSI command status
			 */
			result = ufshcd_get_rsp_upiu_result(lrbp->ucd_rsp_ptr);

			/*
			 * get the result based on SCSI status response
			 * to notify the SCSI midlayer of the command status
			 */
			scsi_status = result & MASK_SCSI_STATUS;
			result = ufshcd_scsi_cmd_status(lrbp, scsi_status);

			/*
			 * Currently we are only supporting BKOPs exception
			 * events hence we can ignore BKOPs exception event
			 * during power management callbacks. BKOPs exception
			 * event is not expected to be raised in runtime suspend
			 * callback as it allows the urgent bkops.
			 * During system suspend, we are anyway forcefully
			 * disabling the bkops and if urgent bkops is needed
			 * it will be enabled on system resume. Long term
			 * solution could be to abort the system suspend if
			 * UFS device needs urgent BKOPs.
			 */
			if (!hba->pm_op_in_progress &&
			    !ufshcd_eh_in_progress(hba) &&
			    ufshcd_is_exception_event(lrbp->ucd_rsp_ptr))
				/* Flushed in suspend */
				schedule_work(&hba->eeh_work);

			if (scsi_status == SAM_STAT_GOOD)
				ufshpb_rsp_upiu(hba, lrbp);
			break;
		case UPIU_TRANSACTION_REJECT_UPIU:
			/* TODO: handle Reject UPIU Response */
			result = DID_ERROR << 16;
			dev_err(hba->dev,
				"Reject UPIU not fully implemented\n");
			break;
		default:
			dev_err(hba->dev,
				"Unexpected request response code = %x\n",
				result);
			result = DID_ERROR << 16;
			break;
		}
		break;
	case OCS_ABORTED:
		result |= DID_ABORT << 16;
		break;
	case OCS_INVALID_COMMAND_STATUS:
		result |= DID_REQUEUE << 16;
		break;
	case OCS_INVALID_CMD_TABLE_ATTR:
	case OCS_INVALID_PRDT_ATTR:
	case OCS_MISMATCH_DATA_BUF_SIZE:
	case OCS_MISMATCH_RESP_UPIU_SIZE:
	case OCS_PEER_COMM_FAILURE:
	case OCS_FATAL_ERROR:
	case OCS_DEVICE_FATAL_ERROR:
	case OCS_INVALID_CRYPTO_CONFIG:
	case OCS_GENERAL_CRYPTO_ERROR:
	default:
		result |= DID_ERROR << 16;
		dev_err(hba->dev,
				"OCS error from controller = %x for tag %d\n",
				ocs, lrbp->task_tag);
		ufshcd_print_evt_hist(hba);
		ufshcd_print_host_state(hba);
		break;
	} /* end of switch */

	if ((host_byte(result) != DID_OK) &&
	    (host_byte(result) != DID_REQUEUE) && !hba->silence_err_logs)
		ufshcd_print_trs(hba, 1 << lrbp->task_tag, true);
	return result;
}

static bool ufshcd_is_auto_hibern8_error(struct ufs_hba *hba,
					 u32 intr_mask)
{
	if (!ufshcd_is_auto_hibern8_supported(hba) ||
	    !ufshcd_is_auto_hibern8_enabled(hba))
		return false;

	if (!(intr_mask & UFSHCD_UIC_HIBERN8_MASK))
		return false;

	if (hba->active_uic_cmd &&
	    (hba->active_uic_cmd->command == UIC_CMD_DME_HIBER_ENTER ||
	    hba->active_uic_cmd->command == UIC_CMD_DME_HIBER_EXIT))
		return false;

	return true;
}

/**
 * ufshcd_uic_cmd_compl - handle completion of uic command
 * @hba: per adapter instance
 * @intr_status: interrupt status generated by the controller
 *
 * Returns
 *  IRQ_HANDLED - If interrupt is valid
 *  IRQ_NONE    - If invalid interrupt
 */
static irqreturn_t ufshcd_uic_cmd_compl(struct ufs_hba *hba, u32 intr_status)
{
	irqreturn_t retval = IRQ_NONE;

	spin_lock(hba->host->host_lock);
	if (ufshcd_is_auto_hibern8_error(hba, intr_status))
		hba->errors |= (UFSHCD_UIC_HIBERN8_MASK & intr_status);

	if ((intr_status & UIC_COMMAND_COMPL) && hba->active_uic_cmd) {
		hba->active_uic_cmd->argument2 |=
			ufshcd_get_uic_cmd_result(hba);
		hba->active_uic_cmd->argument3 =
			ufshcd_get_dme_attr_val(hba);
		if (!hba->uic_async_done)
			hba->active_uic_cmd->cmd_active = 0;
		complete(&hba->active_uic_cmd->done);
		retval = IRQ_HANDLED;
	}

	if ((intr_status & UFSHCD_UIC_PWR_MASK) && hba->uic_async_done) {
		hba->active_uic_cmd->cmd_active = 0;
		complete(hba->uic_async_done);
		retval = IRQ_HANDLED;
	}

	if (retval == IRQ_HANDLED)
		ufshcd_add_uic_command_trace(hba, hba->active_uic_cmd,
					     UFS_CMD_COMP);
	spin_unlock(hba->host->host_lock);
	return retval;
}

/* Release the resources allocated for processing a SCSI command. */
static void ufshcd_release_scsi_cmd(struct ufs_hba *hba,
				    struct ufshcd_lrb *lrbp)
{
	struct scsi_cmnd *cmd = lrbp->cmd;

	scsi_dma_unmap(cmd);
	lrbp->cmd = NULL;	/* Mark the command as completed. */
	ufshcd_release(hba);
	ufshcd_clk_scaling_update_busy(hba);
}

/**
 * __ufshcd_transfer_req_compl - handle SCSI and query command completion
 * @hba: per adapter instance
 * @completed_reqs: bitmask that indicates which requests to complete
 */
static void __ufshcd_transfer_req_compl(struct ufs_hba *hba,
					unsigned long completed_reqs)
{
	struct ufshcd_lrb *lrbp;
	struct scsi_cmnd *cmd;
	int index;

	for_each_set_bit(index, &completed_reqs, hba->nutrs) {
		lrbp = &hba->lrb[index];
		lrbp->compl_time_stamp = ktime_get();
		cmd = lrbp->cmd;
		if (cmd) {
			if (unlikely(ufshcd_should_inform_monitor(hba, lrbp)))
				ufshcd_update_monitor(hba, lrbp);
			ufshcd_add_command_trace(hba, index, UFS_CMD_COMP);
			cmd->result = ufshcd_transfer_rsp_status(hba, lrbp);
			ufshcd_release_scsi_cmd(hba, lrbp);
			/* Do not touch lrbp after scsi done */
			scsi_done(cmd);
		} else if (lrbp->command_type == UTP_CMD_TYPE_DEV_MANAGE ||
			lrbp->command_type == UTP_CMD_TYPE_UFS_STORAGE) {
			if (hba->dev_cmd.complete) {
				ufshcd_add_command_trace(hba, index,
							 UFS_DEV_COMP);
				complete(hba->dev_cmd.complete);
				ufshcd_clk_scaling_update_busy(hba);
			}
		}
	}
}

/*
 * Returns > 0 if one or more commands have been completed or 0 if no
 * requests have been completed.
 */
static int ufshcd_poll(struct Scsi_Host *shost, unsigned int queue_num)
{
	struct ufs_hba *hba = shost_priv(shost);
	unsigned long completed_reqs, flags;
	u32 tr_doorbell;

	spin_lock_irqsave(&hba->outstanding_lock, flags);
	tr_doorbell = ufshcd_readl(hba, REG_UTP_TRANSFER_REQ_DOOR_BELL);
	completed_reqs = ~tr_doorbell & hba->outstanding_reqs;
	WARN_ONCE(completed_reqs & ~hba->outstanding_reqs,
		  "completed: %#lx; outstanding: %#lx\n", completed_reqs,
		  hba->outstanding_reqs);
	hba->outstanding_reqs &= ~completed_reqs;
	spin_unlock_irqrestore(&hba->outstanding_lock, flags);

	if (completed_reqs)
		__ufshcd_transfer_req_compl(hba, completed_reqs);

	return completed_reqs;
}

/**
 * ufshcd_transfer_req_compl - handle SCSI and query command completion
 * @hba: per adapter instance
 *
 * Returns
 *  IRQ_HANDLED - If interrupt is valid
 *  IRQ_NONE    - If invalid interrupt
 */
static irqreturn_t ufshcd_transfer_req_compl(struct ufs_hba *hba)
{
	/* Resetting interrupt aggregation counters first and reading the
	 * DOOR_BELL afterward allows us to handle all the completed requests.
	 * In order to prevent other interrupts starvation the DB is read once
	 * after reset. The down side of this solution is the possibility of
	 * false interrupt if device completes another request after resetting
	 * aggregation and before reading the DB.
	 */
	if (ufshcd_is_intr_aggr_allowed(hba) &&
	    !(hba->quirks & UFSHCI_QUIRK_SKIP_RESET_INTR_AGGR))
		ufshcd_reset_intr_aggr(hba);

	if (ufs_fail_completion())
		return IRQ_HANDLED;

	/*
	 * Ignore the ufshcd_poll() return value and return IRQ_HANDLED since we
	 * do not want polling to trigger spurious interrupt complaints.
	 */
	ufshcd_poll(hba->host, 0);

	return IRQ_HANDLED;
}

int __ufshcd_write_ee_control(struct ufs_hba *hba, u32 ee_ctrl_mask)
{
	return ufshcd_query_attr_retry(hba, UPIU_QUERY_OPCODE_WRITE_ATTR,
				       QUERY_ATTR_IDN_EE_CONTROL, 0, 0,
				       &ee_ctrl_mask);
}

int ufshcd_write_ee_control(struct ufs_hba *hba)
{
	int err;

	mutex_lock(&hba->ee_ctrl_mutex);
	err = __ufshcd_write_ee_control(hba, hba->ee_ctrl_mask);
	mutex_unlock(&hba->ee_ctrl_mutex);
	if (err)
		dev_err(hba->dev, "%s: failed to write ee control %d\n",
			__func__, err);
	return err;
}

int ufshcd_update_ee_control(struct ufs_hba *hba, u16 *mask, u16 *other_mask,
			     u16 set, u16 clr)
{
	u16 new_mask, ee_ctrl_mask;
	int err = 0;

	mutex_lock(&hba->ee_ctrl_mutex);
	new_mask = (*mask & ~clr) | set;
	ee_ctrl_mask = new_mask | *other_mask;
	if (ee_ctrl_mask != hba->ee_ctrl_mask)
		err = __ufshcd_write_ee_control(hba, ee_ctrl_mask);
	/* Still need to update 'mask' even if 'ee_ctrl_mask' was unchanged */
	if (!err) {
		hba->ee_ctrl_mask = ee_ctrl_mask;
		*mask = new_mask;
	}
	mutex_unlock(&hba->ee_ctrl_mutex);
	return err;
}

/**
 * ufshcd_disable_ee - disable exception event
 * @hba: per-adapter instance
 * @mask: exception event to disable
 *
 * Disables exception event in the device so that the EVENT_ALERT
 * bit is not set.
 *
 * Returns zero on success, non-zero error value on failure.
 */
static inline int ufshcd_disable_ee(struct ufs_hba *hba, u16 mask)
{
	return ufshcd_update_ee_drv_mask(hba, 0, mask);
}

/**
 * ufshcd_enable_ee - enable exception event
 * @hba: per-adapter instance
 * @mask: exception event to enable
 *
 * Enable corresponding exception event in the device to allow
 * device to alert host in critical scenarios.
 *
 * Returns zero on success, non-zero error value on failure.
 */
static inline int ufshcd_enable_ee(struct ufs_hba *hba, u16 mask)
{
	return ufshcd_update_ee_drv_mask(hba, mask, 0);
}

/**
 * ufshcd_enable_auto_bkops - Allow device managed BKOPS
 * @hba: per-adapter instance
 *
 * Allow device to manage background operations on its own. Enabling
 * this might lead to inconsistent latencies during normal data transfers
 * as the device is allowed to manage its own way of handling background
 * operations.
 *
 * Returns zero on success, non-zero on failure.
 */
static int ufshcd_enable_auto_bkops(struct ufs_hba *hba)
{
	int err = 0;

	if (hba->auto_bkops_enabled)
		goto out;

	err = ufshcd_query_flag_retry(hba, UPIU_QUERY_OPCODE_SET_FLAG,
			QUERY_FLAG_IDN_BKOPS_EN, 0, NULL);
	if (err) {
		dev_err(hba->dev, "%s: failed to enable bkops %d\n",
				__func__, err);
		goto out;
	}

	hba->auto_bkops_enabled = true;
	trace_ufshcd_auto_bkops_state(dev_name(hba->dev), "Enabled");

	/* No need of URGENT_BKOPS exception from the device */
	err = ufshcd_disable_ee(hba, MASK_EE_URGENT_BKOPS);
	if (err)
		dev_err(hba->dev, "%s: failed to disable exception event %d\n",
				__func__, err);
out:
	return err;
}

/**
 * ufshcd_disable_auto_bkops - block device in doing background operations
 * @hba: per-adapter instance
 *
 * Disabling background operations improves command response latency but
 * has drawback of device moving into critical state where the device is
 * not-operable. Make sure to call ufshcd_enable_auto_bkops() whenever the
 * host is idle so that BKOPS are managed effectively without any negative
 * impacts.
 *
 * Returns zero on success, non-zero on failure.
 */
static int ufshcd_disable_auto_bkops(struct ufs_hba *hba)
{
	int err = 0;

	if (!hba->auto_bkops_enabled)
		goto out;

	/*
	 * If host assisted BKOPs is to be enabled, make sure
	 * urgent bkops exception is allowed.
	 */
	err = ufshcd_enable_ee(hba, MASK_EE_URGENT_BKOPS);
	if (err) {
		dev_err(hba->dev, "%s: failed to enable exception event %d\n",
				__func__, err);
		goto out;
	}

	err = ufshcd_query_flag_retry(hba, UPIU_QUERY_OPCODE_CLEAR_FLAG,
			QUERY_FLAG_IDN_BKOPS_EN, 0, NULL);
	if (err) {
		dev_err(hba->dev, "%s: failed to disable bkops %d\n",
				__func__, err);
		ufshcd_disable_ee(hba, MASK_EE_URGENT_BKOPS);
		goto out;
	}

	hba->auto_bkops_enabled = false;
	trace_ufshcd_auto_bkops_state(dev_name(hba->dev), "Disabled");
	hba->is_urgent_bkops_lvl_checked = false;
out:
	return err;
}

/**
 * ufshcd_force_reset_auto_bkops - force reset auto bkops state
 * @hba: per adapter instance
 *
 * After a device reset the device may toggle the BKOPS_EN flag
 * to default value. The s/w tracking variables should be updated
 * as well. This function would change the auto-bkops state based on
 * UFSHCD_CAP_KEEP_AUTO_BKOPS_ENABLED_EXCEPT_SUSPEND.
 */
static void ufshcd_force_reset_auto_bkops(struct ufs_hba *hba)
{
	if (ufshcd_keep_autobkops_enabled_except_suspend(hba)) {
		hba->auto_bkops_enabled = false;
		hba->ee_ctrl_mask |= MASK_EE_URGENT_BKOPS;
		ufshcd_enable_auto_bkops(hba);
	} else {
		hba->auto_bkops_enabled = true;
		hba->ee_ctrl_mask &= ~MASK_EE_URGENT_BKOPS;
		ufshcd_disable_auto_bkops(hba);
	}
	hba->urgent_bkops_lvl = BKOPS_STATUS_PERF_IMPACT;
	hba->is_urgent_bkops_lvl_checked = false;
}

static inline int ufshcd_get_bkops_status(struct ufs_hba *hba, u32 *status)
{
	return ufshcd_query_attr_retry(hba, UPIU_QUERY_OPCODE_READ_ATTR,
			QUERY_ATTR_IDN_BKOPS_STATUS, 0, 0, status);
}

/**
 * ufshcd_bkops_ctrl - control the auto bkops based on current bkops status
 * @hba: per-adapter instance
 * @status: bkops_status value
 *
 * Read the bkops_status from the UFS device and Enable fBackgroundOpsEn
 * flag in the device to permit background operations if the device
 * bkops_status is greater than or equal to "status" argument passed to
 * this function, disable otherwise.
 *
 * Returns 0 for success, non-zero in case of failure.
 *
 * NOTE: Caller of this function can check the "hba->auto_bkops_enabled" flag
 * to know whether auto bkops is enabled or disabled after this function
 * returns control to it.
 */
static int ufshcd_bkops_ctrl(struct ufs_hba *hba,
			     enum bkops_status status)
{
	int err;
	u32 curr_status = 0;

	err = ufshcd_get_bkops_status(hba, &curr_status);
	if (err) {
		dev_err(hba->dev, "%s: failed to get BKOPS status %d\n",
				__func__, err);
		goto out;
	} else if (curr_status > BKOPS_STATUS_MAX) {
		dev_err(hba->dev, "%s: invalid BKOPS status %d\n",
				__func__, curr_status);
		err = -EINVAL;
		goto out;
	}

	if (curr_status >= status)
		err = ufshcd_enable_auto_bkops(hba);
	else
		err = ufshcd_disable_auto_bkops(hba);
out:
	return err;
}

/**
 * ufshcd_urgent_bkops - handle urgent bkops exception event
 * @hba: per-adapter instance
 *
 * Enable fBackgroundOpsEn flag in the device to permit background
 * operations.
 *
 * If BKOPs is enabled, this function returns 0, 1 if the bkops in not enabled
 * and negative error value for any other failure.
 */
static int ufshcd_urgent_bkops(struct ufs_hba *hba)
{
	return ufshcd_bkops_ctrl(hba, hba->urgent_bkops_lvl);
}

static inline int ufshcd_get_ee_status(struct ufs_hba *hba, u32 *status)
{
	return ufshcd_query_attr_retry(hba, UPIU_QUERY_OPCODE_READ_ATTR,
			QUERY_ATTR_IDN_EE_STATUS, 0, 0, status);
}

static void ufshcd_bkops_exception_event_handler(struct ufs_hba *hba)
{
	int err;
	u32 curr_status = 0;

	if (hba->is_urgent_bkops_lvl_checked)
		goto enable_auto_bkops;

	err = ufshcd_get_bkops_status(hba, &curr_status);
	if (err) {
		dev_err(hba->dev, "%s: failed to get BKOPS status %d\n",
				__func__, err);
		goto out;
	}

	/*
	 * We are seeing that some devices are raising the urgent bkops
	 * exception events even when BKOPS status doesn't indicate performace
	 * impacted or critical. Handle these device by determining their urgent
	 * bkops status at runtime.
	 */
	if (curr_status < BKOPS_STATUS_PERF_IMPACT) {
		dev_err(hba->dev, "%s: device raised urgent BKOPS exception for bkops status %d\n",
				__func__, curr_status);
		/* update the current status as the urgent bkops level */
		hba->urgent_bkops_lvl = curr_status;
		hba->is_urgent_bkops_lvl_checked = true;
	}

enable_auto_bkops:
	err = ufshcd_enable_auto_bkops(hba);
out:
	if (err < 0)
		dev_err(hba->dev, "%s: failed to handle urgent bkops %d\n",
				__func__, err);
}

static void ufshcd_temp_exception_event_handler(struct ufs_hba *hba, u16 status)
{
	u32 value;

	if (ufshcd_query_attr_retry(hba, UPIU_QUERY_OPCODE_READ_ATTR,
				QUERY_ATTR_IDN_CASE_ROUGH_TEMP, 0, 0, &value))
		return;

	dev_info(hba->dev, "exception Tcase %d\n", value - 80);

	ufs_hwmon_notify_event(hba, status & MASK_EE_URGENT_TEMP);

	/*
	 * A placeholder for the platform vendors to add whatever additional
	 * steps required
	 */
}

static int __ufshcd_wb_toggle(struct ufs_hba *hba, bool set, enum flag_idn idn)
{
	u8 index;
	enum query_opcode opcode = set ? UPIU_QUERY_OPCODE_SET_FLAG :
				   UPIU_QUERY_OPCODE_CLEAR_FLAG;

	index = ufshcd_wb_get_query_index(hba);
	return ufshcd_query_flag_retry(hba, opcode, idn, index, NULL);
}

int ufshcd_wb_toggle(struct ufs_hba *hba, bool enable)
{
	int ret;

	if (!ufshcd_is_wb_allowed(hba))
		return 0;

	if (!(enable ^ hba->dev_info.wb_enabled))
		return 0;

	ret = __ufshcd_wb_toggle(hba, enable, QUERY_FLAG_IDN_WB_EN);
	if (ret) {
		dev_err(hba->dev, "%s Write Booster %s failed %d\n",
			__func__, enable ? "enable" : "disable", ret);
		return ret;
	}

	hba->dev_info.wb_enabled = enable;
	dev_info(hba->dev, "%s Write Booster %s\n",
			__func__, enable ? "enabled" : "disabled");

	return ret;
}

static void ufshcd_wb_toggle_flush_during_h8(struct ufs_hba *hba, bool set)
{
	int ret;

	ret = __ufshcd_wb_toggle(hba, set,
			QUERY_FLAG_IDN_WB_BUFF_FLUSH_DURING_HIBERN8);
	if (ret) {
		dev_err(hba->dev, "%s: WB-Buf Flush during H8 %s failed: %d\n",
			__func__, set ? "enable" : "disable", ret);
		return;
	}
	dev_dbg(hba->dev, "%s WB-Buf Flush during H8 %s\n",
			__func__, set ? "enabled" : "disabled");
}

static inline void ufshcd_wb_toggle_flush(struct ufs_hba *hba, bool enable)
{
	int ret;

	if (!ufshcd_is_wb_allowed(hba) ||
	    hba->dev_info.wb_buf_flush_enabled == enable)
		return;

	ret = __ufshcd_wb_toggle(hba, enable, QUERY_FLAG_IDN_WB_BUFF_FLUSH_EN);
	if (ret) {
		dev_err(hba->dev, "%s WB-Buf Flush %s failed %d\n", __func__,
			enable ? "enable" : "disable", ret);
		return;
	}

	hba->dev_info.wb_buf_flush_enabled = enable;

	dev_dbg(hba->dev, "%s WB-Buf Flush %s\n",
			__func__, enable ? "enabled" : "disabled");
}

static bool ufshcd_wb_presrv_usrspc_keep_vcc_on(struct ufs_hba *hba,
						u32 avail_buf)
{
	u32 cur_buf;
	int ret;
	u8 index;

	index = ufshcd_wb_get_query_index(hba);
	ret = ufshcd_query_attr_retry(hba, UPIU_QUERY_OPCODE_READ_ATTR,
					      QUERY_ATTR_IDN_CURR_WB_BUFF_SIZE,
					      index, 0, &cur_buf);
	if (ret) {
		dev_err(hba->dev, "%s dCurWriteBoosterBufferSize read failed %d\n",
			__func__, ret);
		return false;
	}

	if (!cur_buf) {
		dev_info(hba->dev, "dCurWBBuf: %d WB disabled until free-space is available\n",
			 cur_buf);
		return false;
	}
	/* Let it continue to flush when available buffer exceeds threshold */
	if (avail_buf < hba->vps->wb_flush_threshold)
		return true;

	return false;
}

static bool ufshcd_wb_need_flush(struct ufs_hba *hba)
{
	int ret;
	u32 avail_buf;
	u8 index;

	if (!ufshcd_is_wb_allowed(hba))
		return false;
	/*
	 * The ufs device needs the vcc to be ON to flush.
	 * With user-space reduction enabled, it's enough to enable flush
	 * by checking only the available buffer. The threshold
	 * defined here is > 90% full.
	 * With user-space preserved enabled, the current-buffer
	 * should be checked too because the wb buffer size can reduce
	 * when disk tends to be full. This info is provided by current
	 * buffer (dCurrentWriteBoosterBufferSize). There's no point in
	 * keeping vcc on when current buffer is empty.
	 */
	index = ufshcd_wb_get_query_index(hba);
	ret = ufshcd_query_attr_retry(hba, UPIU_QUERY_OPCODE_READ_ATTR,
				      QUERY_ATTR_IDN_AVAIL_WB_BUFF_SIZE,
				      index, 0, &avail_buf);
	if (ret) {
		dev_warn(hba->dev, "%s dAvailableWriteBoosterBufferSize read failed %d\n",
			 __func__, ret);
		return false;
	}

	if (!hba->dev_info.b_presrv_uspc_en) {
		if (avail_buf <= UFS_WB_BUF_REMAIN_PERCENT(10))
			return true;
		return false;
	}

	return ufshcd_wb_presrv_usrspc_keep_vcc_on(hba, avail_buf);
}

static void ufshcd_rpm_dev_flush_recheck_work(struct work_struct *work)
{
	struct ufs_hba *hba = container_of(to_delayed_work(work),
					   struct ufs_hba,
					   rpm_dev_flush_recheck_work);
	/*
	 * To prevent unnecessary VCC power drain after device finishes
	 * WriteBooster buffer flush or Auto BKOPs, force runtime resume
	 * after a certain delay to recheck the threshold by next runtime
	 * suspend.
	 */
	ufshcd_rpm_get_sync(hba);
	ufshcd_rpm_put_sync(hba);
}

/**
 * ufshcd_exception_event_handler - handle exceptions raised by device
 * @work: pointer to work data
 *
 * Read bExceptionEventStatus attribute from the device and handle the
 * exception event accordingly.
 */
static void ufshcd_exception_event_handler(struct work_struct *work)
{
	struct ufs_hba *hba;
	int err;
	u32 status = 0;
	hba = container_of(work, struct ufs_hba, eeh_work);

	ufshcd_scsi_block_requests(hba);
	err = ufshcd_get_ee_status(hba, &status);
	if (err) {
		dev_err(hba->dev, "%s: failed to get exception status %d\n",
				__func__, err);
		goto out;
	}

	trace_ufshcd_exception_event(dev_name(hba->dev), status);

	if (status & hba->ee_drv_mask & MASK_EE_URGENT_BKOPS)
		ufshcd_bkops_exception_event_handler(hba);

	if (status & hba->ee_drv_mask & MASK_EE_URGENT_TEMP)
		ufshcd_temp_exception_event_handler(hba, status);

	ufs_debugfs_exception_event(hba, status);
out:
	ufshcd_scsi_unblock_requests(hba);
}

/* Complete requests that have door-bell cleared */
static void ufshcd_complete_requests(struct ufs_hba *hba)
{
	ufshcd_transfer_req_compl(hba);
	ufshcd_tmc_handler(hba);
}

/**
 * ufshcd_quirk_dl_nac_errors - This function checks if error handling is
 *				to recover from the DL NAC errors or not.
 * @hba: per-adapter instance
 *
 * Returns true if error handling is required, false otherwise
 */
static bool ufshcd_quirk_dl_nac_errors(struct ufs_hba *hba)
{
	unsigned long flags;
	bool err_handling = true;

	spin_lock_irqsave(hba->host->host_lock, flags);
	/*
	 * UFS_DEVICE_QUIRK_RECOVERY_FROM_DL_NAC_ERRORS only workaround the
	 * device fatal error and/or DL NAC & REPLAY timeout errors.
	 */
	if (hba->saved_err & (CONTROLLER_FATAL_ERROR | SYSTEM_BUS_FATAL_ERROR))
		goto out;

	if ((hba->saved_err & DEVICE_FATAL_ERROR) ||
	    ((hba->saved_err & UIC_ERROR) &&
	     (hba->saved_uic_err & UFSHCD_UIC_DL_TCx_REPLAY_ERROR)))
		goto out;

	if ((hba->saved_err & UIC_ERROR) &&
	    (hba->saved_uic_err & UFSHCD_UIC_DL_NAC_RECEIVED_ERROR)) {
		int err;
		/*
		 * wait for 50ms to see if we can get any other errors or not.
		 */
		spin_unlock_irqrestore(hba->host->host_lock, flags);
		msleep(50);
		spin_lock_irqsave(hba->host->host_lock, flags);

		/*
		 * now check if we have got any other severe errors other than
		 * DL NAC error?
		 */
		if ((hba->saved_err & INT_FATAL_ERRORS) ||
		    ((hba->saved_err & UIC_ERROR) &&
		    (hba->saved_uic_err & ~UFSHCD_UIC_DL_NAC_RECEIVED_ERROR)))
			goto out;

		/*
		 * As DL NAC is the only error received so far, send out NOP
		 * command to confirm if link is still active or not.
		 *   - If we don't get any response then do error recovery.
		 *   - If we get response then clear the DL NAC error bit.
		 */

		spin_unlock_irqrestore(hba->host->host_lock, flags);
		err = ufshcd_verify_dev_init(hba);
		spin_lock_irqsave(hba->host->host_lock, flags);

		if (err)
			goto out;

		/* Link seems to be alive hence ignore the DL NAC errors */
		if (hba->saved_uic_err == UFSHCD_UIC_DL_NAC_RECEIVED_ERROR)
			hba->saved_err &= ~UIC_ERROR;
		/* clear NAC error */
		hba->saved_uic_err &= ~UFSHCD_UIC_DL_NAC_RECEIVED_ERROR;
		if (!hba->saved_uic_err)
			err_handling = false;
	}
out:
	spin_unlock_irqrestore(hba->host->host_lock, flags);
	return err_handling;
}

/* host lock must be held before calling this func */
static inline bool ufshcd_is_saved_err_fatal(struct ufs_hba *hba)
{
	return (hba->saved_uic_err & UFSHCD_UIC_DL_PA_INIT_ERROR) ||
	       (hba->saved_err & (INT_FATAL_ERRORS | UFSHCD_UIC_HIBERN8_MASK));
}

void ufshcd_schedule_eh_work(struct ufs_hba *hba)
{
	lockdep_assert_held(hba->host->host_lock);

	/* handle fatal errors only when link is not in error state */
	if (hba->ufshcd_state != UFSHCD_STATE_ERROR) {
		if (hba->force_reset || ufshcd_is_link_broken(hba) ||
		    ufshcd_is_saved_err_fatal(hba))
			hba->ufshcd_state = UFSHCD_STATE_EH_SCHEDULED_FATAL;
		else
			hba->ufshcd_state = UFSHCD_STATE_EH_SCHEDULED_NON_FATAL;
		queue_work(hba->eh_wq, &hba->eh_work);
	}
}

static void ufshcd_clk_scaling_allow(struct ufs_hba *hba, bool allow)
{
	down_write(&hba->clk_scaling_lock);
	hba->clk_scaling.is_allowed = allow;
	up_write(&hba->clk_scaling_lock);
}

static void ufshcd_clk_scaling_suspend(struct ufs_hba *hba, bool suspend)
{
	if (suspend) {
		if (hba->clk_scaling.is_enabled)
			ufshcd_suspend_clkscaling(hba);
		ufshcd_clk_scaling_allow(hba, false);
	} else {
		ufshcd_clk_scaling_allow(hba, true);
		if (hba->clk_scaling.is_enabled)
			ufshcd_resume_clkscaling(hba);
	}
}

static void ufshcd_err_handling_prepare(struct ufs_hba *hba)
{
	ufshcd_rpm_get_sync(hba);
	if (pm_runtime_status_suspended(&hba->sdev_ufs_device->sdev_gendev) ||
	    hba->is_sys_suspended) {
		enum ufs_pm_op pm_op;

		/*
		 * Don't assume anything of resume, if
		 * resume fails, irq and clocks can be OFF, and powers
		 * can be OFF or in LPM.
		 */
		ufshcd_setup_hba_vreg(hba, true);
		ufshcd_enable_irq(hba);
		ufshcd_setup_vreg(hba, true);
		ufshcd_config_vreg_hpm(hba, hba->vreg_info.vccq);
		ufshcd_config_vreg_hpm(hba, hba->vreg_info.vccq2);
		ufshcd_hold(hba, false);
		if (!ufshcd_is_clkgating_allowed(hba))
			ufshcd_setup_clocks(hba, true);
		ufshcd_release(hba);
		pm_op = hba->is_sys_suspended ? UFS_SYSTEM_PM : UFS_RUNTIME_PM;
		ufshcd_vops_resume(hba, pm_op);
	} else {
		ufshcd_hold(hba, false);
		if (ufshcd_is_clkscaling_supported(hba) &&
		    hba->clk_scaling.is_enabled)
			ufshcd_suspend_clkscaling(hba);
		ufshcd_clk_scaling_allow(hba, false);
	}
	ufshcd_scsi_block_requests(hba);
	/* Drain ufshcd_queuecommand() */
	synchronize_rcu();
	cancel_work_sync(&hba->eeh_work);
}

static void ufshcd_err_handling_unprepare(struct ufs_hba *hba)
{
	ufshcd_scsi_unblock_requests(hba);
	ufshcd_release(hba);
	if (ufshcd_is_clkscaling_supported(hba))
		ufshcd_clk_scaling_suspend(hba, false);
	ufshcd_rpm_put(hba);
}

static inline bool ufshcd_err_handling_should_stop(struct ufs_hba *hba)
{
	return (!hba->is_powered || hba->shutting_down ||
		!hba->sdev_ufs_device ||
		hba->ufshcd_state == UFSHCD_STATE_ERROR ||
		(!(hba->saved_err || hba->saved_uic_err || hba->force_reset ||
		   ufshcd_is_link_broken(hba))));
}

#ifdef CONFIG_PM
static void ufshcd_recover_pm_error(struct ufs_hba *hba)
{
	struct Scsi_Host *shost = hba->host;
	struct scsi_device *sdev;
	struct request_queue *q;
	int ret;

	hba->is_sys_suspended = false;
	/*
	 * Set RPM status of wlun device to RPM_ACTIVE,
	 * this also clears its runtime error.
	 */
	ret = pm_runtime_set_active(&hba->sdev_ufs_device->sdev_gendev);

	/* hba device might have a runtime error otherwise */
	if (ret)
		ret = pm_runtime_set_active(hba->dev);
	/*
	 * If wlun device had runtime error, we also need to resume those
	 * consumer scsi devices in case any of them has failed to be
	 * resumed due to supplier runtime resume failure. This is to unblock
	 * blk_queue_enter in case there are bios waiting inside it.
	 */
	if (!ret) {
		shost_for_each_device(sdev, shost) {
			q = sdev->request_queue;
			if (q->dev && (q->rpm_status == RPM_SUSPENDED ||
				       q->rpm_status == RPM_SUSPENDING))
				pm_request_resume(q->dev);
		}
	}
}
#else
static inline void ufshcd_recover_pm_error(struct ufs_hba *hba)
{
}
#endif

static bool ufshcd_is_pwr_mode_restore_needed(struct ufs_hba *hba)
{
	struct ufs_pa_layer_attr *pwr_info = &hba->pwr_info;
	u32 mode;

	ufshcd_dme_get(hba, UIC_ARG_MIB(PA_PWRMODE), &mode);

	if (pwr_info->pwr_rx != ((mode >> PWRMODE_RX_OFFSET) & PWRMODE_MASK))
		return true;

	if (pwr_info->pwr_tx != (mode & PWRMODE_MASK))
		return true;

	return false;
}

/**
 * ufshcd_err_handler - handle UFS errors that require s/w attention
 * @work: pointer to work structure
 */
static void ufshcd_err_handler(struct work_struct *work)
{
	int retries = MAX_ERR_HANDLER_RETRIES;
	struct ufs_hba *hba;
	unsigned long flags;
	bool needs_restore;
	bool needs_reset;
	bool err_xfer;
	bool err_tm;
	int pmc_err;
	int tag;

	hba = container_of(work, struct ufs_hba, eh_work);

	dev_info(hba->dev,
		 "%s started; HBA state %s; powered %d; shutting down %d; saved_err = %d; saved_uic_err = %d; force_reset = %d%s\n",
		 __func__, ufshcd_state_name[hba->ufshcd_state],
		 hba->is_powered, hba->shutting_down, hba->saved_err,
		 hba->saved_uic_err, hba->force_reset,
		 ufshcd_is_link_broken(hba) ? "; link is broken" : "");

	down(&hba->host_sem);
	spin_lock_irqsave(hba->host->host_lock, flags);
	if (ufshcd_err_handling_should_stop(hba)) {
		if (hba->ufshcd_state != UFSHCD_STATE_ERROR)
			hba->ufshcd_state = UFSHCD_STATE_OPERATIONAL;
		spin_unlock_irqrestore(hba->host->host_lock, flags);
		up(&hba->host_sem);
		return;
	}
	ufshcd_set_eh_in_progress(hba);
	spin_unlock_irqrestore(hba->host->host_lock, flags);
	ufshcd_err_handling_prepare(hba);
	/* Complete requests that have door-bell cleared by h/w */
	ufshcd_complete_requests(hba);
	spin_lock_irqsave(hba->host->host_lock, flags);
again:
	needs_restore = false;
	needs_reset = false;
	err_xfer = false;
	err_tm = false;

	if (hba->ufshcd_state != UFSHCD_STATE_ERROR)
		hba->ufshcd_state = UFSHCD_STATE_RESET;
	/*
	 * A full reset and restore might have happened after preparation
	 * is finished, double check whether we should stop.
	 */
	if (ufshcd_err_handling_should_stop(hba))
		goto skip_err_handling;

	if (hba->dev_quirks & UFS_DEVICE_QUIRK_RECOVERY_FROM_DL_NAC_ERRORS) {
		bool ret;

		spin_unlock_irqrestore(hba->host->host_lock, flags);
		/* release the lock as ufshcd_quirk_dl_nac_errors() may sleep */
		ret = ufshcd_quirk_dl_nac_errors(hba);
		spin_lock_irqsave(hba->host->host_lock, flags);
		if (!ret && ufshcd_err_handling_should_stop(hba))
			goto skip_err_handling;
	}

	if ((hba->saved_err & (INT_FATAL_ERRORS | UFSHCD_UIC_HIBERN8_MASK)) ||
	    (hba->saved_uic_err &&
	     (hba->saved_uic_err != UFSHCD_UIC_PA_GENERIC_ERROR))) {
		bool pr_prdt = !!(hba->saved_err & SYSTEM_BUS_FATAL_ERROR);

		spin_unlock_irqrestore(hba->host->host_lock, flags);
		ufshcd_print_host_state(hba);
		ufshcd_print_pwr_info(hba);
		ufshcd_print_evt_hist(hba);
		ufshcd_print_tmrs(hba, hba->outstanding_tasks);
		ufshcd_print_trs(hba, hba->outstanding_reqs, pr_prdt);
		spin_lock_irqsave(hba->host->host_lock, flags);
	}

	/*
	 * if host reset is required then skip clearing the pending
	 * transfers forcefully because they will get cleared during
	 * host reset and restore
	 */
	if (hba->force_reset || ufshcd_is_link_broken(hba) ||
	    ufshcd_is_saved_err_fatal(hba) ||
	    ((hba->saved_err & UIC_ERROR) &&
	     (hba->saved_uic_err & (UFSHCD_UIC_DL_NAC_RECEIVED_ERROR |
				    UFSHCD_UIC_DL_TCx_REPLAY_ERROR)))) {
		needs_reset = true;
		goto do_reset;
	}

	/*
	 * If LINERESET was caught, UFS might have been put to PWM mode,
	 * check if power mode restore is needed.
	 */
	if (hba->saved_uic_err & UFSHCD_UIC_PA_GENERIC_ERROR) {
		hba->saved_uic_err &= ~UFSHCD_UIC_PA_GENERIC_ERROR;
		if (!hba->saved_uic_err)
			hba->saved_err &= ~UIC_ERROR;
		spin_unlock_irqrestore(hba->host->host_lock, flags);
		if (ufshcd_is_pwr_mode_restore_needed(hba))
			needs_restore = true;
		spin_lock_irqsave(hba->host->host_lock, flags);
		if (!hba->saved_err && !needs_restore)
			goto skip_err_handling;
	}

	hba->silence_err_logs = true;
	/* release lock as clear command might sleep */
	spin_unlock_irqrestore(hba->host->host_lock, flags);
	/* Clear pending transfer requests */
	for_each_set_bit(tag, &hba->outstanding_reqs, hba->nutrs) {
		if (ufshcd_try_to_abort_task(hba, tag)) {
			err_xfer = true;
			goto lock_skip_pending_xfer_clear;
		}
		dev_err(hba->dev, "Aborted tag %d / CDB %#02x\n", tag,
			hba->lrb[tag].cmd ? hba->lrb[tag].cmd->cmnd[0] : -1);
	}

	/* Clear pending task management requests */
	for_each_set_bit(tag, &hba->outstanding_tasks, hba->nutmrs) {
		if (ufshcd_clear_tm_cmd(hba, tag)) {
			err_tm = true;
			goto lock_skip_pending_xfer_clear;
		}
	}

lock_skip_pending_xfer_clear:
	/* Complete the requests that are cleared by s/w */
	ufshcd_complete_requests(hba);

	spin_lock_irqsave(hba->host->host_lock, flags);
	hba->silence_err_logs = false;
	if (err_xfer || err_tm) {
		needs_reset = true;
		goto do_reset;
	}

	/*
	 * After all reqs and tasks are cleared from doorbell,
	 * now it is safe to retore power mode.
	 */
	if (needs_restore) {
		spin_unlock_irqrestore(hba->host->host_lock, flags);
		/*
		 * Hold the scaling lock just in case dev cmds
		 * are sent via bsg and/or sysfs.
		 */
		down_write(&hba->clk_scaling_lock);
		hba->force_pmc = true;
		pmc_err = ufshcd_config_pwr_mode(hba, &(hba->pwr_info));
		if (pmc_err) {
			needs_reset = true;
			dev_err(hba->dev, "%s: Failed to restore power mode, err = %d\n",
					__func__, pmc_err);
		}
		hba->force_pmc = false;
		ufshcd_print_pwr_info(hba);
		up_write(&hba->clk_scaling_lock);
		spin_lock_irqsave(hba->host->host_lock, flags);
	}

do_reset:
	/* Fatal errors need reset */
	if (needs_reset) {
		int err;

		hba->force_reset = false;
		spin_unlock_irqrestore(hba->host->host_lock, flags);
		err = ufshcd_reset_and_restore(hba);
		if (err)
			dev_err(hba->dev, "%s: reset and restore failed with err %d\n",
					__func__, err);
		else
			ufshcd_recover_pm_error(hba);
		spin_lock_irqsave(hba->host->host_lock, flags);
	}

skip_err_handling:
	if (!needs_reset) {
		if (hba->ufshcd_state == UFSHCD_STATE_RESET)
			hba->ufshcd_state = UFSHCD_STATE_OPERATIONAL;
		if (hba->saved_err || hba->saved_uic_err)
			dev_err_ratelimited(hba->dev, "%s: exit: saved_err 0x%x saved_uic_err 0x%x",
			    __func__, hba->saved_err, hba->saved_uic_err);
	}
	/* Exit in an operational state or dead */
	if (hba->ufshcd_state != UFSHCD_STATE_OPERATIONAL &&
	    hba->ufshcd_state != UFSHCD_STATE_ERROR) {
		if (--retries)
			goto again;
		hba->ufshcd_state = UFSHCD_STATE_ERROR;
	}
	ufshcd_clear_eh_in_progress(hba);
	spin_unlock_irqrestore(hba->host->host_lock, flags);
	ufshcd_err_handling_unprepare(hba);
	up(&hba->host_sem);

	dev_info(hba->dev, "%s finished; HBA state %s\n", __func__,
		 ufshcd_state_name[hba->ufshcd_state]);
}

/**
 * ufshcd_update_uic_error - check and set fatal UIC error flags.
 * @hba: per-adapter instance
 *
 * Returns
 *  IRQ_HANDLED - If interrupt is valid
 *  IRQ_NONE    - If invalid interrupt
 */
static irqreturn_t ufshcd_update_uic_error(struct ufs_hba *hba)
{
	u32 reg;
	irqreturn_t retval = IRQ_NONE;

	/* PHY layer error */
	reg = ufshcd_readl(hba, REG_UIC_ERROR_CODE_PHY_ADAPTER_LAYER);
	if ((reg & UIC_PHY_ADAPTER_LAYER_ERROR) &&
	    (reg & UIC_PHY_ADAPTER_LAYER_ERROR_CODE_MASK)) {
		ufshcd_update_evt_hist(hba, UFS_EVT_PA_ERR, reg);
		/*
		 * To know whether this error is fatal or not, DB timeout
		 * must be checked but this error is handled separately.
		 */
		if (reg & UIC_PHY_ADAPTER_LAYER_LANE_ERR_MASK)
			dev_dbg(hba->dev, "%s: UIC Lane error reported\n",
					__func__);

		/* Got a LINERESET indication. */
		if (reg & UIC_PHY_ADAPTER_LAYER_GENERIC_ERROR) {
			struct uic_command *cmd = NULL;

			hba->uic_error |= UFSHCD_UIC_PA_GENERIC_ERROR;
			if (hba->uic_async_done && hba->active_uic_cmd)
				cmd = hba->active_uic_cmd;
			/*
			 * Ignore the LINERESET during power mode change
			 * operation via DME_SET command.
			 */
			if (cmd && (cmd->command == UIC_CMD_DME_SET))
				hba->uic_error &= ~UFSHCD_UIC_PA_GENERIC_ERROR;
		}
		retval |= IRQ_HANDLED;
	}

	/* PA_INIT_ERROR is fatal and needs UIC reset */
	reg = ufshcd_readl(hba, REG_UIC_ERROR_CODE_DATA_LINK_LAYER);
	if ((reg & UIC_DATA_LINK_LAYER_ERROR) &&
	    (reg & UIC_DATA_LINK_LAYER_ERROR_CODE_MASK)) {
		ufshcd_update_evt_hist(hba, UFS_EVT_DL_ERR, reg);

		if (reg & UIC_DATA_LINK_LAYER_ERROR_PA_INIT)
			hba->uic_error |= UFSHCD_UIC_DL_PA_INIT_ERROR;
		else if (hba->dev_quirks &
				UFS_DEVICE_QUIRK_RECOVERY_FROM_DL_NAC_ERRORS) {
			if (reg & UIC_DATA_LINK_LAYER_ERROR_NAC_RECEIVED)
				hba->uic_error |=
					UFSHCD_UIC_DL_NAC_RECEIVED_ERROR;
			else if (reg & UIC_DATA_LINK_LAYER_ERROR_TCx_REPLAY_TIMEOUT)
				hba->uic_error |= UFSHCD_UIC_DL_TCx_REPLAY_ERROR;
		}
		retval |= IRQ_HANDLED;
	}

	/* UIC NL/TL/DME errors needs software retry */
	reg = ufshcd_readl(hba, REG_UIC_ERROR_CODE_NETWORK_LAYER);
	if ((reg & UIC_NETWORK_LAYER_ERROR) &&
	    (reg & UIC_NETWORK_LAYER_ERROR_CODE_MASK)) {
		ufshcd_update_evt_hist(hba, UFS_EVT_NL_ERR, reg);
		hba->uic_error |= UFSHCD_UIC_NL_ERROR;
		retval |= IRQ_HANDLED;
	}

	reg = ufshcd_readl(hba, REG_UIC_ERROR_CODE_TRANSPORT_LAYER);
	if ((reg & UIC_TRANSPORT_LAYER_ERROR) &&
	    (reg & UIC_TRANSPORT_LAYER_ERROR_CODE_MASK)) {
		ufshcd_update_evt_hist(hba, UFS_EVT_TL_ERR, reg);
		hba->uic_error |= UFSHCD_UIC_TL_ERROR;
		retval |= IRQ_HANDLED;
	}

	reg = ufshcd_readl(hba, REG_UIC_ERROR_CODE_DME);
	if ((reg & UIC_DME_ERROR) &&
	    (reg & UIC_DME_ERROR_CODE_MASK)) {
		ufshcd_update_evt_hist(hba, UFS_EVT_DME_ERR, reg);
		hba->uic_error |= UFSHCD_UIC_DME_ERROR;
		retval |= IRQ_HANDLED;
	}

	dev_dbg(hba->dev, "%s: UIC error flags = 0x%08x\n",
			__func__, hba->uic_error);
	return retval;
}

/**
 * ufshcd_check_errors - Check for errors that need s/w attention
 * @hba: per-adapter instance
 * @intr_status: interrupt status generated by the controller
 *
 * Returns
 *  IRQ_HANDLED - If interrupt is valid
 *  IRQ_NONE    - If invalid interrupt
 */
static irqreturn_t ufshcd_check_errors(struct ufs_hba *hba, u32 intr_status)
{
	bool queue_eh_work = false;
	irqreturn_t retval = IRQ_NONE;

	spin_lock(hba->host->host_lock);
	hba->errors |= UFSHCD_ERROR_MASK & intr_status;

	if (hba->errors & INT_FATAL_ERRORS) {
		ufshcd_update_evt_hist(hba, UFS_EVT_FATAL_ERR,
				       hba->errors);
		queue_eh_work = true;
	}

	if (hba->errors & UIC_ERROR) {
		hba->uic_error = 0;
		retval = ufshcd_update_uic_error(hba);
		if (hba->uic_error)
			queue_eh_work = true;
	}

	if (hba->errors & UFSHCD_UIC_HIBERN8_MASK) {
		dev_err(hba->dev,
			"%s: Auto Hibern8 %s failed - status: 0x%08x, upmcrs: 0x%08x\n",
			__func__, (hba->errors & UIC_HIBERNATE_ENTER) ?
			"Enter" : "Exit",
			hba->errors, ufshcd_get_upmcrs(hba));
		ufshcd_update_evt_hist(hba, UFS_EVT_AUTO_HIBERN8_ERR,
				       hba->errors);
		ufshcd_set_link_broken(hba);
		queue_eh_work = true;
	}

	if (queue_eh_work) {
		/*
		 * update the transfer error masks to sticky bits, let's do this
		 * irrespective of current ufshcd_state.
		 */
		hba->saved_err |= hba->errors;
		hba->saved_uic_err |= hba->uic_error;

		/* dump controller state before resetting */
		if ((hba->saved_err &
		     (INT_FATAL_ERRORS | UFSHCD_UIC_HIBERN8_MASK)) ||
		    (hba->saved_uic_err &&
		     (hba->saved_uic_err != UFSHCD_UIC_PA_GENERIC_ERROR))) {
			dev_err(hba->dev, "%s: saved_err 0x%x saved_uic_err 0x%x\n",
					__func__, hba->saved_err,
					hba->saved_uic_err);
			ufshcd_dump_regs(hba, 0, UFSHCI_REG_SPACE_SIZE,
					 "host_regs: ");
			ufshcd_print_pwr_info(hba);
		}
		ufshcd_schedule_eh_work(hba);
		retval |= IRQ_HANDLED;
	}
	/*
	 * if (!queue_eh_work) -
	 * Other errors are either non-fatal where host recovers
	 * itself without s/w intervention or errors that will be
	 * handled by the SCSI core layer.
	 */
	hba->errors = 0;
	hba->uic_error = 0;
	spin_unlock(hba->host->host_lock);
	return retval;
}

/**
 * ufshcd_tmc_handler - handle task management function completion
 * @hba: per adapter instance
 *
 * Returns
 *  IRQ_HANDLED - If interrupt is valid
 *  IRQ_NONE    - If invalid interrupt
 */
static irqreturn_t ufshcd_tmc_handler(struct ufs_hba *hba)
{
	unsigned long flags, pending, issued;
	irqreturn_t ret = IRQ_NONE;
	int tag;

	spin_lock_irqsave(hba->host->host_lock, flags);
	pending = ufshcd_readl(hba, REG_UTP_TASK_REQ_DOOR_BELL);
	issued = hba->outstanding_tasks & ~pending;
	for_each_set_bit(tag, &issued, hba->nutmrs) {
		struct request *req = hba->tmf_rqs[tag];
		struct completion *c = req->end_io_data;

		complete(c);
		ret = IRQ_HANDLED;
	}
	spin_unlock_irqrestore(hba->host->host_lock, flags);

	return ret;
}

/**
 * ufshcd_sl_intr - Interrupt service routine
 * @hba: per adapter instance
 * @intr_status: contains interrupts generated by the controller
 *
 * Returns
 *  IRQ_HANDLED - If interrupt is valid
 *  IRQ_NONE    - If invalid interrupt
 */
static irqreturn_t ufshcd_sl_intr(struct ufs_hba *hba, u32 intr_status)
{
	irqreturn_t retval = IRQ_NONE;

	if (intr_status & UFSHCD_UIC_MASK)
		retval |= ufshcd_uic_cmd_compl(hba, intr_status);

	if (intr_status & UFSHCD_ERROR_MASK || hba->errors)
		retval |= ufshcd_check_errors(hba, intr_status);

	if (intr_status & UTP_TASK_REQ_COMPL)
		retval |= ufshcd_tmc_handler(hba);

	if (intr_status & UTP_TRANSFER_REQ_COMPL)
		retval |= ufshcd_transfer_req_compl(hba);

	return retval;
}

/**
 * ufshcd_intr - Main interrupt service routine
 * @irq: irq number
 * @__hba: pointer to adapter instance
 *
 * Returns
 *  IRQ_HANDLED - If interrupt is valid
 *  IRQ_NONE    - If invalid interrupt
 */
static irqreturn_t ufshcd_intr(int irq, void *__hba)
{
	u32 intr_status, enabled_intr_status = 0;
	irqreturn_t retval = IRQ_NONE;
	struct ufs_hba *hba = __hba;
	int retries = hba->nutrs;

	intr_status = ufshcd_readl(hba, REG_INTERRUPT_STATUS);
	hba->ufs_stats.last_intr_status = intr_status;
	hba->ufs_stats.last_intr_ts = ktime_get();

	/*
	 * There could be max of hba->nutrs reqs in flight and in worst case
	 * if the reqs get finished 1 by 1 after the interrupt status is
	 * read, make sure we handle them by checking the interrupt status
	 * again in a loop until we process all of the reqs before returning.
	 */
	while (intr_status && retries--) {
		enabled_intr_status =
			intr_status & ufshcd_readl(hba, REG_INTERRUPT_ENABLE);
		ufshcd_writel(hba, intr_status, REG_INTERRUPT_STATUS);
		if (enabled_intr_status)
			retval |= ufshcd_sl_intr(hba, enabled_intr_status);

		intr_status = ufshcd_readl(hba, REG_INTERRUPT_STATUS);
	}

	if (enabled_intr_status && retval == IRQ_NONE &&
	    (!(enabled_intr_status & UTP_TRANSFER_REQ_COMPL) ||
	     hba->outstanding_reqs) && !ufshcd_eh_in_progress(hba)) {
		dev_err(hba->dev, "%s: Unhandled interrupt 0x%08x (0x%08x, 0x%08x)\n",
					__func__,
					intr_status,
					hba->ufs_stats.last_intr_status,
					enabled_intr_status);
		ufshcd_dump_regs(hba, 0, UFSHCI_REG_SPACE_SIZE, "host_regs: ");
	}

	return retval;
}

static int ufshcd_clear_tm_cmd(struct ufs_hba *hba, int tag)
{
	int err = 0;
	u32 mask = 1 << tag;
	unsigned long flags;

	if (!test_bit(tag, &hba->outstanding_tasks))
		goto out;

	spin_lock_irqsave(hba->host->host_lock, flags);
	ufshcd_utmrl_clear(hba, tag);
	spin_unlock_irqrestore(hba->host->host_lock, flags);

	/* poll for max. 1 sec to clear door bell register by h/w */
	err = ufshcd_wait_for_register(hba,
			REG_UTP_TASK_REQ_DOOR_BELL,
			mask, 0, 1000, 1000);

	dev_err(hba->dev, "Clearing task management function with tag %d %s\n",
		tag, err ? "succeeded" : "failed");

out:
	return err;
}

static int __ufshcd_issue_tm_cmd(struct ufs_hba *hba,
		struct utp_task_req_desc *treq, u8 tm_function)
{
	struct request_queue *q = hba->tmf_queue;
	struct Scsi_Host *host = hba->host;
	DECLARE_COMPLETION_ONSTACK(wait);
	struct request *req;
	unsigned long flags;
	int task_tag, err;

	/*
	 * blk_mq_alloc_request() is used here only to get a free tag.
	 */
	req = blk_mq_alloc_request(q, REQ_OP_DRV_OUT, 0);
	if (IS_ERR(req))
		return PTR_ERR(req);

	req->end_io_data = &wait;
	ufshcd_hold(hba, false);

	spin_lock_irqsave(host->host_lock, flags);

	task_tag = req->tag;
	WARN_ONCE(task_tag < 0 || task_tag >= hba->nutmrs, "Invalid tag %d\n",
		  task_tag);
	hba->tmf_rqs[req->tag] = req;
	treq->upiu_req.req_header.dword_0 |= cpu_to_be32(task_tag);

	memcpy(hba->utmrdl_base_addr + task_tag, treq, sizeof(*treq));
	ufshcd_vops_setup_task_mgmt(hba, task_tag, tm_function);

	/* send command to the controller */
	__set_bit(task_tag, &hba->outstanding_tasks);

	ufshcd_writel(hba, 1 << task_tag, REG_UTP_TASK_REQ_DOOR_BELL);
	/* Make sure that doorbell is committed immediately */
	wmb();

	spin_unlock_irqrestore(host->host_lock, flags);

	ufshcd_add_tm_upiu_trace(hba, task_tag, UFS_TM_SEND);

	/* wait until the task management command is completed */
	err = wait_for_completion_io_timeout(&wait,
			msecs_to_jiffies(TM_CMD_TIMEOUT));
	if (!err) {
		ufshcd_add_tm_upiu_trace(hba, task_tag, UFS_TM_ERR);
		dev_err(hba->dev, "%s: task management cmd 0x%.2x timed-out\n",
				__func__, tm_function);
		if (ufshcd_clear_tm_cmd(hba, task_tag))
			dev_WARN(hba->dev, "%s: unable to clear tm cmd (slot %d) after timeout\n",
					__func__, task_tag);
		err = -ETIMEDOUT;
	} else {
		err = 0;
		memcpy(treq, hba->utmrdl_base_addr + task_tag, sizeof(*treq));

		ufshcd_add_tm_upiu_trace(hba, task_tag, UFS_TM_COMP);
	}

	spin_lock_irqsave(hba->host->host_lock, flags);
	hba->tmf_rqs[req->tag] = NULL;
	__clear_bit(task_tag, &hba->outstanding_tasks);
	spin_unlock_irqrestore(hba->host->host_lock, flags);

	ufshcd_release(hba);
	blk_mq_free_request(req);

	return err;
}

/**
 * ufshcd_issue_tm_cmd - issues task management commands to controller
 * @hba: per adapter instance
 * @lun_id: LUN ID to which TM command is sent
 * @task_id: task ID to which the TM command is applicable
 * @tm_function: task management function opcode
 * @tm_response: task management service response return value
 *
 * Returns non-zero value on error, zero on success.
 */
static int ufshcd_issue_tm_cmd(struct ufs_hba *hba, int lun_id, int task_id,
		u8 tm_function, u8 *tm_response)
{
	struct utp_task_req_desc treq = { { 0 }, };
	enum utp_ocs ocs_value;
	int err;

	/* Configure task request descriptor */
	treq.header.dword_0 = cpu_to_le32(UTP_REQ_DESC_INT_CMD);
	treq.header.dword_2 = cpu_to_le32(OCS_INVALID_COMMAND_STATUS);

	/* Configure task request UPIU */
	treq.upiu_req.req_header.dword_0 = cpu_to_be32(lun_id << 8) |
				  cpu_to_be32(UPIU_TRANSACTION_TASK_REQ << 24);
	treq.upiu_req.req_header.dword_1 = cpu_to_be32(tm_function << 16);

	/*
	 * The host shall provide the same value for LUN field in the basic
	 * header and for Input Parameter.
	 */
	treq.upiu_req.input_param1 = cpu_to_be32(lun_id);
	treq.upiu_req.input_param2 = cpu_to_be32(task_id);

	err = __ufshcd_issue_tm_cmd(hba, &treq, tm_function);
	if (err == -ETIMEDOUT)
		return err;

	ocs_value = le32_to_cpu(treq.header.dword_2) & MASK_OCS;
	if (ocs_value != OCS_SUCCESS)
		dev_err(hba->dev, "%s: failed, ocs = 0x%x\n",
				__func__, ocs_value);
	else if (tm_response)
		*tm_response = be32_to_cpu(treq.upiu_rsp.output_param1) &
				MASK_TM_SERVICE_RESP;
	return err;
}

/**
 * ufshcd_issue_devman_upiu_cmd - API for sending "utrd" type requests
 * @hba:	per-adapter instance
 * @req_upiu:	upiu request
 * @rsp_upiu:	upiu reply
 * @desc_buff:	pointer to descriptor buffer, NULL if NA
 * @buff_len:	descriptor size, 0 if NA
 * @cmd_type:	specifies the type (NOP, Query...)
 * @desc_op:	descriptor operation
 *
 * Those type of requests uses UTP Transfer Request Descriptor - utrd.
 * Therefore, it "rides" the device management infrastructure: uses its tag and
 * tasks work queues.
 *
 * Since there is only one available tag for device management commands,
 * the caller is expected to hold the hba->dev_cmd.lock mutex.
 */
static int ufshcd_issue_devman_upiu_cmd(struct ufs_hba *hba,
					struct utp_upiu_req *req_upiu,
					struct utp_upiu_req *rsp_upiu,
					u8 *desc_buff, int *buff_len,
					enum dev_cmd_type cmd_type,
					enum query_opcode desc_op)
{
	DECLARE_COMPLETION_ONSTACK(wait);
	const u32 tag = hba->reserved_slot;
	struct ufshcd_lrb *lrbp;
	int err = 0;
	u8 upiu_flags;

	/* Protects use of hba->reserved_slot. */
	lockdep_assert_held(&hba->dev_cmd.lock);

	down_read(&hba->clk_scaling_lock);

	lrbp = &hba->lrb[tag];
	WARN_ON(lrbp->cmd);
	lrbp->cmd = NULL;
	lrbp->sense_bufflen = 0;
	lrbp->sense_buffer = NULL;
	lrbp->task_tag = tag;
	lrbp->lun = 0;
	lrbp->intr_cmd = true;
	ufshcd_prepare_lrbp_crypto(NULL, lrbp);
	hba->dev_cmd.type = cmd_type;

	if (hba->ufs_version <= ufshci_version(1, 1))
		lrbp->command_type = UTP_CMD_TYPE_DEV_MANAGE;
	else
		lrbp->command_type = UTP_CMD_TYPE_UFS_STORAGE;

	/* update the task tag in the request upiu */
	req_upiu->header.dword_0 |= cpu_to_be32(tag);

	ufshcd_prepare_req_desc_hdr(lrbp, &upiu_flags, DMA_NONE);

	/* just copy the upiu request as it is */
	memcpy(lrbp->ucd_req_ptr, req_upiu, sizeof(*lrbp->ucd_req_ptr));
	if (desc_buff && desc_op == UPIU_QUERY_OPCODE_WRITE_DESC) {
		/* The Data Segment Area is optional depending upon the query
		 * function value. for WRITE DESCRIPTOR, the data segment
		 * follows right after the tsf.
		 */
		memcpy(lrbp->ucd_req_ptr + 1, desc_buff, *buff_len);
		*buff_len = 0;
	}

	memset(lrbp->ucd_rsp_ptr, 0, sizeof(struct utp_upiu_rsp));

	hba->dev_cmd.complete = &wait;

	ufshcd_add_query_upiu_trace(hba, UFS_QUERY_SEND, lrbp->ucd_req_ptr);

	ufshcd_send_command(hba, tag);
	/*
	 * ignore the returning value here - ufshcd_check_query_response is
	 * bound to fail since dev_cmd.query and dev_cmd.type were left empty.
	 * read the response directly ignoring all errors.
	 */
	ufshcd_wait_for_dev_cmd(hba, lrbp, QUERY_REQ_TIMEOUT);

	/* just copy the upiu response as it is */
	memcpy(rsp_upiu, lrbp->ucd_rsp_ptr, sizeof(*rsp_upiu));
	if (desc_buff && desc_op == UPIU_QUERY_OPCODE_READ_DESC) {
		u8 *descp = (u8 *)lrbp->ucd_rsp_ptr + sizeof(*rsp_upiu);
		u16 resp_len = be32_to_cpu(lrbp->ucd_rsp_ptr->header.dword_2) &
			       MASK_QUERY_DATA_SEG_LEN;

		if (*buff_len >= resp_len) {
			memcpy(desc_buff, descp, resp_len);
			*buff_len = resp_len;
		} else {
			dev_warn(hba->dev,
				 "%s: rsp size %d is bigger than buffer size %d",
				 __func__, resp_len, *buff_len);
			*buff_len = 0;
			err = -EINVAL;
		}
	}
	ufshcd_add_query_upiu_trace(hba, err ? UFS_QUERY_ERR : UFS_QUERY_COMP,
				    (struct utp_upiu_req *)lrbp->ucd_rsp_ptr);

	up_read(&hba->clk_scaling_lock);
	return err;
}

/**
 * ufshcd_exec_raw_upiu_cmd - API function for sending raw upiu commands
 * @hba:	per-adapter instance
 * @req_upiu:	upiu request
 * @rsp_upiu:	upiu reply - only 8 DW as we do not support scsi commands
 * @msgcode:	message code, one of UPIU Transaction Codes Initiator to Target
 * @desc_buff:	pointer to descriptor buffer, NULL if NA
 * @buff_len:	descriptor size, 0 if NA
 * @desc_op:	descriptor operation
 *
 * Supports UTP Transfer requests (nop and query), and UTP Task
 * Management requests.
 * It is up to the caller to fill the upiu conent properly, as it will
 * be copied without any further input validations.
 */
int ufshcd_exec_raw_upiu_cmd(struct ufs_hba *hba,
			     struct utp_upiu_req *req_upiu,
			     struct utp_upiu_req *rsp_upiu,
			     int msgcode,
			     u8 *desc_buff, int *buff_len,
			     enum query_opcode desc_op)
{
	int err;
	enum dev_cmd_type cmd_type = DEV_CMD_TYPE_QUERY;
	struct utp_task_req_desc treq = { { 0 }, };
	enum utp_ocs ocs_value;
	u8 tm_f = be32_to_cpu(req_upiu->header.dword_1) >> 16 & MASK_TM_FUNC;

	switch (msgcode) {
	case UPIU_TRANSACTION_NOP_OUT:
		cmd_type = DEV_CMD_TYPE_NOP;
		fallthrough;
	case UPIU_TRANSACTION_QUERY_REQ:
		ufshcd_hold(hba, false);
		mutex_lock(&hba->dev_cmd.lock);
		err = ufshcd_issue_devman_upiu_cmd(hba, req_upiu, rsp_upiu,
						   desc_buff, buff_len,
						   cmd_type, desc_op);
		mutex_unlock(&hba->dev_cmd.lock);
		ufshcd_release(hba);

		break;
	case UPIU_TRANSACTION_TASK_REQ:
		treq.header.dword_0 = cpu_to_le32(UTP_REQ_DESC_INT_CMD);
		treq.header.dword_2 = cpu_to_le32(OCS_INVALID_COMMAND_STATUS);

		memcpy(&treq.upiu_req, req_upiu, sizeof(*req_upiu));

		err = __ufshcd_issue_tm_cmd(hba, &treq, tm_f);
		if (err == -ETIMEDOUT)
			break;

		ocs_value = le32_to_cpu(treq.header.dword_2) & MASK_OCS;
		if (ocs_value != OCS_SUCCESS) {
			dev_err(hba->dev, "%s: failed, ocs = 0x%x\n", __func__,
				ocs_value);
			break;
		}

		memcpy(rsp_upiu, &treq.upiu_rsp, sizeof(*rsp_upiu));

		break;
	default:
		err = -EINVAL;

		break;
	}

	return err;
}

/**
 * ufshcd_eh_device_reset_handler - device reset handler registered to
 *                                    scsi layer.
 * @cmd: SCSI command pointer
 *
 * Returns SUCCESS/FAILED
 */
static int ufshcd_eh_device_reset_handler(struct scsi_cmnd *cmd)
{
	struct Scsi_Host *host;
	struct ufs_hba *hba;
	u32 pos;
	int err;
	u8 resp = 0xF, lun;

	host = cmd->device->host;
	hba = shost_priv(host);

	lun = ufshcd_scsi_to_upiu_lun(cmd->device->lun);
	err = ufshcd_issue_tm_cmd(hba, lun, 0, UFS_LOGICAL_RESET, &resp);
	if (err || resp != UPIU_TASK_MANAGEMENT_FUNC_COMPL) {
		if (!err)
			err = resp;
		goto out;
	}

	/* clear the commands that were pending for corresponding LUN */
	for_each_set_bit(pos, &hba->outstanding_reqs, hba->nutrs) {
		if (hba->lrb[pos].lun == lun) {
			err = ufshcd_clear_cmd(hba, pos);
			if (err)
				break;
			__ufshcd_transfer_req_compl(hba, 1U << pos);
		}
	}

out:
	hba->req_abort_count = 0;
	ufshcd_update_evt_hist(hba, UFS_EVT_DEV_RESET, (u32)err);
	if (!err) {
		err = SUCCESS;
	} else {
		dev_err(hba->dev, "%s: failed with err %d\n", __func__, err);
		err = FAILED;
	}
	return err;
}

static void ufshcd_set_req_abort_skip(struct ufs_hba *hba, unsigned long bitmap)
{
	struct ufshcd_lrb *lrbp;
	int tag;

	for_each_set_bit(tag, &bitmap, hba->nutrs) {
		lrbp = &hba->lrb[tag];
		lrbp->req_abort_skip = true;
	}
}

/**
 * ufshcd_try_to_abort_task - abort a specific task
 * @hba: Pointer to adapter instance
 * @tag: Task tag/index to be aborted
 *
 * Abort the pending command in device by sending UFS_ABORT_TASK task management
 * command, and in host controller by clearing the door-bell register. There can
 * be race between controller sending the command to the device while abort is
 * issued. To avoid that, first issue UFS_QUERY_TASK to check if the command is
 * really issued and then try to abort it.
 *
 * Returns zero on success, non-zero on failure
 */
static int ufshcd_try_to_abort_task(struct ufs_hba *hba, int tag)
{
	struct ufshcd_lrb *lrbp = &hba->lrb[tag];
	int err = 0;
	int poll_cnt;
	u8 resp = 0xF;
	u32 reg;

	for (poll_cnt = 100; poll_cnt; poll_cnt--) {
		err = ufshcd_issue_tm_cmd(hba, lrbp->lun, lrbp->task_tag,
				UFS_QUERY_TASK, &resp);
		if (!err && resp == UPIU_TASK_MANAGEMENT_FUNC_SUCCEEDED) {
			/* cmd pending in the device */
			dev_err(hba->dev, "%s: cmd pending in the device. tag = %d\n",
				__func__, tag);
			break;
		} else if (!err && resp == UPIU_TASK_MANAGEMENT_FUNC_COMPL) {
			/*
			 * cmd not pending in the device, check if it is
			 * in transition.
			 */
			dev_err(hba->dev, "%s: cmd at tag %d not pending in the device.\n",
				__func__, tag);
			reg = ufshcd_readl(hba, REG_UTP_TRANSFER_REQ_DOOR_BELL);
			if (reg & (1 << tag)) {
				/* sleep for max. 200us to stabilize */
				usleep_range(100, 200);
				continue;
			}
			/* command completed already */
			dev_err(hba->dev, "%s: cmd at tag %d successfully cleared from DB.\n",
				__func__, tag);
			goto out;
		} else {
			dev_err(hba->dev,
				"%s: no response from device. tag = %d, err %d\n",
				__func__, tag, err);
			if (!err)
				err = resp; /* service response error */
			goto out;
		}
	}

	if (!poll_cnt) {
		err = -EBUSY;
		goto out;
	}

	err = ufshcd_issue_tm_cmd(hba, lrbp->lun, lrbp->task_tag,
			UFS_ABORT_TASK, &resp);
	if (err || resp != UPIU_TASK_MANAGEMENT_FUNC_COMPL) {
		if (!err) {
			err = resp; /* service response error */
			dev_err(hba->dev, "%s: issued. tag = %d, err %d\n",
				__func__, tag, err);
		}
		goto out;
	}

	err = ufshcd_clear_cmd(hba, tag);
	if (err)
		dev_err(hba->dev, "%s: Failed clearing cmd at tag %d, err %d\n",
			__func__, tag, err);

out:
	return err;
}

/**
 * ufshcd_abort - scsi host template eh_abort_handler callback
 * @cmd: SCSI command pointer
 *
 * Returns SUCCESS/FAILED
 */
static int ufshcd_abort(struct scsi_cmnd *cmd)
{
	struct Scsi_Host *host = cmd->device->host;
	struct ufs_hba *hba = shost_priv(host);
	int tag = scsi_cmd_to_rq(cmd)->tag;
	struct ufshcd_lrb *lrbp = &hba->lrb[tag];
	unsigned long flags;
	int err = FAILED;
	bool outstanding;
	u32 reg;

	WARN_ONCE(tag < 0, "Invalid tag %d\n", tag);

	ufshcd_hold(hba, false);
	reg = ufshcd_readl(hba, REG_UTP_TRANSFER_REQ_DOOR_BELL);
	/* If command is already aborted/completed, return FAILED. */
	if (!(test_bit(tag, &hba->outstanding_reqs))) {
		dev_err(hba->dev,
			"%s: cmd at tag %d already completed, outstanding=0x%lx, doorbell=0x%x\n",
			__func__, tag, hba->outstanding_reqs, reg);
		goto release;
	}

	/* Print Transfer Request of aborted task */
	dev_info(hba->dev, "%s: Device abort task at tag %d\n", __func__, tag);

	/*
	 * Print detailed info about aborted request.
	 * As more than one request might get aborted at the same time,
	 * print full information only for the first aborted request in order
	 * to reduce repeated printouts. For other aborted requests only print
	 * basic details.
	 */
	scsi_print_command(cmd);
	if (!hba->req_abort_count) {
		ufshcd_update_evt_hist(hba, UFS_EVT_ABORT, tag);
		ufshcd_print_evt_hist(hba);
		ufshcd_print_host_state(hba);
		ufshcd_print_pwr_info(hba);
		ufshcd_print_trs(hba, 1 << tag, true);
	} else {
		ufshcd_print_trs(hba, 1 << tag, false);
	}
	hba->req_abort_count++;

	if (!(reg & (1 << tag))) {
		dev_err(hba->dev,
		"%s: cmd was completed, but without a notifying intr, tag = %d",
		__func__, tag);
		__ufshcd_transfer_req_compl(hba, 1UL << tag);
		goto release;
	}

	/*
	 * Task abort to the device W-LUN is illegal. When this command
	 * will fail, due to spec violation, scsi err handling next step
	 * will be to send LU reset which, again, is a spec violation.
	 * To avoid these unnecessary/illegal steps, first we clean up
	 * the lrb taken by this cmd and re-set it in outstanding_reqs,
	 * then queue the eh_work and bail.
	 */
	if (lrbp->lun == UFS_UPIU_UFS_DEVICE_WLUN) {
		ufshcd_update_evt_hist(hba, UFS_EVT_ABORT, lrbp->lun);

		spin_lock_irqsave(host->host_lock, flags);
		hba->force_reset = true;
		ufshcd_schedule_eh_work(hba);
		spin_unlock_irqrestore(host->host_lock, flags);
		goto release;
	}

	/* Skip task abort in case previous aborts failed and report failure */
	if (lrbp->req_abort_skip) {
		dev_err(hba->dev, "%s: skipping abort\n", __func__);
		ufshcd_set_req_abort_skip(hba, hba->outstanding_reqs);
		goto release;
	}

	err = ufshcd_try_to_abort_task(hba, tag);
	if (err) {
		dev_err(hba->dev, "%s: failed with err %d\n", __func__, err);
		ufshcd_set_req_abort_skip(hba, hba->outstanding_reqs);
		err = FAILED;
		goto release;
	}

<<<<<<< HEAD
	/*
	 * Clear the corresponding bit from outstanding_reqs since the command
	 * has been aborted successfully.
	 */
	spin_lock_irqsave(&hba->outstanding_lock, flags);
	outstanding = __test_and_clear_bit(tag, &hba->outstanding_reqs);
	spin_unlock_irqrestore(&hba->outstanding_lock, flags);

	if (outstanding)
		ufshcd_release_scsi_cmd(hba, lrbp);

=======
	lrbp->cmd = NULL;
>>>>>>> 69002c8c
	err = SUCCESS;

release:
	/* Matches the ufshcd_hold() call at the start of this function. */
	ufshcd_release(hba);
	return err;
}

/**
 * ufshcd_host_reset_and_restore - reset and restore host controller
 * @hba: per-adapter instance
 *
 * Note that host controller reset may issue DME_RESET to
 * local and remote (device) Uni-Pro stack and the attributes
 * are reset to default state.
 *
 * Returns zero on success, non-zero on failure
 */
static int ufshcd_host_reset_and_restore(struct ufs_hba *hba)
{
	int err;

	/*
	 * Stop the host controller and complete the requests
	 * cleared by h/w
	 */
	ufshpb_reset_host(hba);
	ufshcd_hba_stop(hba);
	hba->silence_err_logs = true;
	ufshcd_complete_requests(hba);
	hba->silence_err_logs = false;

	/* scale up clocks to max frequency before full reinitialization */
	ufshcd_set_clk_freq(hba, true);

	err = ufshcd_hba_enable(hba);

	/* Establish the link again and restore the device */
	if (!err)
		err = ufshcd_probe_hba(hba, false);

	if (err)
		dev_err(hba->dev, "%s: Host init failed %d\n", __func__, err);
	ufshcd_update_evt_hist(hba, UFS_EVT_HOST_RESET, (u32)err);
	return err;
}

/**
 * ufshcd_reset_and_restore - reset and re-initialize host/device
 * @hba: per-adapter instance
 *
 * Reset and recover device, host and re-establish link. This
 * is helpful to recover the communication in fatal error conditions.
 *
 * Returns zero on success, non-zero on failure
 */
static int ufshcd_reset_and_restore(struct ufs_hba *hba)
{
	u32 saved_err = 0;
	u32 saved_uic_err = 0;
	int err = 0;
	unsigned long flags;
	int retries = MAX_HOST_RESET_RETRIES;

	spin_lock_irqsave(hba->host->host_lock, flags);
	do {
		/*
		 * This is a fresh start, cache and clear saved error first,
		 * in case new error generated during reset and restore.
		 */
		saved_err |= hba->saved_err;
		saved_uic_err |= hba->saved_uic_err;
		hba->saved_err = 0;
		hba->saved_uic_err = 0;
		hba->force_reset = false;
		hba->ufshcd_state = UFSHCD_STATE_RESET;
		spin_unlock_irqrestore(hba->host->host_lock, flags);

		/* Reset the attached device */
		ufshcd_device_reset(hba);

		err = ufshcd_host_reset_and_restore(hba);

		spin_lock_irqsave(hba->host->host_lock, flags);
		if (err)
			continue;
		/* Do not exit unless operational or dead */
		if (hba->ufshcd_state != UFSHCD_STATE_OPERATIONAL &&
		    hba->ufshcd_state != UFSHCD_STATE_ERROR &&
		    hba->ufshcd_state != UFSHCD_STATE_EH_SCHEDULED_NON_FATAL)
			err = -EAGAIN;
	} while (err && --retries);

	/*
	 * Inform scsi mid-layer that we did reset and allow to handle
	 * Unit Attention properly.
	 */
	scsi_report_bus_reset(hba->host, 0);
	if (err) {
		hba->ufshcd_state = UFSHCD_STATE_ERROR;
		hba->saved_err |= saved_err;
		hba->saved_uic_err |= saved_uic_err;
	}
	spin_unlock_irqrestore(hba->host->host_lock, flags);

	return err;
}

/**
 * ufshcd_eh_host_reset_handler - host reset handler registered to scsi layer
 * @cmd: SCSI command pointer
 *
 * Returns SUCCESS/FAILED
 */
static int ufshcd_eh_host_reset_handler(struct scsi_cmnd *cmd)
{
	int err = SUCCESS;
	unsigned long flags;
	struct ufs_hba *hba;

	hba = shost_priv(cmd->device->host);

	spin_lock_irqsave(hba->host->host_lock, flags);
	hba->force_reset = true;
	ufshcd_schedule_eh_work(hba);
	dev_err(hba->dev, "%s: reset in progress - 1\n", __func__);
	spin_unlock_irqrestore(hba->host->host_lock, flags);

	flush_work(&hba->eh_work);

	spin_lock_irqsave(hba->host->host_lock, flags);
	if (hba->ufshcd_state == UFSHCD_STATE_ERROR)
		err = FAILED;
	spin_unlock_irqrestore(hba->host->host_lock, flags);

	return err;
}

/**
 * ufshcd_get_max_icc_level - calculate the ICC level
 * @sup_curr_uA: max. current supported by the regulator
 * @start_scan: row at the desc table to start scan from
 * @buff: power descriptor buffer
 *
 * Returns calculated max ICC level for specific regulator
 */
static u32 ufshcd_get_max_icc_level(int sup_curr_uA, u32 start_scan, char *buff)
{
	int i;
	int curr_uA;
	u16 data;
	u16 unit;

	for (i = start_scan; i >= 0; i--) {
		data = be16_to_cpup((__be16 *)&buff[2 * i]);
		unit = (data & ATTR_ICC_LVL_UNIT_MASK) >>
						ATTR_ICC_LVL_UNIT_OFFSET;
		curr_uA = data & ATTR_ICC_LVL_VALUE_MASK;
		switch (unit) {
		case UFSHCD_NANO_AMP:
			curr_uA = curr_uA / 1000;
			break;
		case UFSHCD_MILI_AMP:
			curr_uA = curr_uA * 1000;
			break;
		case UFSHCD_AMP:
			curr_uA = curr_uA * 1000 * 1000;
			break;
		case UFSHCD_MICRO_AMP:
		default:
			break;
		}
		if (sup_curr_uA >= curr_uA)
			break;
	}
	if (i < 0) {
		i = 0;
		pr_err("%s: Couldn't find valid icc_level = %d", __func__, i);
	}

	return (u32)i;
}

/**
 * ufshcd_find_max_sup_active_icc_level - calculate the max ICC level
 * In case regulators are not initialized we'll return 0
 * @hba: per-adapter instance
 * @desc_buf: power descriptor buffer to extract ICC levels from.
 * @len: length of desc_buff
 *
 * Returns calculated ICC level
 */
static u32 ufshcd_find_max_sup_active_icc_level(struct ufs_hba *hba,
							u8 *desc_buf, int len)
{
	u32 icc_level = 0;

	if (!hba->vreg_info.vcc || !hba->vreg_info.vccq ||
						!hba->vreg_info.vccq2) {
		dev_err(hba->dev,
			"%s: Regulator capability was not set, actvIccLevel=%d",
							__func__, icc_level);
		goto out;
	}

	if (hba->vreg_info.vcc->max_uA)
		icc_level = ufshcd_get_max_icc_level(
				hba->vreg_info.vcc->max_uA,
				POWER_DESC_MAX_ACTV_ICC_LVLS - 1,
				&desc_buf[PWR_DESC_ACTIVE_LVLS_VCC_0]);

	if (hba->vreg_info.vccq->max_uA)
		icc_level = ufshcd_get_max_icc_level(
				hba->vreg_info.vccq->max_uA,
				icc_level,
				&desc_buf[PWR_DESC_ACTIVE_LVLS_VCCQ_0]);

	if (hba->vreg_info.vccq2->max_uA)
		icc_level = ufshcd_get_max_icc_level(
				hba->vreg_info.vccq2->max_uA,
				icc_level,
				&desc_buf[PWR_DESC_ACTIVE_LVLS_VCCQ2_0]);
out:
	return icc_level;
}

static void ufshcd_set_active_icc_lvl(struct ufs_hba *hba)
{
	int ret;
	int buff_len = hba->desc_size[QUERY_DESC_IDN_POWER];
	u8 *desc_buf;
	u32 icc_level;

	desc_buf = kmalloc(buff_len, GFP_KERNEL);
	if (!desc_buf)
		return;

	ret = ufshcd_read_desc_param(hba, QUERY_DESC_IDN_POWER, 0, 0,
				     desc_buf, buff_len);
	if (ret) {
		dev_err(hba->dev,
			"%s: Failed reading power descriptor.len = %d ret = %d",
			__func__, buff_len, ret);
		goto out;
	}

	icc_level = ufshcd_find_max_sup_active_icc_level(hba, desc_buf,
							 buff_len);
	dev_dbg(hba->dev, "%s: setting icc_level 0x%x", __func__, icc_level);

	ret = ufshcd_query_attr_retry(hba, UPIU_QUERY_OPCODE_WRITE_ATTR,
		QUERY_ATTR_IDN_ACTIVE_ICC_LVL, 0, 0, &icc_level);

	if (ret)
		dev_err(hba->dev,
			"%s: Failed configuring bActiveICCLevel = %d ret = %d",
			__func__, icc_level, ret);

out:
	kfree(desc_buf);
}

static inline void ufshcd_blk_pm_runtime_init(struct scsi_device *sdev)
{
	scsi_autopm_get_device(sdev);
	blk_pm_runtime_init(sdev->request_queue, &sdev->sdev_gendev);
	if (sdev->rpm_autosuspend)
		pm_runtime_set_autosuspend_delay(&sdev->sdev_gendev,
						 RPM_AUTOSUSPEND_DELAY_MS);
	scsi_autopm_put_device(sdev);
}

/**
 * ufshcd_scsi_add_wlus - Adds required W-LUs
 * @hba: per-adapter instance
 *
 * UFS device specification requires the UFS devices to support 4 well known
 * logical units:
 *	"REPORT_LUNS" (address: 01h)
 *	"UFS Device" (address: 50h)
 *	"RPMB" (address: 44h)
 *	"BOOT" (address: 30h)
 * UFS device's power management needs to be controlled by "POWER CONDITION"
 * field of SSU (START STOP UNIT) command. But this "power condition" field
 * will take effect only when its sent to "UFS device" well known logical unit
 * hence we require the scsi_device instance to represent this logical unit in
 * order for the UFS host driver to send the SSU command for power management.
 *
 * We also require the scsi_device instance for "RPMB" (Replay Protected Memory
 * Block) LU so user space process can control this LU. User space may also
 * want to have access to BOOT LU.
 *
 * This function adds scsi device instances for each of all well known LUs
 * (except "REPORT LUNS" LU).
 *
 * Returns zero on success (all required W-LUs are added successfully),
 * non-zero error value on failure (if failed to add any of the required W-LU).
 */
static int ufshcd_scsi_add_wlus(struct ufs_hba *hba)
{
	int ret = 0;
	struct scsi_device *sdev_boot, *sdev_rpmb;

	hba->sdev_ufs_device = __scsi_add_device(hba->host, 0, 0,
		ufshcd_upiu_wlun_to_scsi_wlun(UFS_UPIU_UFS_DEVICE_WLUN), NULL);
	if (IS_ERR(hba->sdev_ufs_device)) {
		ret = PTR_ERR(hba->sdev_ufs_device);
		hba->sdev_ufs_device = NULL;
		goto out;
	}
	scsi_device_put(hba->sdev_ufs_device);

	sdev_rpmb = __scsi_add_device(hba->host, 0, 0,
		ufshcd_upiu_wlun_to_scsi_wlun(UFS_UPIU_RPMB_WLUN), NULL);
	if (IS_ERR(sdev_rpmb)) {
		ret = PTR_ERR(sdev_rpmb);
		goto remove_sdev_ufs_device;
	}
	ufshcd_blk_pm_runtime_init(sdev_rpmb);
	scsi_device_put(sdev_rpmb);

	sdev_boot = __scsi_add_device(hba->host, 0, 0,
		ufshcd_upiu_wlun_to_scsi_wlun(UFS_UPIU_BOOT_WLUN), NULL);
	if (IS_ERR(sdev_boot)) {
		dev_err(hba->dev, "%s: BOOT WLUN not found\n", __func__);
	} else {
		ufshcd_blk_pm_runtime_init(sdev_boot);
		scsi_device_put(sdev_boot);
	}
	goto out;

remove_sdev_ufs_device:
	scsi_remove_device(hba->sdev_ufs_device);
out:
	return ret;
}

static void ufshcd_wb_probe(struct ufs_hba *hba, u8 *desc_buf)
{
	struct ufs_dev_info *dev_info = &hba->dev_info;
	u8 lun;
	u32 d_lu_wb_buf_alloc;
	u32 ext_ufs_feature;

	if (!ufshcd_is_wb_allowed(hba))
		return;
	/*
	 * Probe WB only for UFS-2.2 and UFS-3.1 (and later) devices or
	 * UFS devices with quirk UFS_DEVICE_QUIRK_SUPPORT_EXTENDED_FEATURES
	 * enabled
	 */
	if (!(dev_info->wspecversion >= 0x310 ||
	      dev_info->wspecversion == 0x220 ||
	     (hba->dev_quirks & UFS_DEVICE_QUIRK_SUPPORT_EXTENDED_FEATURES)))
		goto wb_disabled;

	if (hba->desc_size[QUERY_DESC_IDN_DEVICE] <
	    DEVICE_DESC_PARAM_EXT_UFS_FEATURE_SUP + 4)
		goto wb_disabled;

	ext_ufs_feature = get_unaligned_be32(desc_buf +
					DEVICE_DESC_PARAM_EXT_UFS_FEATURE_SUP);

	if (!(ext_ufs_feature & UFS_DEV_WRITE_BOOSTER_SUP))
		goto wb_disabled;

	/*
	 * WB may be supported but not configured while provisioning. The spec
	 * says, in dedicated wb buffer mode, a max of 1 lun would have wb
	 * buffer configured.
	 */
	dev_info->wb_buffer_type = desc_buf[DEVICE_DESC_PARAM_WB_TYPE];

	dev_info->b_presrv_uspc_en =
		desc_buf[DEVICE_DESC_PARAM_WB_PRESRV_USRSPC_EN];

	if (dev_info->wb_buffer_type == WB_BUF_MODE_SHARED) {
		if (!get_unaligned_be32(desc_buf +
				   DEVICE_DESC_PARAM_WB_SHARED_ALLOC_UNITS))
			goto wb_disabled;
	} else {
		for (lun = 0; lun < UFS_UPIU_MAX_WB_LUN_ID; lun++) {
			d_lu_wb_buf_alloc = 0;
			ufshcd_read_unit_desc_param(hba,
					lun,
					UNIT_DESC_PARAM_WB_BUF_ALLOC_UNITS,
					(u8 *)&d_lu_wb_buf_alloc,
					sizeof(d_lu_wb_buf_alloc));
			if (d_lu_wb_buf_alloc) {
				dev_info->wb_dedicated_lu = lun;
				break;
			}
		}

		if (!d_lu_wb_buf_alloc)
			goto wb_disabled;
	}
	return;

wb_disabled:
	hba->caps &= ~UFSHCD_CAP_WB_EN;
}

static void ufshcd_temp_notif_probe(struct ufs_hba *hba, u8 *desc_buf)
{
	struct ufs_dev_info *dev_info = &hba->dev_info;
	u32 ext_ufs_feature;
	u8 mask = 0;

	if (!(hba->caps & UFSHCD_CAP_TEMP_NOTIF) || dev_info->wspecversion < 0x300)
		return;

	ext_ufs_feature = get_unaligned_be32(desc_buf + DEVICE_DESC_PARAM_EXT_UFS_FEATURE_SUP);

	if (ext_ufs_feature & UFS_DEV_LOW_TEMP_NOTIF)
		mask |= MASK_EE_TOO_LOW_TEMP;

	if (ext_ufs_feature & UFS_DEV_HIGH_TEMP_NOTIF)
		mask |= MASK_EE_TOO_HIGH_TEMP;

	if (mask) {
		ufshcd_enable_ee(hba, mask);
		ufs_hwmon_probe(hba, mask);
	}
}

void ufshcd_fixup_dev_quirks(struct ufs_hba *hba, struct ufs_dev_fix *fixups)
{
	struct ufs_dev_fix *f;
	struct ufs_dev_info *dev_info = &hba->dev_info;

	if (!fixups)
		return;

	for (f = fixups; f->quirk; f++) {
		if ((f->wmanufacturerid == dev_info->wmanufacturerid ||
		     f->wmanufacturerid == UFS_ANY_VENDOR) &&
		     ((dev_info->model &&
		       STR_PRFX_EQUAL(f->model, dev_info->model)) ||
		      !strcmp(f->model, UFS_ANY_MODEL)))
			hba->dev_quirks |= f->quirk;
	}
}
EXPORT_SYMBOL_GPL(ufshcd_fixup_dev_quirks);

static void ufs_fixup_device_setup(struct ufs_hba *hba)
{
	/* fix by general quirk table */
	ufshcd_fixup_dev_quirks(hba, ufs_fixups);

	/* allow vendors to fix quirks */
	ufshcd_vops_fixup_dev_quirks(hba);
}

static int ufs_get_device_desc(struct ufs_hba *hba)
{
	int err;
	u8 model_index;
	u8 b_ufs_feature_sup;
	u8 *desc_buf;
	struct ufs_dev_info *dev_info = &hba->dev_info;

	desc_buf = kmalloc(QUERY_DESC_MAX_SIZE, GFP_KERNEL);
	if (!desc_buf) {
		err = -ENOMEM;
		goto out;
	}

	err = ufshcd_read_desc_param(hba, QUERY_DESC_IDN_DEVICE, 0, 0, desc_buf,
				     hba->desc_size[QUERY_DESC_IDN_DEVICE]);
	if (err) {
		dev_err(hba->dev, "%s: Failed reading Device Desc. err = %d\n",
			__func__, err);
		goto out;
	}

	/*
	 * getting vendor (manufacturerID) and Bank Index in big endian
	 * format
	 */
	dev_info->wmanufacturerid = desc_buf[DEVICE_DESC_PARAM_MANF_ID] << 8 |
				     desc_buf[DEVICE_DESC_PARAM_MANF_ID + 1];

	/* getting Specification Version in big endian format */
	dev_info->wspecversion = desc_buf[DEVICE_DESC_PARAM_SPEC_VER] << 8 |
				      desc_buf[DEVICE_DESC_PARAM_SPEC_VER + 1];
	b_ufs_feature_sup = desc_buf[DEVICE_DESC_PARAM_UFS_FEAT];

	model_index = desc_buf[DEVICE_DESC_PARAM_PRDCT_NAME];

	if (dev_info->wspecversion >= UFS_DEV_HPB_SUPPORT_VERSION &&
	    (b_ufs_feature_sup & UFS_DEV_HPB_SUPPORT)) {
		bool hpb_en = false;

		ufshpb_get_dev_info(hba, desc_buf);

		if (!ufshpb_is_legacy(hba))
			err = ufshcd_query_flag_retry(hba,
						      UPIU_QUERY_OPCODE_READ_FLAG,
						      QUERY_FLAG_IDN_HPB_EN, 0,
						      &hpb_en);

		if (ufshpb_is_legacy(hba) || (!err && hpb_en))
			dev_info->hpb_enabled = true;
	}

	err = ufshcd_read_string_desc(hba, model_index,
				      &dev_info->model, SD_ASCII_STD);
	if (err < 0) {
		dev_err(hba->dev, "%s: Failed reading Product Name. err = %d\n",
			__func__, err);
		goto out;
	}

	hba->luns_avail = desc_buf[DEVICE_DESC_PARAM_NUM_LU] +
		desc_buf[DEVICE_DESC_PARAM_NUM_WLU];

	ufs_fixup_device_setup(hba);

	ufshcd_wb_probe(hba, desc_buf);

	ufshcd_temp_notif_probe(hba, desc_buf);

	/*
	 * ufshcd_read_string_desc returns size of the string
	 * reset the error value
	 */
	err = 0;

out:
	kfree(desc_buf);
	return err;
}

static void ufs_put_device_desc(struct ufs_hba *hba)
{
	struct ufs_dev_info *dev_info = &hba->dev_info;

	kfree(dev_info->model);
	dev_info->model = NULL;
}

/**
 * ufshcd_tune_pa_tactivate - Tunes PA_TActivate of local UniPro
 * @hba: per-adapter instance
 *
 * PA_TActivate parameter can be tuned manually if UniPro version is less than
 * 1.61. PA_TActivate needs to be greater than or equal to peerM-PHY's
 * RX_MIN_ACTIVATETIME_CAPABILITY attribute. This optimal value can help reduce
 * the hibern8 exit latency.
 *
 * Returns zero on success, non-zero error value on failure.
 */
static int ufshcd_tune_pa_tactivate(struct ufs_hba *hba)
{
	int ret = 0;
	u32 peer_rx_min_activatetime = 0, tuned_pa_tactivate;

	ret = ufshcd_dme_peer_get(hba,
				  UIC_ARG_MIB_SEL(
					RX_MIN_ACTIVATETIME_CAPABILITY,
					UIC_ARG_MPHY_RX_GEN_SEL_INDEX(0)),
				  &peer_rx_min_activatetime);
	if (ret)
		goto out;

	/* make sure proper unit conversion is applied */
	tuned_pa_tactivate =
		((peer_rx_min_activatetime * RX_MIN_ACTIVATETIME_UNIT_US)
		 / PA_TACTIVATE_TIME_UNIT_US);
	ret = ufshcd_dme_set(hba, UIC_ARG_MIB(PA_TACTIVATE),
			     tuned_pa_tactivate);

out:
	return ret;
}

/**
 * ufshcd_tune_pa_hibern8time - Tunes PA_Hibern8Time of local UniPro
 * @hba: per-adapter instance
 *
 * PA_Hibern8Time parameter can be tuned manually if UniPro version is less than
 * 1.61. PA_Hibern8Time needs to be maximum of local M-PHY's
 * TX_HIBERN8TIME_CAPABILITY & peer M-PHY's RX_HIBERN8TIME_CAPABILITY.
 * This optimal value can help reduce the hibern8 exit latency.
 *
 * Returns zero on success, non-zero error value on failure.
 */
static int ufshcd_tune_pa_hibern8time(struct ufs_hba *hba)
{
	int ret = 0;
	u32 local_tx_hibern8_time_cap = 0, peer_rx_hibern8_time_cap = 0;
	u32 max_hibern8_time, tuned_pa_hibern8time;

	ret = ufshcd_dme_get(hba,
			     UIC_ARG_MIB_SEL(TX_HIBERN8TIME_CAPABILITY,
					UIC_ARG_MPHY_TX_GEN_SEL_INDEX(0)),
				  &local_tx_hibern8_time_cap);
	if (ret)
		goto out;

	ret = ufshcd_dme_peer_get(hba,
				  UIC_ARG_MIB_SEL(RX_HIBERN8TIME_CAPABILITY,
					UIC_ARG_MPHY_RX_GEN_SEL_INDEX(0)),
				  &peer_rx_hibern8_time_cap);
	if (ret)
		goto out;

	max_hibern8_time = max(local_tx_hibern8_time_cap,
			       peer_rx_hibern8_time_cap);
	/* make sure proper unit conversion is applied */
	tuned_pa_hibern8time = ((max_hibern8_time * HIBERN8TIME_UNIT_US)
				/ PA_HIBERN8_TIME_UNIT_US);
	ret = ufshcd_dme_set(hba, UIC_ARG_MIB(PA_HIBERN8TIME),
			     tuned_pa_hibern8time);
out:
	return ret;
}

/**
 * ufshcd_quirk_tune_host_pa_tactivate - Ensures that host PA_TACTIVATE is
 * less than device PA_TACTIVATE time.
 * @hba: per-adapter instance
 *
 * Some UFS devices require host PA_TACTIVATE to be lower than device
 * PA_TACTIVATE, we need to enable UFS_DEVICE_QUIRK_HOST_PA_TACTIVATE quirk
 * for such devices.
 *
 * Returns zero on success, non-zero error value on failure.
 */
static int ufshcd_quirk_tune_host_pa_tactivate(struct ufs_hba *hba)
{
	int ret = 0;
	u32 granularity, peer_granularity;
	u32 pa_tactivate, peer_pa_tactivate;
	u32 pa_tactivate_us, peer_pa_tactivate_us;
	u8 gran_to_us_table[] = {1, 4, 8, 16, 32, 100};

	ret = ufshcd_dme_get(hba, UIC_ARG_MIB(PA_GRANULARITY),
				  &granularity);
	if (ret)
		goto out;

	ret = ufshcd_dme_peer_get(hba, UIC_ARG_MIB(PA_GRANULARITY),
				  &peer_granularity);
	if (ret)
		goto out;

	if ((granularity < PA_GRANULARITY_MIN_VAL) ||
	    (granularity > PA_GRANULARITY_MAX_VAL)) {
		dev_err(hba->dev, "%s: invalid host PA_GRANULARITY %d",
			__func__, granularity);
		return -EINVAL;
	}

	if ((peer_granularity < PA_GRANULARITY_MIN_VAL) ||
	    (peer_granularity > PA_GRANULARITY_MAX_VAL)) {
		dev_err(hba->dev, "%s: invalid device PA_GRANULARITY %d",
			__func__, peer_granularity);
		return -EINVAL;
	}

	ret = ufshcd_dme_get(hba, UIC_ARG_MIB(PA_TACTIVATE), &pa_tactivate);
	if (ret)
		goto out;

	ret = ufshcd_dme_peer_get(hba, UIC_ARG_MIB(PA_TACTIVATE),
				  &peer_pa_tactivate);
	if (ret)
		goto out;

	pa_tactivate_us = pa_tactivate * gran_to_us_table[granularity - 1];
	peer_pa_tactivate_us = peer_pa_tactivate *
			     gran_to_us_table[peer_granularity - 1];

	if (pa_tactivate_us > peer_pa_tactivate_us) {
		u32 new_peer_pa_tactivate;

		new_peer_pa_tactivate = pa_tactivate_us /
				      gran_to_us_table[peer_granularity - 1];
		new_peer_pa_tactivate++;
		ret = ufshcd_dme_peer_set(hba, UIC_ARG_MIB(PA_TACTIVATE),
					  new_peer_pa_tactivate);
	}

out:
	return ret;
}

static void ufshcd_tune_unipro_params(struct ufs_hba *hba)
{
	if (ufshcd_is_unipro_pa_params_tuning_req(hba)) {
		ufshcd_tune_pa_tactivate(hba);
		ufshcd_tune_pa_hibern8time(hba);
	}

	ufshcd_vops_apply_dev_quirks(hba);

	if (hba->dev_quirks & UFS_DEVICE_QUIRK_PA_TACTIVATE)
		/* set 1ms timeout for PA_TACTIVATE */
		ufshcd_dme_set(hba, UIC_ARG_MIB(PA_TACTIVATE), 10);

	if (hba->dev_quirks & UFS_DEVICE_QUIRK_HOST_PA_TACTIVATE)
		ufshcd_quirk_tune_host_pa_tactivate(hba);
}

static void ufshcd_clear_dbg_ufs_stats(struct ufs_hba *hba)
{
	hba->ufs_stats.hibern8_exit_cnt = 0;
	hba->ufs_stats.last_hibern8_exit_tstamp = ktime_set(0, 0);
	hba->req_abort_count = 0;
}

static int ufshcd_device_geo_params_init(struct ufs_hba *hba)
{
	int err;
	size_t buff_len;
	u8 *desc_buf;

	buff_len = hba->desc_size[QUERY_DESC_IDN_GEOMETRY];
	desc_buf = kmalloc(buff_len, GFP_KERNEL);
	if (!desc_buf) {
		err = -ENOMEM;
		goto out;
	}

	err = ufshcd_read_desc_param(hba, QUERY_DESC_IDN_GEOMETRY, 0, 0,
				     desc_buf, buff_len);
	if (err) {
		dev_err(hba->dev, "%s: Failed reading Geometry Desc. err = %d\n",
				__func__, err);
		goto out;
	}

	if (desc_buf[GEOMETRY_DESC_PARAM_MAX_NUM_LUN] == 1)
		hba->dev_info.max_lu_supported = 32;
	else if (desc_buf[GEOMETRY_DESC_PARAM_MAX_NUM_LUN] == 0)
		hba->dev_info.max_lu_supported = 8;

	if (hba->desc_size[QUERY_DESC_IDN_GEOMETRY] >=
		GEOMETRY_DESC_PARAM_HPB_MAX_ACTIVE_REGS)
		ufshpb_get_geo_info(hba, desc_buf);

out:
	kfree(desc_buf);
	return err;
}

static struct ufs_ref_clk ufs_ref_clk_freqs[] = {
	{19200000, REF_CLK_FREQ_19_2_MHZ},
	{26000000, REF_CLK_FREQ_26_MHZ},
	{38400000, REF_CLK_FREQ_38_4_MHZ},
	{52000000, REF_CLK_FREQ_52_MHZ},
	{0, REF_CLK_FREQ_INVAL},
};

static enum ufs_ref_clk_freq
ufs_get_bref_clk_from_hz(unsigned long freq)
{
	int i;

	for (i = 0; ufs_ref_clk_freqs[i].freq_hz; i++)
		if (ufs_ref_clk_freqs[i].freq_hz == freq)
			return ufs_ref_clk_freqs[i].val;

	return REF_CLK_FREQ_INVAL;
}

void ufshcd_parse_dev_ref_clk_freq(struct ufs_hba *hba, struct clk *refclk)
{
	unsigned long freq;

	freq = clk_get_rate(refclk);

	hba->dev_ref_clk_freq =
		ufs_get_bref_clk_from_hz(freq);

	if (hba->dev_ref_clk_freq == REF_CLK_FREQ_INVAL)
		dev_err(hba->dev,
		"invalid ref_clk setting = %ld\n", freq);
}

static int ufshcd_set_dev_ref_clk(struct ufs_hba *hba)
{
	int err;
	u32 ref_clk;
	u32 freq = hba->dev_ref_clk_freq;

	err = ufshcd_query_attr_retry(hba, UPIU_QUERY_OPCODE_READ_ATTR,
			QUERY_ATTR_IDN_REF_CLK_FREQ, 0, 0, &ref_clk);

	if (err) {
		dev_err(hba->dev, "failed reading bRefClkFreq. err = %d\n",
			err);
		goto out;
	}

	if (ref_clk == freq)
		goto out; /* nothing to update */

	err = ufshcd_query_attr_retry(hba, UPIU_QUERY_OPCODE_WRITE_ATTR,
			QUERY_ATTR_IDN_REF_CLK_FREQ, 0, 0, &freq);

	if (err) {
		dev_err(hba->dev, "bRefClkFreq setting to %lu Hz failed\n",
			ufs_ref_clk_freqs[freq].freq_hz);
		goto out;
	}

	dev_dbg(hba->dev, "bRefClkFreq setting to %lu Hz succeeded\n",
			ufs_ref_clk_freqs[freq].freq_hz);

out:
	return err;
}

static int ufshcd_device_params_init(struct ufs_hba *hba)
{
	bool flag;
	int ret, i;

	 /* Init device descriptor sizes */
	for (i = 0; i < QUERY_DESC_IDN_MAX; i++)
		hba->desc_size[i] = QUERY_DESC_MAX_SIZE;

	/* Init UFS geometry descriptor related parameters */
	ret = ufshcd_device_geo_params_init(hba);
	if (ret)
		goto out;

	/* Check and apply UFS device quirks */
	ret = ufs_get_device_desc(hba);
	if (ret) {
		dev_err(hba->dev, "%s: Failed getting device info. err = %d\n",
			__func__, ret);
		goto out;
	}

	ufshcd_get_ref_clk_gating_wait(hba);

	if (!ufshcd_query_flag_retry(hba, UPIU_QUERY_OPCODE_READ_FLAG,
			QUERY_FLAG_IDN_PWR_ON_WPE, 0, &flag))
		hba->dev_info.f_power_on_wp_en = flag;

	/* Probe maximum power mode co-supported by both UFS host and device */
	if (ufshcd_get_max_pwr_mode(hba))
		dev_err(hba->dev,
			"%s: Failed getting max supported power mode\n",
			__func__);
out:
	return ret;
}

/**
 * ufshcd_add_lus - probe and add UFS logical units
 * @hba: per-adapter instance
 */
static int ufshcd_add_lus(struct ufs_hba *hba)
{
	int ret;

	/* Add required well known logical units to scsi mid layer */
	ret = ufshcd_scsi_add_wlus(hba);
	if (ret)
		goto out;

	/* Initialize devfreq after UFS device is detected */
	if (ufshcd_is_clkscaling_supported(hba)) {
		memcpy(&hba->clk_scaling.saved_pwr_info.info,
			&hba->pwr_info,
			sizeof(struct ufs_pa_layer_attr));
		hba->clk_scaling.saved_pwr_info.is_valid = true;
		hba->clk_scaling.is_allowed = true;

		ret = ufshcd_devfreq_init(hba);
		if (ret)
			goto out;

		hba->clk_scaling.is_enabled = true;
		ufshcd_init_clk_scaling_sysfs(hba);
	}

	ufs_bsg_probe(hba);
	ufshpb_init(hba);
	scsi_scan_host(hba->host);
	pm_runtime_put_sync(hba->dev);

out:
	return ret;
}

/**
 * ufshcd_probe_hba - probe hba to detect device and initialize it
 * @hba: per-adapter instance
 * @init_dev_params: whether or not to call ufshcd_device_params_init().
 *
 * Execute link-startup and verify device initialization
 */
static int ufshcd_probe_hba(struct ufs_hba *hba, bool init_dev_params)
{
	int ret;
	unsigned long flags;
	ktime_t start = ktime_get();

	hba->ufshcd_state = UFSHCD_STATE_RESET;

	ret = ufshcd_link_startup(hba);
	if (ret)
		goto out;

	if (hba->quirks & UFSHCD_QUIRK_SKIP_PH_CONFIGURATION)
		goto out;

	/* Debug counters initialization */
	ufshcd_clear_dbg_ufs_stats(hba);

	/* UniPro link is active now */
	ufshcd_set_link_active(hba);

	/* Verify device initialization by sending NOP OUT UPIU */
	ret = ufshcd_verify_dev_init(hba);
	if (ret)
		goto out;

	/* Initiate UFS initialization, and waiting until completion */
	ret = ufshcd_complete_dev_init(hba);
	if (ret)
		goto out;

	/*
	 * Initialize UFS device parameters used by driver, these
	 * parameters are associated with UFS descriptors.
	 */
	if (init_dev_params) {
		ret = ufshcd_device_params_init(hba);
		if (ret)
			goto out;
	}

	ufshcd_tune_unipro_params(hba);

	/* UFS device is also active now */
	ufshcd_set_ufs_dev_active(hba);
	ufshcd_force_reset_auto_bkops(hba);

	/* Gear up to HS gear if supported */
	if (hba->max_pwr_info.is_valid) {
		/*
		 * Set the right value to bRefClkFreq before attempting to
		 * switch to HS gears.
		 */
		if (hba->dev_ref_clk_freq != REF_CLK_FREQ_INVAL)
			ufshcd_set_dev_ref_clk(hba);
		ret = ufshcd_config_pwr_mode(hba, &hba->max_pwr_info.info);
		if (ret) {
			dev_err(hba->dev, "%s: Failed setting power mode, err = %d\n",
					__func__, ret);
			goto out;
		}
		ufshcd_print_pwr_info(hba);
	}

	/*
	 * bActiveICCLevel is volatile for UFS device (as per latest v2.1 spec)
	 * and for removable UFS card as well, hence always set the parameter.
	 * Note: Error handler may issue the device reset hence resetting
	 * bActiveICCLevel as well so it is always safe to set this here.
	 */
	ufshcd_set_active_icc_lvl(hba);

	ufshcd_wb_config(hba);
	if (hba->ee_usr_mask)
		ufshcd_write_ee_control(hba);
	/* Enable Auto-Hibernate if configured */
	ufshcd_auto_hibern8_enable(hba);

	ufshpb_reset(hba);
out:
	spin_lock_irqsave(hba->host->host_lock, flags);
	if (ret)
		hba->ufshcd_state = UFSHCD_STATE_ERROR;
	else if (hba->ufshcd_state == UFSHCD_STATE_RESET)
		hba->ufshcd_state = UFSHCD_STATE_OPERATIONAL;
	spin_unlock_irqrestore(hba->host->host_lock, flags);

	trace_ufshcd_init(dev_name(hba->dev), ret,
		ktime_to_us(ktime_sub(ktime_get(), start)),
		hba->curr_dev_pwr_mode, hba->uic_link_state);
	return ret;
}

/**
 * ufshcd_async_scan - asynchronous execution for probing hba
 * @data: data pointer to pass to this function
 * @cookie: cookie data
 */
static void ufshcd_async_scan(void *data, async_cookie_t cookie)
{
	struct ufs_hba *hba = (struct ufs_hba *)data;
	int ret;

	down(&hba->host_sem);
	/* Initialize hba, detect and initialize UFS device */
	ret = ufshcd_probe_hba(hba, true);
	up(&hba->host_sem);
	if (ret)
		goto out;

	/* Probe and add UFS logical units  */
	ret = ufshcd_add_lus(hba);
out:
	/*
	 * If we failed to initialize the device or the device is not
	 * present, turn off the power/clocks etc.
	 */
	if (ret) {
		pm_runtime_put_sync(hba->dev);
		ufshcd_hba_exit(hba);
	}
}

static const struct attribute_group *ufshcd_driver_groups[] = {
	&ufs_sysfs_unit_descriptor_group,
	&ufs_sysfs_lun_attributes_group,
#ifdef CONFIG_SCSI_UFS_HPB
	&ufs_sysfs_hpb_stat_group,
	&ufs_sysfs_hpb_param_group,
#endif
	NULL,
};

static struct ufs_hba_variant_params ufs_hba_vps = {
	.hba_enable_delay_us		= 1000,
	.wb_flush_threshold		= UFS_WB_BUF_REMAIN_PERCENT(40),
	.devfreq_profile.polling_ms	= 100,
	.devfreq_profile.target		= ufshcd_devfreq_target,
	.devfreq_profile.get_dev_status	= ufshcd_devfreq_get_dev_status,
	.ondemand_data.upthreshold	= 70,
	.ondemand_data.downdifferential	= 5,
};

static struct scsi_host_template ufshcd_driver_template = {
	.module			= THIS_MODULE,
	.name			= UFSHCD,
	.proc_name		= UFSHCD,
	.map_queues		= ufshcd_map_queues,
	.queuecommand		= ufshcd_queuecommand,
	.mq_poll		= ufshcd_poll,
	.slave_alloc		= ufshcd_slave_alloc,
	.slave_configure	= ufshcd_slave_configure,
	.slave_destroy		= ufshcd_slave_destroy,
	.change_queue_depth	= ufshcd_change_queue_depth,
	.eh_abort_handler	= ufshcd_abort,
	.eh_device_reset_handler = ufshcd_eh_device_reset_handler,
	.eh_host_reset_handler   = ufshcd_eh_host_reset_handler,
	.this_id		= -1,
	.sg_tablesize		= SG_ALL,
	.cmd_per_lun		= UFSHCD_CMD_PER_LUN,
	.can_queue		= UFSHCD_CAN_QUEUE,
	.max_segment_size	= PRDT_DATA_BYTE_COUNT_MAX,
	.max_host_blocked	= 1,
	.track_queue_depth	= 1,
	.sdev_groups		= ufshcd_driver_groups,
	.dma_boundary		= PAGE_SIZE - 1,
	.rpm_autosuspend_delay	= RPM_AUTOSUSPEND_DELAY_MS,
};

static int ufshcd_config_vreg_load(struct device *dev, struct ufs_vreg *vreg,
				   int ua)
{
	int ret;

	if (!vreg)
		return 0;

	/*
	 * "set_load" operation shall be required on those regulators
	 * which specifically configured current limitation. Otherwise
	 * zero max_uA may cause unexpected behavior when regulator is
	 * enabled or set as high power mode.
	 */
	if (!vreg->max_uA)
		return 0;

	ret = regulator_set_load(vreg->reg, ua);
	if (ret < 0) {
		dev_err(dev, "%s: %s set load (ua=%d) failed, err=%d\n",
				__func__, vreg->name, ua, ret);
	}

	return ret;
}

static inline int ufshcd_config_vreg_lpm(struct ufs_hba *hba,
					 struct ufs_vreg *vreg)
{
	return ufshcd_config_vreg_load(hba->dev, vreg, UFS_VREG_LPM_LOAD_UA);
}

static inline int ufshcd_config_vreg_hpm(struct ufs_hba *hba,
					 struct ufs_vreg *vreg)
{
	if (!vreg)
		return 0;

	return ufshcd_config_vreg_load(hba->dev, vreg, vreg->max_uA);
}

static int ufshcd_config_vreg(struct device *dev,
		struct ufs_vreg *vreg, bool on)
{
	int ret = 0;
	struct regulator *reg;
	const char *name;
	int min_uV, uA_load;

	BUG_ON(!vreg);

	reg = vreg->reg;
	name = vreg->name;

	if (regulator_count_voltages(reg) > 0) {
		uA_load = on ? vreg->max_uA : 0;
		ret = ufshcd_config_vreg_load(dev, vreg, uA_load);
		if (ret)
			goto out;

		if (vreg->min_uV && vreg->max_uV) {
			min_uV = on ? vreg->min_uV : 0;
			ret = regulator_set_voltage(reg, min_uV, vreg->max_uV);
			if (ret)
				dev_err(dev,
					"%s: %s set voltage failed, err=%d\n",
					__func__, name, ret);
		}
	}
out:
	return ret;
}

static int ufshcd_enable_vreg(struct device *dev, struct ufs_vreg *vreg)
{
	int ret = 0;

	if (!vreg || vreg->enabled)
		goto out;

	ret = ufshcd_config_vreg(dev, vreg, true);
	if (!ret)
		ret = regulator_enable(vreg->reg);

	if (!ret)
		vreg->enabled = true;
	else
		dev_err(dev, "%s: %s enable failed, err=%d\n",
				__func__, vreg->name, ret);
out:
	return ret;
}

static int ufshcd_disable_vreg(struct device *dev, struct ufs_vreg *vreg)
{
	int ret = 0;

	if (!vreg || !vreg->enabled || vreg->always_on)
		goto out;

	ret = regulator_disable(vreg->reg);

	if (!ret) {
		/* ignore errors on applying disable config */
		ufshcd_config_vreg(dev, vreg, false);
		vreg->enabled = false;
	} else {
		dev_err(dev, "%s: %s disable failed, err=%d\n",
				__func__, vreg->name, ret);
	}
out:
	return ret;
}

static int ufshcd_setup_vreg(struct ufs_hba *hba, bool on)
{
	int ret = 0;
	struct device *dev = hba->dev;
	struct ufs_vreg_info *info = &hba->vreg_info;

	ret = ufshcd_toggle_vreg(dev, info->vcc, on);
	if (ret)
		goto out;

	ret = ufshcd_toggle_vreg(dev, info->vccq, on);
	if (ret)
		goto out;

	ret = ufshcd_toggle_vreg(dev, info->vccq2, on);

out:
	if (ret) {
		ufshcd_toggle_vreg(dev, info->vccq2, false);
		ufshcd_toggle_vreg(dev, info->vccq, false);
		ufshcd_toggle_vreg(dev, info->vcc, false);
	}
	return ret;
}

static int ufshcd_setup_hba_vreg(struct ufs_hba *hba, bool on)
{
	struct ufs_vreg_info *info = &hba->vreg_info;

	return ufshcd_toggle_vreg(hba->dev, info->vdd_hba, on);
}

static int ufshcd_get_vreg(struct device *dev, struct ufs_vreg *vreg)
{
	int ret = 0;

	if (!vreg)
		goto out;

	vreg->reg = devm_regulator_get(dev, vreg->name);
	if (IS_ERR(vreg->reg)) {
		ret = PTR_ERR(vreg->reg);
		dev_err(dev, "%s: %s get failed, err=%d\n",
				__func__, vreg->name, ret);
	}
out:
	return ret;
}

static int ufshcd_init_vreg(struct ufs_hba *hba)
{
	int ret = 0;
	struct device *dev = hba->dev;
	struct ufs_vreg_info *info = &hba->vreg_info;

	ret = ufshcd_get_vreg(dev, info->vcc);
	if (ret)
		goto out;

	ret = ufshcd_get_vreg(dev, info->vccq);
	if (!ret)
		ret = ufshcd_get_vreg(dev, info->vccq2);
out:
	return ret;
}

static int ufshcd_init_hba_vreg(struct ufs_hba *hba)
{
	struct ufs_vreg_info *info = &hba->vreg_info;

	if (info)
		return ufshcd_get_vreg(hba->dev, info->vdd_hba);

	return 0;
}

static int ufshcd_setup_clocks(struct ufs_hba *hba, bool on)
{
	int ret = 0;
	struct ufs_clk_info *clki;
	struct list_head *head = &hba->clk_list_head;
	unsigned long flags;
	ktime_t start = ktime_get();
	bool clk_state_changed = false;

	if (list_empty(head))
		goto out;

	ret = ufshcd_vops_setup_clocks(hba, on, PRE_CHANGE);
	if (ret)
		return ret;

	list_for_each_entry(clki, head, list) {
		if (!IS_ERR_OR_NULL(clki->clk)) {
			/*
			 * Don't disable clocks which are needed
			 * to keep the link active.
			 */
			if (ufshcd_is_link_active(hba) &&
			    clki->keep_link_active)
				continue;

			clk_state_changed = on ^ clki->enabled;
			if (on && !clki->enabled) {
				ret = clk_prepare_enable(clki->clk);
				if (ret) {
					dev_err(hba->dev, "%s: %s prepare enable failed, %d\n",
						__func__, clki->name, ret);
					goto out;
				}
			} else if (!on && clki->enabled) {
				clk_disable_unprepare(clki->clk);
			}
			clki->enabled = on;
			dev_dbg(hba->dev, "%s: clk: %s %sabled\n", __func__,
					clki->name, on ? "en" : "dis");
		}
	}

	ret = ufshcd_vops_setup_clocks(hba, on, POST_CHANGE);
	if (ret)
		return ret;

out:
	if (ret) {
		list_for_each_entry(clki, head, list) {
			if (!IS_ERR_OR_NULL(clki->clk) && clki->enabled)
				clk_disable_unprepare(clki->clk);
		}
	} else if (!ret && on) {
		spin_lock_irqsave(hba->host->host_lock, flags);
		hba->clk_gating.state = CLKS_ON;
		trace_ufshcd_clk_gating(dev_name(hba->dev),
					hba->clk_gating.state);
		spin_unlock_irqrestore(hba->host->host_lock, flags);
	}

	if (clk_state_changed)
		trace_ufshcd_profile_clk_gating(dev_name(hba->dev),
			(on ? "on" : "off"),
			ktime_to_us(ktime_sub(ktime_get(), start)), ret);
	return ret;
}

static int ufshcd_init_clocks(struct ufs_hba *hba)
{
	int ret = 0;
	struct ufs_clk_info *clki;
	struct device *dev = hba->dev;
	struct list_head *head = &hba->clk_list_head;

	if (list_empty(head))
		goto out;

	list_for_each_entry(clki, head, list) {
		if (!clki->name)
			continue;

		clki->clk = devm_clk_get(dev, clki->name);
		if (IS_ERR(clki->clk)) {
			ret = PTR_ERR(clki->clk);
			dev_err(dev, "%s: %s clk get failed, %d\n",
					__func__, clki->name, ret);
			goto out;
		}

		/*
		 * Parse device ref clk freq as per device tree "ref_clk".
		 * Default dev_ref_clk_freq is set to REF_CLK_FREQ_INVAL
		 * in ufshcd_alloc_host().
		 */
		if (!strcmp(clki->name, "ref_clk"))
			ufshcd_parse_dev_ref_clk_freq(hba, clki->clk);

		if (clki->max_freq) {
			ret = clk_set_rate(clki->clk, clki->max_freq);
			if (ret) {
				dev_err(hba->dev, "%s: %s clk set rate(%dHz) failed, %d\n",
					__func__, clki->name,
					clki->max_freq, ret);
				goto out;
			}
			clki->curr_freq = clki->max_freq;
		}
		dev_dbg(dev, "%s: clk: %s, rate: %lu\n", __func__,
				clki->name, clk_get_rate(clki->clk));
	}
out:
	return ret;
}

static int ufshcd_variant_hba_init(struct ufs_hba *hba)
{
	int err = 0;

	if (!hba->vops)
		goto out;

	err = ufshcd_vops_init(hba);
	if (err)
		dev_err(hba->dev, "%s: variant %s init failed err %d\n",
			__func__, ufshcd_get_var_name(hba), err);
out:
	return err;
}

static void ufshcd_variant_hba_exit(struct ufs_hba *hba)
{
	if (!hba->vops)
		return;

	ufshcd_vops_exit(hba);
}

static int ufshcd_hba_init(struct ufs_hba *hba)
{
	int err;

	/*
	 * Handle host controller power separately from the UFS device power
	 * rails as it will help controlling the UFS host controller power
	 * collapse easily which is different than UFS device power collapse.
	 * Also, enable the host controller power before we go ahead with rest
	 * of the initialization here.
	 */
	err = ufshcd_init_hba_vreg(hba);
	if (err)
		goto out;

	err = ufshcd_setup_hba_vreg(hba, true);
	if (err)
		goto out;

	err = ufshcd_init_clocks(hba);
	if (err)
		goto out_disable_hba_vreg;

	err = ufshcd_setup_clocks(hba, true);
	if (err)
		goto out_disable_hba_vreg;

	err = ufshcd_init_vreg(hba);
	if (err)
		goto out_disable_clks;

	err = ufshcd_setup_vreg(hba, true);
	if (err)
		goto out_disable_clks;

	err = ufshcd_variant_hba_init(hba);
	if (err)
		goto out_disable_vreg;

	ufs_debugfs_hba_init(hba);

	hba->is_powered = true;
	goto out;

out_disable_vreg:
	ufshcd_setup_vreg(hba, false);
out_disable_clks:
	ufshcd_setup_clocks(hba, false);
out_disable_hba_vreg:
	ufshcd_setup_hba_vreg(hba, false);
out:
	return err;
}

static void ufshcd_hba_exit(struct ufs_hba *hba)
{
	if (hba->is_powered) {
		ufshcd_exit_clk_scaling(hba);
		ufshcd_exit_clk_gating(hba);
		if (hba->eh_wq)
			destroy_workqueue(hba->eh_wq);
		ufs_debugfs_hba_exit(hba);
		ufshcd_variant_hba_exit(hba);
		ufshcd_setup_vreg(hba, false);
		ufshcd_setup_clocks(hba, false);
		ufshcd_setup_hba_vreg(hba, false);
		hba->is_powered = false;
		ufs_put_device_desc(hba);
	}
}

/**
 * ufshcd_set_dev_pwr_mode - sends START STOP UNIT command to set device
 *			     power mode
 * @hba: per adapter instance
 * @pwr_mode: device power mode to set
 *
 * Returns 0 if requested power mode is set successfully
 * Returns non-zero if failed to set the requested power mode
 */
static int ufshcd_set_dev_pwr_mode(struct ufs_hba *hba,
				     enum ufs_dev_pwr_mode pwr_mode)
{
	unsigned char cmd[6] = { START_STOP };
	struct scsi_sense_hdr sshdr;
	struct scsi_device *sdp;
	unsigned long flags;
	int ret, retries;

	spin_lock_irqsave(hba->host->host_lock, flags);
	sdp = hba->sdev_ufs_device;
	if (sdp) {
		ret = scsi_device_get(sdp);
		if (!ret && !scsi_device_online(sdp)) {
			ret = -ENODEV;
			scsi_device_put(sdp);
		}
	} else {
		ret = -ENODEV;
	}
	spin_unlock_irqrestore(hba->host->host_lock, flags);

	if (ret)
		return ret;

	/*
	 * If scsi commands fail, the scsi mid-layer schedules scsi error-
	 * handling, which would wait for host to be resumed. Since we know
	 * we are functional while we are here, skip host resume in error
	 * handling context.
	 */
	hba->host->eh_noresume = 1;

	cmd[4] = pwr_mode << 4;

	/*
	 * Current function would be generally called from the power management
	 * callbacks hence set the RQF_PM flag so that it doesn't resume the
	 * already suspended childs.
	 */
	for (retries = 3; retries > 0; --retries) {
		ret = scsi_execute(sdp, cmd, DMA_NONE, NULL, 0, NULL, &sshdr,
				START_STOP_TIMEOUT, 0, 0, RQF_PM, NULL);
		if (!scsi_status_is_check_condition(ret) ||
				!scsi_sense_valid(&sshdr) ||
				sshdr.sense_key != UNIT_ATTENTION)
			break;
	}
	if (ret) {
		sdev_printk(KERN_WARNING, sdp,
			    "START_STOP failed for power mode: %d, result %x\n",
			    pwr_mode, ret);
		if (ret > 0 && scsi_sense_valid(&sshdr))
			scsi_print_sense_hdr(sdp, NULL, &sshdr);
	}

	if (!ret)
		hba->curr_dev_pwr_mode = pwr_mode;

	scsi_device_put(sdp);
	hba->host->eh_noresume = 0;
	return ret;
}

static int ufshcd_link_state_transition(struct ufs_hba *hba,
					enum uic_link_state req_link_state,
					int check_for_bkops)
{
	int ret = 0;

	if (req_link_state == hba->uic_link_state)
		return 0;

	if (req_link_state == UIC_LINK_HIBERN8_STATE) {
		ret = ufshcd_uic_hibern8_enter(hba);
		if (!ret) {
			ufshcd_set_link_hibern8(hba);
		} else {
			dev_err(hba->dev, "%s: hibern8 enter failed %d\n",
					__func__, ret);
			goto out;
		}
	}
	/*
	 * If autobkops is enabled, link can't be turned off because
	 * turning off the link would also turn off the device, except in the
	 * case of DeepSleep where the device is expected to remain powered.
	 */
	else if ((req_link_state == UIC_LINK_OFF_STATE) &&
		 (!check_for_bkops || !hba->auto_bkops_enabled)) {
		/*
		 * Let's make sure that link is in low power mode, we are doing
		 * this currently by putting the link in Hibern8. Otherway to
		 * put the link in low power mode is to send the DME end point
		 * to device and then send the DME reset command to local
		 * unipro. But putting the link in hibern8 is much faster.
		 *
		 * Note also that putting the link in Hibern8 is a requirement
		 * for entering DeepSleep.
		 */
		ret = ufshcd_uic_hibern8_enter(hba);
		if (ret) {
			dev_err(hba->dev, "%s: hibern8 enter failed %d\n",
					__func__, ret);
			goto out;
		}
		/*
		 * Change controller state to "reset state" which
		 * should also put the link in off/reset state
		 */
		ufshcd_hba_stop(hba);
		/*
		 * TODO: Check if we need any delay to make sure that
		 * controller is reset
		 */
		ufshcd_set_link_off(hba);
	}

out:
	return ret;
}

static void ufshcd_vreg_set_lpm(struct ufs_hba *hba)
{
	bool vcc_off = false;

	/*
	 * It seems some UFS devices may keep drawing more than sleep current
	 * (atleast for 500us) from UFS rails (especially from VCCQ rail).
	 * To avoid this situation, add 2ms delay before putting these UFS
	 * rails in LPM mode.
	 */
	if (!ufshcd_is_link_active(hba) &&
	    hba->dev_quirks & UFS_DEVICE_QUIRK_DELAY_BEFORE_LPM)
		usleep_range(2000, 2100);

	/*
	 * If UFS device is either in UFS_Sleep turn off VCC rail to save some
	 * power.
	 *
	 * If UFS device and link is in OFF state, all power supplies (VCC,
	 * VCCQ, VCCQ2) can be turned off if power on write protect is not
	 * required. If UFS link is inactive (Hibern8 or OFF state) and device
	 * is in sleep state, put VCCQ & VCCQ2 rails in LPM mode.
	 *
	 * Ignore the error returned by ufshcd_toggle_vreg() as device is anyway
	 * in low power state which would save some power.
	 *
	 * If Write Booster is enabled and the device needs to flush the WB
	 * buffer OR if bkops status is urgent for WB, keep Vcc on.
	 */
	if (ufshcd_is_ufs_dev_poweroff(hba) && ufshcd_is_link_off(hba) &&
	    !hba->dev_info.is_lu_power_on_wp) {
		ufshcd_setup_vreg(hba, false);
		vcc_off = true;
	} else if (!ufshcd_is_ufs_dev_active(hba)) {
		ufshcd_toggle_vreg(hba->dev, hba->vreg_info.vcc, false);
		vcc_off = true;
		if (ufshcd_is_link_hibern8(hba) || ufshcd_is_link_off(hba)) {
			ufshcd_config_vreg_lpm(hba, hba->vreg_info.vccq);
			ufshcd_config_vreg_lpm(hba, hba->vreg_info.vccq2);
		}
	}

	/*
	 * Some UFS devices require delay after VCC power rail is turned-off.
	 */
	if (vcc_off && hba->vreg_info.vcc &&
		hba->dev_quirks & UFS_DEVICE_QUIRK_DELAY_AFTER_LPM)
		usleep_range(5000, 5100);
}

#ifdef CONFIG_PM
static int ufshcd_vreg_set_hpm(struct ufs_hba *hba)
{
	int ret = 0;

	if (ufshcd_is_ufs_dev_poweroff(hba) && ufshcd_is_link_off(hba) &&
	    !hba->dev_info.is_lu_power_on_wp) {
		ret = ufshcd_setup_vreg(hba, true);
	} else if (!ufshcd_is_ufs_dev_active(hba)) {
		if (!ufshcd_is_link_active(hba)) {
			ret = ufshcd_config_vreg_hpm(hba, hba->vreg_info.vccq);
			if (ret)
				goto vcc_disable;
			ret = ufshcd_config_vreg_hpm(hba, hba->vreg_info.vccq2);
			if (ret)
				goto vccq_lpm;
		}
		ret = ufshcd_toggle_vreg(hba->dev, hba->vreg_info.vcc, true);
	}
	goto out;

vccq_lpm:
	ufshcd_config_vreg_lpm(hba, hba->vreg_info.vccq);
vcc_disable:
	ufshcd_toggle_vreg(hba->dev, hba->vreg_info.vcc, false);
out:
	return ret;
}
#endif /* CONFIG_PM */

static void ufshcd_hba_vreg_set_lpm(struct ufs_hba *hba)
{
	if (ufshcd_is_link_off(hba) || ufshcd_can_aggressive_pc(hba))
		ufshcd_setup_hba_vreg(hba, false);
}

static void ufshcd_hba_vreg_set_hpm(struct ufs_hba *hba)
{
	if (ufshcd_is_link_off(hba) || ufshcd_can_aggressive_pc(hba))
		ufshcd_setup_hba_vreg(hba, true);
}

static int __ufshcd_wl_suspend(struct ufs_hba *hba, enum ufs_pm_op pm_op)
{
	int ret = 0;
	int check_for_bkops;
	enum ufs_pm_level pm_lvl;
	enum ufs_dev_pwr_mode req_dev_pwr_mode;
	enum uic_link_state req_link_state;

	hba->pm_op_in_progress = true;
	if (pm_op != UFS_SHUTDOWN_PM) {
		pm_lvl = pm_op == UFS_RUNTIME_PM ?
			 hba->rpm_lvl : hba->spm_lvl;
		req_dev_pwr_mode = ufs_get_pm_lvl_to_dev_pwr_mode(pm_lvl);
		req_link_state = ufs_get_pm_lvl_to_link_pwr_state(pm_lvl);
	} else {
		req_dev_pwr_mode = UFS_POWERDOWN_PWR_MODE;
		req_link_state = UIC_LINK_OFF_STATE;
	}

	ufshpb_suspend(hba);

	/*
	 * If we can't transition into any of the low power modes
	 * just gate the clocks.
	 */
	ufshcd_hold(hba, false);
	hba->clk_gating.is_suspended = true;

	if (ufshcd_is_clkscaling_supported(hba))
		ufshcd_clk_scaling_suspend(hba, true);

	if (req_dev_pwr_mode == UFS_ACTIVE_PWR_MODE &&
			req_link_state == UIC_LINK_ACTIVE_STATE) {
		goto vops_suspend;
	}

	if ((req_dev_pwr_mode == hba->curr_dev_pwr_mode) &&
	    (req_link_state == hba->uic_link_state))
		goto enable_scaling;

	/* UFS device & link must be active before we enter in this function */
	if (!ufshcd_is_ufs_dev_active(hba) || !ufshcd_is_link_active(hba)) {
		ret = -EINVAL;
		goto enable_scaling;
	}

	if (pm_op == UFS_RUNTIME_PM) {
		if (ufshcd_can_autobkops_during_suspend(hba)) {
			/*
			 * The device is idle with no requests in the queue,
			 * allow background operations if bkops status shows
			 * that performance might be impacted.
			 */
			ret = ufshcd_urgent_bkops(hba);
			if (ret)
				goto enable_scaling;
		} else {
			/* make sure that auto bkops is disabled */
			ufshcd_disable_auto_bkops(hba);
		}
		/*
		 * If device needs to do BKOP or WB buffer flush during
		 * Hibern8, keep device power mode as "active power mode"
		 * and VCC supply.
		 */
		hba->dev_info.b_rpm_dev_flush_capable =
			hba->auto_bkops_enabled ||
			(((req_link_state == UIC_LINK_HIBERN8_STATE) ||
			((req_link_state == UIC_LINK_ACTIVE_STATE) &&
			ufshcd_is_auto_hibern8_enabled(hba))) &&
			ufshcd_wb_need_flush(hba));
	}

	flush_work(&hba->eeh_work);

	ret = ufshcd_vops_suspend(hba, pm_op, PRE_CHANGE);
	if (ret)
		goto enable_scaling;

	if (req_dev_pwr_mode != hba->curr_dev_pwr_mode) {
		if (pm_op != UFS_RUNTIME_PM)
			/* ensure that bkops is disabled */
			ufshcd_disable_auto_bkops(hba);

		if (!hba->dev_info.b_rpm_dev_flush_capable) {
			ret = ufshcd_set_dev_pwr_mode(hba, req_dev_pwr_mode);
			if (ret)
				goto enable_scaling;
		}
	}

	/*
	 * In the case of DeepSleep, the device is expected to remain powered
	 * with the link off, so do not check for bkops.
	 */
	check_for_bkops = !ufshcd_is_ufs_dev_deepsleep(hba);
	ret = ufshcd_link_state_transition(hba, req_link_state, check_for_bkops);
	if (ret)
		goto set_dev_active;

vops_suspend:
	/*
	 * Call vendor specific suspend callback. As these callbacks may access
	 * vendor specific host controller register space call them before the
	 * host clocks are ON.
	 */
	ret = ufshcd_vops_suspend(hba, pm_op, POST_CHANGE);
	if (ret)
		goto set_link_active;
	goto out;

set_link_active:
	/*
	 * Device hardware reset is required to exit DeepSleep. Also, for
	 * DeepSleep, the link is off so host reset and restore will be done
	 * further below.
	 */
	if (ufshcd_is_ufs_dev_deepsleep(hba)) {
		ufshcd_device_reset(hba);
		WARN_ON(!ufshcd_is_link_off(hba));
	}
	if (ufshcd_is_link_hibern8(hba) && !ufshcd_uic_hibern8_exit(hba))
		ufshcd_set_link_active(hba);
	else if (ufshcd_is_link_off(hba))
		ufshcd_host_reset_and_restore(hba);
set_dev_active:
	/* Can also get here needing to exit DeepSleep */
	if (ufshcd_is_ufs_dev_deepsleep(hba)) {
		ufshcd_device_reset(hba);
		ufshcd_host_reset_and_restore(hba);
	}
	if (!ufshcd_set_dev_pwr_mode(hba, UFS_ACTIVE_PWR_MODE))
		ufshcd_disable_auto_bkops(hba);
enable_scaling:
	if (ufshcd_is_clkscaling_supported(hba))
		ufshcd_clk_scaling_suspend(hba, false);

	hba->dev_info.b_rpm_dev_flush_capable = false;
out:
	if (hba->dev_info.b_rpm_dev_flush_capable) {
		schedule_delayed_work(&hba->rpm_dev_flush_recheck_work,
			msecs_to_jiffies(RPM_DEV_FLUSH_RECHECK_WORK_DELAY_MS));
	}

	if (ret) {
		ufshcd_update_evt_hist(hba, UFS_EVT_WL_SUSP_ERR, (u32)ret);
		hba->clk_gating.is_suspended = false;
		ufshcd_release(hba);
		ufshpb_resume(hba);
	}
	hba->pm_op_in_progress = false;
	return ret;
}

#ifdef CONFIG_PM
static int __ufshcd_wl_resume(struct ufs_hba *hba, enum ufs_pm_op pm_op)
{
	int ret;
	enum uic_link_state old_link_state = hba->uic_link_state;

	hba->pm_op_in_progress = true;

	/*
	 * Call vendor specific resume callback. As these callbacks may access
	 * vendor specific host controller register space call them when the
	 * host clocks are ON.
	 */
	ret = ufshcd_vops_resume(hba, pm_op);
	if (ret)
		goto out;

	/* For DeepSleep, the only supported option is to have the link off */
	WARN_ON(ufshcd_is_ufs_dev_deepsleep(hba) && !ufshcd_is_link_off(hba));

	if (ufshcd_is_link_hibern8(hba)) {
		ret = ufshcd_uic_hibern8_exit(hba);
		if (!ret) {
			ufshcd_set_link_active(hba);
		} else {
			dev_err(hba->dev, "%s: hibern8 exit failed %d\n",
					__func__, ret);
			goto vendor_suspend;
		}
	} else if (ufshcd_is_link_off(hba)) {
		/*
		 * A full initialization of the host and the device is
		 * required since the link was put to off during suspend.
		 * Note, in the case of DeepSleep, the device will exit
		 * DeepSleep due to device reset.
		 */
		ret = ufshcd_reset_and_restore(hba);
		/*
		 * ufshcd_reset_and_restore() should have already
		 * set the link state as active
		 */
		if (ret || !ufshcd_is_link_active(hba))
			goto vendor_suspend;
	}

	if (!ufshcd_is_ufs_dev_active(hba)) {
		ret = ufshcd_set_dev_pwr_mode(hba, UFS_ACTIVE_PWR_MODE);
		if (ret)
			goto set_old_link_state;
	}

	if (ufshcd_keep_autobkops_enabled_except_suspend(hba))
		ufshcd_enable_auto_bkops(hba);
	else
		/*
		 * If BKOPs operations are urgently needed at this moment then
		 * keep auto-bkops enabled or else disable it.
		 */
		ufshcd_urgent_bkops(hba);

	if (hba->ee_usr_mask)
		ufshcd_write_ee_control(hba);

	if (ufshcd_is_clkscaling_supported(hba))
		ufshcd_clk_scaling_suspend(hba, false);

	if (hba->dev_info.b_rpm_dev_flush_capable) {
		hba->dev_info.b_rpm_dev_flush_capable = false;
		cancel_delayed_work(&hba->rpm_dev_flush_recheck_work);
	}

	/* Enable Auto-Hibernate if configured */
	ufshcd_auto_hibern8_enable(hba);

	ufshpb_resume(hba);
	goto out;

set_old_link_state:
	ufshcd_link_state_transition(hba, old_link_state, 0);
vendor_suspend:
	ufshcd_vops_suspend(hba, pm_op, PRE_CHANGE);
	ufshcd_vops_suspend(hba, pm_op, POST_CHANGE);
out:
	if (ret)
		ufshcd_update_evt_hist(hba, UFS_EVT_WL_RES_ERR, (u32)ret);
	hba->clk_gating.is_suspended = false;
	ufshcd_release(hba);
	hba->pm_op_in_progress = false;
	return ret;
}

static int ufshcd_wl_runtime_suspend(struct device *dev)
{
	struct scsi_device *sdev = to_scsi_device(dev);
	struct ufs_hba *hba;
	int ret;
	ktime_t start = ktime_get();

	hba = shost_priv(sdev->host);

	ret = __ufshcd_wl_suspend(hba, UFS_RUNTIME_PM);
	if (ret)
		dev_err(&sdev->sdev_gendev, "%s failed: %d\n", __func__, ret);

	trace_ufshcd_wl_runtime_suspend(dev_name(dev), ret,
		ktime_to_us(ktime_sub(ktime_get(), start)),
		hba->curr_dev_pwr_mode, hba->uic_link_state);

	return ret;
}

static int ufshcd_wl_runtime_resume(struct device *dev)
{
	struct scsi_device *sdev = to_scsi_device(dev);
	struct ufs_hba *hba;
	int ret = 0;
	ktime_t start = ktime_get();

	hba = shost_priv(sdev->host);

	ret = __ufshcd_wl_resume(hba, UFS_RUNTIME_PM);
	if (ret)
		dev_err(&sdev->sdev_gendev, "%s failed: %d\n", __func__, ret);

	trace_ufshcd_wl_runtime_resume(dev_name(dev), ret,
		ktime_to_us(ktime_sub(ktime_get(), start)),
		hba->curr_dev_pwr_mode, hba->uic_link_state);

	return ret;
}
#endif

#ifdef CONFIG_PM_SLEEP
static int ufshcd_wl_suspend(struct device *dev)
{
	struct scsi_device *sdev = to_scsi_device(dev);
	struct ufs_hba *hba;
	int ret = 0;
	ktime_t start = ktime_get();

	hba = shost_priv(sdev->host);
	down(&hba->host_sem);

	if (pm_runtime_suspended(dev))
		goto out;

	ret = __ufshcd_wl_suspend(hba, UFS_SYSTEM_PM);
	if (ret) {
		dev_err(&sdev->sdev_gendev, "%s failed: %d\n", __func__,  ret);
		up(&hba->host_sem);
	}

out:
	if (!ret)
		hba->is_sys_suspended = true;
	trace_ufshcd_wl_suspend(dev_name(dev), ret,
		ktime_to_us(ktime_sub(ktime_get(), start)),
		hba->curr_dev_pwr_mode, hba->uic_link_state);

	return ret;
}

static int ufshcd_wl_resume(struct device *dev)
{
	struct scsi_device *sdev = to_scsi_device(dev);
	struct ufs_hba *hba;
	int ret = 0;
	ktime_t start = ktime_get();

	hba = shost_priv(sdev->host);

	if (pm_runtime_suspended(dev))
		goto out;

	ret = __ufshcd_wl_resume(hba, UFS_SYSTEM_PM);
	if (ret)
		dev_err(&sdev->sdev_gendev, "%s failed: %d\n", __func__, ret);
out:
	trace_ufshcd_wl_resume(dev_name(dev), ret,
		ktime_to_us(ktime_sub(ktime_get(), start)),
		hba->curr_dev_pwr_mode, hba->uic_link_state);
	if (!ret)
		hba->is_sys_suspended = false;
	up(&hba->host_sem);
	return ret;
}
#endif

static void ufshcd_wl_shutdown(struct device *dev)
{
	struct scsi_device *sdev = to_scsi_device(dev);
	struct ufs_hba *hba;

	hba = shost_priv(sdev->host);

	down(&hba->host_sem);
	hba->shutting_down = true;
	up(&hba->host_sem);

	/* Turn on everything while shutting down */
	ufshcd_rpm_get_sync(hba);
	scsi_device_quiesce(sdev);
	shost_for_each_device(sdev, hba->host) {
		if (sdev == hba->sdev_ufs_device)
			continue;
		scsi_device_quiesce(sdev);
	}
	__ufshcd_wl_suspend(hba, UFS_SHUTDOWN_PM);
}

/**
 * ufshcd_suspend - helper function for suspend operations
 * @hba: per adapter instance
 *
 * This function will put disable irqs, turn off clocks
 * and set vreg and hba-vreg in lpm mode.
 */
static int ufshcd_suspend(struct ufs_hba *hba)
{
	int ret;

	if (!hba->is_powered)
		return 0;
	/*
	 * Disable the host irq as host controller as there won't be any
	 * host controller transaction expected till resume.
	 */
	ufshcd_disable_irq(hba);
	ret = ufshcd_setup_clocks(hba, false);
	if (ret) {
		ufshcd_enable_irq(hba);
		return ret;
	}
	if (ufshcd_is_clkgating_allowed(hba)) {
		hba->clk_gating.state = CLKS_OFF;
		trace_ufshcd_clk_gating(dev_name(hba->dev),
					hba->clk_gating.state);
	}

	ufshcd_vreg_set_lpm(hba);
	/* Put the host controller in low power mode if possible */
	ufshcd_hba_vreg_set_lpm(hba);
	return ret;
}

#ifdef CONFIG_PM
/**
 * ufshcd_resume - helper function for resume operations
 * @hba: per adapter instance
 *
 * This function basically turns on the regulators, clocks and
 * irqs of the hba.
 *
 * Returns 0 for success and non-zero for failure
 */
static int ufshcd_resume(struct ufs_hba *hba)
{
	int ret;

	if (!hba->is_powered)
		return 0;

	ufshcd_hba_vreg_set_hpm(hba);
	ret = ufshcd_vreg_set_hpm(hba);
	if (ret)
		goto out;

	/* Make sure clocks are enabled before accessing controller */
	ret = ufshcd_setup_clocks(hba, true);
	if (ret)
		goto disable_vreg;

	/* enable the host irq as host controller would be active soon */
	ufshcd_enable_irq(hba);
	goto out;

disable_vreg:
	ufshcd_vreg_set_lpm(hba);
out:
	if (ret)
		ufshcd_update_evt_hist(hba, UFS_EVT_RESUME_ERR, (u32)ret);
	return ret;
}
#endif /* CONFIG_PM */

#ifdef CONFIG_PM_SLEEP
/**
 * ufshcd_system_suspend - system suspend callback
 * @dev: Device associated with the UFS controller.
 *
 * Executed before putting the system into a sleep state in which the contents
 * of main memory are preserved.
 *
 * Returns 0 for success and non-zero for failure
 */
int ufshcd_system_suspend(struct device *dev)
{
	struct ufs_hba *hba = dev_get_drvdata(dev);
	int ret = 0;
	ktime_t start = ktime_get();

	if (pm_runtime_suspended(hba->dev))
		goto out;

	ret = ufshcd_suspend(hba);
out:
	trace_ufshcd_system_suspend(dev_name(hba->dev), ret,
		ktime_to_us(ktime_sub(ktime_get(), start)),
		hba->curr_dev_pwr_mode, hba->uic_link_state);
	return ret;
}
EXPORT_SYMBOL(ufshcd_system_suspend);

/**
 * ufshcd_system_resume - system resume callback
 * @dev: Device associated with the UFS controller.
 *
 * Executed after waking the system up from a sleep state in which the contents
 * of main memory were preserved.
 *
 * Returns 0 for success and non-zero for failure
 */
int ufshcd_system_resume(struct device *dev)
{
	struct ufs_hba *hba = dev_get_drvdata(dev);
	ktime_t start = ktime_get();
	int ret = 0;

	if (pm_runtime_suspended(hba->dev))
		goto out;

	ret = ufshcd_resume(hba);

out:
	trace_ufshcd_system_resume(dev_name(hba->dev), ret,
		ktime_to_us(ktime_sub(ktime_get(), start)),
		hba->curr_dev_pwr_mode, hba->uic_link_state);

	return ret;
}
EXPORT_SYMBOL(ufshcd_system_resume);
#endif /* CONFIG_PM_SLEEP */

#ifdef CONFIG_PM
/**
 * ufshcd_runtime_suspend - runtime suspend callback
 * @dev: Device associated with the UFS controller.
 *
 * Check the description of ufshcd_suspend() function for more details.
 *
 * Returns 0 for success and non-zero for failure
 */
int ufshcd_runtime_suspend(struct device *dev)
{
	struct ufs_hba *hba = dev_get_drvdata(dev);
	int ret;
	ktime_t start = ktime_get();

	ret = ufshcd_suspend(hba);

	trace_ufshcd_runtime_suspend(dev_name(hba->dev), ret,
		ktime_to_us(ktime_sub(ktime_get(), start)),
		hba->curr_dev_pwr_mode, hba->uic_link_state);
	return ret;
}
EXPORT_SYMBOL(ufshcd_runtime_suspend);

/**
 * ufshcd_runtime_resume - runtime resume routine
 * @dev: Device associated with the UFS controller.
 *
 * This function basically brings controller
 * to active state. Following operations are done in this function:
 *
 * 1. Turn on all the controller related clocks
 * 2. Turn ON VCC rail
 */
int ufshcd_runtime_resume(struct device *dev)
{
	struct ufs_hba *hba = dev_get_drvdata(dev);
	int ret;
	ktime_t start = ktime_get();

	ret = ufshcd_resume(hba);

	trace_ufshcd_runtime_resume(dev_name(hba->dev), ret,
		ktime_to_us(ktime_sub(ktime_get(), start)),
		hba->curr_dev_pwr_mode, hba->uic_link_state);
	return ret;
}
EXPORT_SYMBOL(ufshcd_runtime_resume);
#endif /* CONFIG_PM */

/**
 * ufshcd_shutdown - shutdown routine
 * @hba: per adapter instance
 *
 * This function would turn off both UFS device and UFS hba
 * regulators. It would also disable clocks.
 *
 * Returns 0 always to allow force shutdown even in case of errors.
 */
int ufshcd_shutdown(struct ufs_hba *hba)
{
	if (ufshcd_is_ufs_dev_poweroff(hba) && ufshcd_is_link_off(hba))
		goto out;

	pm_runtime_get_sync(hba->dev);

	ufshcd_suspend(hba);
out:
	hba->is_powered = false;
	/* allow force shutdown even in case of errors */
	return 0;
}
EXPORT_SYMBOL(ufshcd_shutdown);

/**
 * ufshcd_remove - de-allocate SCSI host and host memory space
 *		data structure memory
 * @hba: per adapter instance
 */
void ufshcd_remove(struct ufs_hba *hba)
{
	if (hba->sdev_ufs_device)
		ufshcd_rpm_get_sync(hba);
	ufs_hwmon_remove(hba);
	ufs_bsg_remove(hba);
	ufshpb_remove(hba);
	ufs_sysfs_remove_nodes(hba->dev);
	blk_cleanup_queue(hba->tmf_queue);
	blk_mq_free_tag_set(&hba->tmf_tag_set);
	scsi_remove_host(hba->host);
	/* disable interrupts */
	ufshcd_disable_intr(hba, hba->intr_mask);
	ufshcd_hba_stop(hba);
	ufshcd_hba_exit(hba);
}
EXPORT_SYMBOL_GPL(ufshcd_remove);

/**
 * ufshcd_dealloc_host - deallocate Host Bus Adapter (HBA)
 * @hba: pointer to Host Bus Adapter (HBA)
 */
void ufshcd_dealloc_host(struct ufs_hba *hba)
{
	scsi_host_put(hba->host);
}
EXPORT_SYMBOL_GPL(ufshcd_dealloc_host);

/**
 * ufshcd_set_dma_mask - Set dma mask based on the controller
 *			 addressing capability
 * @hba: per adapter instance
 *
 * Returns 0 for success, non-zero for failure
 */
static int ufshcd_set_dma_mask(struct ufs_hba *hba)
{
	if (hba->capabilities & MASK_64_ADDRESSING_SUPPORT) {
		if (!dma_set_mask_and_coherent(hba->dev, DMA_BIT_MASK(64)))
			return 0;
	}
	return dma_set_mask_and_coherent(hba->dev, DMA_BIT_MASK(32));
}

/**
 * ufshcd_alloc_host - allocate Host Bus Adapter (HBA)
 * @dev: pointer to device handle
 * @hba_handle: driver private handle
 * Returns 0 on success, non-zero value on failure
 */
int ufshcd_alloc_host(struct device *dev, struct ufs_hba **hba_handle)
{
	struct Scsi_Host *host;
	struct ufs_hba *hba;
	int err = 0;

	if (!dev) {
		dev_err(dev,
		"Invalid memory reference for dev is NULL\n");
		err = -ENODEV;
		goto out_error;
	}

	host = scsi_host_alloc(&ufshcd_driver_template,
				sizeof(struct ufs_hba));
	if (!host) {
		dev_err(dev, "scsi_host_alloc failed\n");
		err = -ENOMEM;
		goto out_error;
	}
	host->nr_maps = HCTX_TYPE_POLL + 1;
	hba = shost_priv(host);
	hba->host = host;
	hba->dev = dev;
	hba->dev_ref_clk_freq = REF_CLK_FREQ_INVAL;
	hba->nop_out_timeout = NOP_OUT_TIMEOUT;
	INIT_LIST_HEAD(&hba->clk_list_head);
	spin_lock_init(&hba->outstanding_lock);

	*hba_handle = hba;

out_error:
	return err;
}
EXPORT_SYMBOL(ufshcd_alloc_host);

/* This function exists because blk_mq_alloc_tag_set() requires this. */
static blk_status_t ufshcd_queue_tmf(struct blk_mq_hw_ctx *hctx,
				     const struct blk_mq_queue_data *qd)
{
	WARN_ON_ONCE(true);
	return BLK_STS_NOTSUPP;
}

static const struct blk_mq_ops ufshcd_tmf_ops = {
	.queue_rq = ufshcd_queue_tmf,
};

/**
 * ufshcd_init - Driver initialization routine
 * @hba: per-adapter instance
 * @mmio_base: base register address
 * @irq: Interrupt line of device
 * Returns 0 on success, non-zero value on failure
 */
int ufshcd_init(struct ufs_hba *hba, void __iomem *mmio_base, unsigned int irq)
{
	int err;
	struct Scsi_Host *host = hba->host;
	struct device *dev = hba->dev;
	char eh_wq_name[sizeof("ufs_eh_wq_00")];

	/*
	 * dev_set_drvdata() must be called before any callbacks are registered
	 * that use dev_get_drvdata() (frequency scaling, clock scaling, hwmon,
	 * sysfs).
	 */
	dev_set_drvdata(dev, hba);

	if (!mmio_base) {
		dev_err(hba->dev,
		"Invalid memory reference for mmio_base is NULL\n");
		err = -ENODEV;
		goto out_error;
	}

	hba->mmio_base = mmio_base;
	hba->irq = irq;
	hba->vps = &ufs_hba_vps;

	err = ufshcd_hba_init(hba);
	if (err)
		goto out_error;

	/* Read capabilities registers */
	err = ufshcd_hba_capabilities(hba);
	if (err)
		goto out_disable;

	/* Get UFS version supported by the controller */
	hba->ufs_version = ufshcd_get_ufs_version(hba);

	/* Get Interrupt bit mask per version */
	hba->intr_mask = ufshcd_get_intr_mask(hba);

	err = ufshcd_set_dma_mask(hba);
	if (err) {
		dev_err(hba->dev, "set dma mask failed\n");
		goto out_disable;
	}

	/* Allocate memory for host memory space */
	err = ufshcd_memory_alloc(hba);
	if (err) {
		dev_err(hba->dev, "Memory allocation failed\n");
		goto out_disable;
	}

	/* Configure LRB */
	ufshcd_host_memory_configure(hba);

	host->can_queue = hba->nutrs - UFSHCD_NUM_RESERVED;
	host->cmd_per_lun = hba->nutrs - UFSHCD_NUM_RESERVED;
	host->max_id = UFSHCD_MAX_ID;
	host->max_lun = UFS_MAX_LUNS;
	host->max_channel = UFSHCD_MAX_CHANNEL;
	host->unique_id = host->host_no;
	host->max_cmd_len = UFS_CDB_SIZE;

	hba->max_pwr_info.is_valid = false;

	/* Initialize work queues */
	snprintf(eh_wq_name, sizeof(eh_wq_name), "ufs_eh_wq_%d",
		 hba->host->host_no);
	hba->eh_wq = create_singlethread_workqueue(eh_wq_name);
	if (!hba->eh_wq) {
		dev_err(hba->dev, "%s: failed to create eh workqueue\n",
			__func__);
		err = -ENOMEM;
		goto out_disable;
	}
	INIT_WORK(&hba->eh_work, ufshcd_err_handler);
	INIT_WORK(&hba->eeh_work, ufshcd_exception_event_handler);

	sema_init(&hba->host_sem, 1);

	/* Initialize UIC command mutex */
	mutex_init(&hba->uic_cmd_mutex);

	/* Initialize mutex for device management commands */
	mutex_init(&hba->dev_cmd.lock);

	/* Initialize mutex for exception event control */
	mutex_init(&hba->ee_ctrl_mutex);

	init_rwsem(&hba->clk_scaling_lock);

	ufshcd_init_clk_gating(hba);

	ufshcd_init_clk_scaling(hba);

	/*
	 * In order to avoid any spurious interrupt immediately after
	 * registering UFS controller interrupt handler, clear any pending UFS
	 * interrupt status and disable all the UFS interrupts.
	 */
	ufshcd_writel(hba, ufshcd_readl(hba, REG_INTERRUPT_STATUS),
		      REG_INTERRUPT_STATUS);
	ufshcd_writel(hba, 0, REG_INTERRUPT_ENABLE);
	/*
	 * Make sure that UFS interrupts are disabled and any pending interrupt
	 * status is cleared before registering UFS interrupt handler.
	 */
	mb();

	/* IRQ registration */
	err = devm_request_irq(dev, irq, ufshcd_intr, IRQF_SHARED, UFSHCD, hba);
	if (err) {
		dev_err(hba->dev, "request irq failed\n");
		goto out_disable;
	} else {
		hba->is_irq_enabled = true;
	}

	err = scsi_add_host(host, hba->dev);
	if (err) {
		dev_err(hba->dev, "scsi_add_host failed\n");
		goto out_disable;
	}

	hba->tmf_tag_set = (struct blk_mq_tag_set) {
		.nr_hw_queues	= 1,
		.queue_depth	= hba->nutmrs,
		.ops		= &ufshcd_tmf_ops,
		.flags		= BLK_MQ_F_NO_SCHED,
	};
	err = blk_mq_alloc_tag_set(&hba->tmf_tag_set);
	if (err < 0)
		goto out_remove_scsi_host;
	hba->tmf_queue = blk_mq_init_queue(&hba->tmf_tag_set);
	if (IS_ERR(hba->tmf_queue)) {
		err = PTR_ERR(hba->tmf_queue);
		goto free_tmf_tag_set;
	}
	hba->tmf_rqs = devm_kcalloc(hba->dev, hba->nutmrs,
				    sizeof(*hba->tmf_rqs), GFP_KERNEL);
	if (!hba->tmf_rqs) {
		err = -ENOMEM;
		goto free_tmf_queue;
	}

	/* Reset the attached device */
	ufshcd_device_reset(hba);

	ufshcd_init_crypto(hba);

	/* Host controller enable */
	err = ufshcd_hba_enable(hba);
	if (err) {
		dev_err(hba->dev, "Host controller enable failed\n");
		ufshcd_print_evt_hist(hba);
		ufshcd_print_host_state(hba);
		goto free_tmf_queue;
	}

	/*
	 * Set the default power management level for runtime and system PM.
	 * Default power saving mode is to keep UFS link in Hibern8 state
	 * and UFS device in sleep state.
	 */
	hba->rpm_lvl = ufs_get_desired_pm_lvl_for_dev_link_state(
						UFS_SLEEP_PWR_MODE,
						UIC_LINK_HIBERN8_STATE);
	hba->spm_lvl = ufs_get_desired_pm_lvl_for_dev_link_state(
						UFS_SLEEP_PWR_MODE,
						UIC_LINK_HIBERN8_STATE);

	INIT_DELAYED_WORK(&hba->rpm_dev_flush_recheck_work,
			  ufshcd_rpm_dev_flush_recheck_work);

	/* Set the default auto-hiberate idle timer value to 150 ms */
	if (ufshcd_is_auto_hibern8_supported(hba) && !hba->ahit) {
		hba->ahit = FIELD_PREP(UFSHCI_AHIBERN8_TIMER_MASK, 150) |
			    FIELD_PREP(UFSHCI_AHIBERN8_SCALE_MASK, 3);
	}

	/* Hold auto suspend until async scan completes */
	pm_runtime_get_sync(dev);
	atomic_set(&hba->scsi_block_reqs_cnt, 0);
	/*
	 * We are assuming that device wasn't put in sleep/power-down
	 * state exclusively during the boot stage before kernel.
	 * This assumption helps avoid doing link startup twice during
	 * ufshcd_probe_hba().
	 */
	ufshcd_set_ufs_dev_active(hba);

	async_schedule(ufshcd_async_scan, hba);
	ufs_sysfs_add_nodes(hba->dev);

	device_enable_async_suspend(dev);
	return 0;

free_tmf_queue:
	blk_cleanup_queue(hba->tmf_queue);
free_tmf_tag_set:
	blk_mq_free_tag_set(&hba->tmf_tag_set);
out_remove_scsi_host:
	scsi_remove_host(hba->host);
out_disable:
	hba->is_irq_enabled = false;
	ufshcd_hba_exit(hba);
out_error:
	return err;
}
EXPORT_SYMBOL_GPL(ufshcd_init);

void ufshcd_resume_complete(struct device *dev)
{
	struct ufs_hba *hba = dev_get_drvdata(dev);

	if (hba->complete_put) {
		ufshcd_rpm_put(hba);
		hba->complete_put = false;
	}
}
EXPORT_SYMBOL_GPL(ufshcd_resume_complete);

static bool ufshcd_rpm_ok_for_spm(struct ufs_hba *hba)
{
	struct device *dev = &hba->sdev_ufs_device->sdev_gendev;
	enum ufs_dev_pwr_mode dev_pwr_mode;
	enum uic_link_state link_state;
	unsigned long flags;
	bool res;

	spin_lock_irqsave(&dev->power.lock, flags);
	dev_pwr_mode = ufs_get_pm_lvl_to_dev_pwr_mode(hba->spm_lvl);
	link_state = ufs_get_pm_lvl_to_link_pwr_state(hba->spm_lvl);
	res = pm_runtime_suspended(dev) &&
	      hba->curr_dev_pwr_mode == dev_pwr_mode &&
	      hba->uic_link_state == link_state &&
	      !hba->dev_info.b_rpm_dev_flush_capable;
	spin_unlock_irqrestore(&dev->power.lock, flags);

	return res;
}

int __ufshcd_suspend_prepare(struct device *dev, bool rpm_ok_for_spm)
{
	struct ufs_hba *hba = dev_get_drvdata(dev);
	int ret;

	/*
	 * SCSI assumes that runtime-pm and system-pm for scsi drivers
	 * are same. And it doesn't wake up the device for system-suspend
	 * if it's runtime suspended. But ufs doesn't follow that.
	 * Refer ufshcd_resume_complete()
	 */
	if (hba->sdev_ufs_device) {
		/* Prevent runtime suspend */
		ufshcd_rpm_get_noresume(hba);
		/*
		 * Check if already runtime suspended in same state as system
		 * suspend would be.
		 */
		if (!rpm_ok_for_spm || !ufshcd_rpm_ok_for_spm(hba)) {
			/* RPM state is not ok for SPM, so runtime resume */
			ret = ufshcd_rpm_resume(hba);
			if (ret < 0 && ret != -EACCES) {
				ufshcd_rpm_put(hba);
				return ret;
			}
		}
		hba->complete_put = true;
	}
	return 0;
}
EXPORT_SYMBOL_GPL(__ufshcd_suspend_prepare);

int ufshcd_suspend_prepare(struct device *dev)
{
	return __ufshcd_suspend_prepare(dev, true);
}
EXPORT_SYMBOL_GPL(ufshcd_suspend_prepare);

#ifdef CONFIG_PM_SLEEP
static int ufshcd_wl_poweroff(struct device *dev)
{
	struct scsi_device *sdev = to_scsi_device(dev);
	struct ufs_hba *hba = shost_priv(sdev->host);

	__ufshcd_wl_suspend(hba, UFS_SHUTDOWN_PM);
	return 0;
}
#endif

static int ufshcd_wl_probe(struct device *dev)
{
	struct scsi_device *sdev = to_scsi_device(dev);

	if (!is_device_wlun(sdev))
		return -ENODEV;

	blk_pm_runtime_init(sdev->request_queue, dev);
	pm_runtime_set_autosuspend_delay(dev, 0);
	pm_runtime_allow(dev);

	return  0;
}

static int ufshcd_wl_remove(struct device *dev)
{
	pm_runtime_forbid(dev);
	return 0;
}

static const struct dev_pm_ops ufshcd_wl_pm_ops = {
#ifdef CONFIG_PM_SLEEP
	.suspend = ufshcd_wl_suspend,
	.resume = ufshcd_wl_resume,
	.freeze = ufshcd_wl_suspend,
	.thaw = ufshcd_wl_resume,
	.poweroff = ufshcd_wl_poweroff,
	.restore = ufshcd_wl_resume,
#endif
	SET_RUNTIME_PM_OPS(ufshcd_wl_runtime_suspend, ufshcd_wl_runtime_resume, NULL)
};

/*
 * ufs_dev_wlun_template - describes ufs device wlun
 * ufs-device wlun - used to send pm commands
 * All luns are consumers of ufs-device wlun.
 *
 * Currently, no sd driver is present for wluns.
 * Hence the no specific pm operations are performed.
 * With ufs design, SSU should be sent to ufs-device wlun.
 * Hence register a scsi driver for ufs wluns only.
 */
static struct scsi_driver ufs_dev_wlun_template = {
	.gendrv = {
		.name = "ufs_device_wlun",
		.owner = THIS_MODULE,
		.probe = ufshcd_wl_probe,
		.remove = ufshcd_wl_remove,
		.pm = &ufshcd_wl_pm_ops,
		.shutdown = ufshcd_wl_shutdown,
	},
};

static int __init ufshcd_core_init(void)
{
	int ret;

	/* Verify that there are no gaps in struct utp_transfer_cmd_desc. */
	static_assert(sizeof(struct utp_transfer_cmd_desc) ==
		      2 * ALIGNED_UPIU_SIZE +
			      SG_ALL * sizeof(struct ufshcd_sg_entry));

	ufs_debugfs_init();

	ret = scsi_register_driver(&ufs_dev_wlun_template.gendrv);
	if (ret)
		ufs_debugfs_exit();
	return ret;
}

static void __exit ufshcd_core_exit(void)
{
	ufs_debugfs_exit();
	scsi_unregister_driver(&ufs_dev_wlun_template.gendrv);
}

module_init(ufshcd_core_init);
module_exit(ufshcd_core_exit);

MODULE_AUTHOR("Santosh Yaragnavi <santosh.sy@samsung.com>");
MODULE_AUTHOR("Vinayak Holikatti <h.vinayak@samsung.com>");
MODULE_DESCRIPTION("Generic UFS host controller driver Core");
MODULE_LICENSE("GPL");
MODULE_VERSION(UFSHCD_DRIVER_VERSION);<|MERGE_RESOLUTION|>--- conflicted
+++ resolved
@@ -7128,7 +7128,6 @@
 		goto release;
 	}
 
-<<<<<<< HEAD
 	/*
 	 * Clear the corresponding bit from outstanding_reqs since the command
 	 * has been aborted successfully.
@@ -7140,9 +7139,6 @@
 	if (outstanding)
 		ufshcd_release_scsi_cmd(hba, lrbp);
 
-=======
-	lrbp->cmd = NULL;
->>>>>>> 69002c8c
 	err = SUCCESS;
 
 release:
