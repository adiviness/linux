/*
 * QLogic iSCSI Offload Driver
 * Copyright (c) 2016 Cavium Inc.
 *
 * This software is available under the terms of the GNU General Public License
 * (GPL) Version 2, available from the file COPYING in the main directory of
 * this source tree.
 */

#include <linux/module.h>
#include <linux/pci.h>
#include <linux/kernel.h>
#include <linux/if_arp.h>
#include <scsi/iscsi_if.h>
#include <linux/inet.h>
#include <net/arp.h>
#include <linux/list.h>
#include <linux/kthread.h>
#include <linux/mm.h>
#include <linux/if_vlan.h>
#include <linux/cpu.h>
#include <linux/iscsi_boot_sysfs.h>

#include <scsi/scsi_cmnd.h>
#include <scsi/scsi_device.h>
#include <scsi/scsi_eh.h>
#include <scsi/scsi_host.h>
#include <scsi/scsi.h>

#include "qedi.h"
#include "qedi_gbl.h"
#include "qedi_iscsi.h"

static uint qedi_fw_debug;
module_param(qedi_fw_debug, uint, 0644);
MODULE_PARM_DESC(qedi_fw_debug, " Firmware debug level 0(default) to 3");

uint qedi_dbg_log = QEDI_LOG_WARN | QEDI_LOG_SCSI_TM;
module_param(qedi_dbg_log, uint, 0644);
MODULE_PARM_DESC(qedi_dbg_log, " Default debug level");

uint qedi_io_tracing;
module_param(qedi_io_tracing, uint, 0644);
MODULE_PARM_DESC(qedi_io_tracing,
		 " Enable logging of SCSI requests/completions into trace buffer. (default off).");

uint qedi_ll2_buf_size = 0x400;
module_param(qedi_ll2_buf_size, uint, 0644);
MODULE_PARM_DESC(qedi_ll2_buf_size,
		 "parameter to set ping packet size, default - 0x400, Jumbo packets - 0x2400.");

const struct qed_iscsi_ops *qedi_ops;
static struct scsi_transport_template *qedi_scsi_transport;
static struct pci_driver qedi_pci_driver;
static DEFINE_PER_CPU(struct qedi_percpu_s, qedi_percpu);
static LIST_HEAD(qedi_udev_list);
/* Static function declaration */
static int qedi_alloc_global_queues(struct qedi_ctx *qedi);
static void qedi_free_global_queues(struct qedi_ctx *qedi);
static struct qedi_cmd *qedi_get_cmd_from_tid(struct qedi_ctx *qedi, u32 tid);
static void qedi_reset_uio_rings(struct qedi_uio_dev *udev);
static void qedi_ll2_free_skbs(struct qedi_ctx *qedi);
static struct nvm_iscsi_block *qedi_get_nvram_block(struct qedi_ctx *qedi);

static int qedi_iscsi_event_cb(void *context, u8 fw_event_code, void *fw_handle)
{
	struct qedi_ctx *qedi;
	struct qedi_endpoint *qedi_ep;
	struct iscsi_eqe_data *data;
	int rval = 0;

	if (!context || !fw_handle) {
		QEDI_ERR(NULL, "Recv event with ctx NULL\n");
		return -EINVAL;
	}

	qedi = (struct qedi_ctx *)context;
	QEDI_INFO(&qedi->dbg_ctx, QEDI_LOG_INFO,
		  "Recv Event %d fw_handle %p\n", fw_event_code, fw_handle);

	data = (struct iscsi_eqe_data *)fw_handle;
	QEDI_INFO(&qedi->dbg_ctx, QEDI_LOG_INFO,
		  "icid=0x%x conn_id=0x%x err-code=0x%x error-pdu-opcode-reserved=0x%x\n",
		   data->icid, data->conn_id, data->error_code,
		   data->error_pdu_opcode_reserved);

	qedi_ep = qedi->ep_tbl[data->icid];

	if (!qedi_ep) {
		QEDI_WARN(&qedi->dbg_ctx,
			  "Cannot process event, ep already disconnected, cid=0x%x\n",
			   data->icid);
		WARN_ON(1);
		return -ENODEV;
	}

	switch (fw_event_code) {
	case ISCSI_EVENT_TYPE_ASYN_CONNECT_COMPLETE:
		if (qedi_ep->state == EP_STATE_OFLDCONN_START)
			qedi_ep->state = EP_STATE_OFLDCONN_COMPL;

		wake_up_interruptible(&qedi_ep->tcp_ofld_wait);
		break;
	case ISCSI_EVENT_TYPE_ASYN_TERMINATE_DONE:
		qedi_ep->state = EP_STATE_DISCONN_COMPL;
		wake_up_interruptible(&qedi_ep->tcp_ofld_wait);
		break;
	case ISCSI_EVENT_TYPE_ISCSI_CONN_ERROR:
		qedi_process_iscsi_error(qedi_ep, data);
		break;
	case ISCSI_EVENT_TYPE_ASYN_ABORT_RCVD:
	case ISCSI_EVENT_TYPE_ASYN_SYN_RCVD:
	case ISCSI_EVENT_TYPE_ASYN_MAX_RT_TIME:
	case ISCSI_EVENT_TYPE_ASYN_MAX_RT_CNT:
	case ISCSI_EVENT_TYPE_ASYN_MAX_KA_PROBES_CNT:
	case ISCSI_EVENT_TYPE_ASYN_FIN_WAIT2:
	case ISCSI_EVENT_TYPE_TCP_CONN_ERROR:
		qedi_process_tcp_error(qedi_ep, data);
		break;
	default:
		QEDI_ERR(&qedi->dbg_ctx, "Recv Unknown Event %u\n",
			 fw_event_code);
	}

	return rval;
}

static int qedi_uio_open(struct uio_info *uinfo, struct inode *inode)
{
	struct qedi_uio_dev *udev = uinfo->priv;
	struct qedi_ctx *qedi = udev->qedi;

	if (!capable(CAP_NET_ADMIN))
		return -EPERM;

	if (udev->uio_dev != -1)
		return -EBUSY;

	rtnl_lock();
	udev->uio_dev = iminor(inode);
	qedi_reset_uio_rings(udev);
	set_bit(UIO_DEV_OPENED, &qedi->flags);
	rtnl_unlock();

	return 0;
}

static int qedi_uio_close(struct uio_info *uinfo, struct inode *inode)
{
	struct qedi_uio_dev *udev = uinfo->priv;
	struct qedi_ctx *qedi = udev->qedi;

	udev->uio_dev = -1;
	clear_bit(UIO_DEV_OPENED, &qedi->flags);
	qedi_ll2_free_skbs(qedi);
	return 0;
}

static void __qedi_free_uio_rings(struct qedi_uio_dev *udev)
{
	if (udev->uctrl) {
		free_page((unsigned long)udev->uctrl);
		udev->uctrl = NULL;
	}

	if (udev->ll2_ring) {
		free_page((unsigned long)udev->ll2_ring);
		udev->ll2_ring = NULL;
	}

	if (udev->ll2_buf) {
		free_pages((unsigned long)udev->ll2_buf, 2);
		udev->ll2_buf = NULL;
	}
}

static void __qedi_free_uio(struct qedi_uio_dev *udev)
{
	uio_unregister_device(&udev->qedi_uinfo);

	__qedi_free_uio_rings(udev);

	pci_dev_put(udev->pdev);
	kfree(udev);
}

static void qedi_free_uio(struct qedi_uio_dev *udev)
{
	if (!udev)
		return;

	list_del_init(&udev->list);
	__qedi_free_uio(udev);
}

static void qedi_reset_uio_rings(struct qedi_uio_dev *udev)
{
	struct qedi_ctx *qedi = NULL;
	struct qedi_uio_ctrl *uctrl = NULL;

	qedi = udev->qedi;
	uctrl = udev->uctrl;

	spin_lock_bh(&qedi->ll2_lock);
	uctrl->host_rx_cons = 0;
	uctrl->hw_rx_prod = 0;
	uctrl->hw_rx_bd_prod = 0;
	uctrl->host_rx_bd_cons = 0;

	memset(udev->ll2_ring, 0, udev->ll2_ring_size);
	memset(udev->ll2_buf, 0, udev->ll2_buf_size);
	spin_unlock_bh(&qedi->ll2_lock);
}

static int __qedi_alloc_uio_rings(struct qedi_uio_dev *udev)
{
	int rc = 0;

	if (udev->ll2_ring || udev->ll2_buf)
		return rc;

	/* Memory for control area.  */
	udev->uctrl = (void *)get_zeroed_page(GFP_KERNEL);
	if (!udev->uctrl)
		return -ENOMEM;

	/* Allocating memory for LL2 ring  */
	udev->ll2_ring_size = QEDI_PAGE_SIZE;
	udev->ll2_ring = (void *)get_zeroed_page(GFP_KERNEL | __GFP_COMP);
	if (!udev->ll2_ring) {
		rc = -ENOMEM;
		goto exit_alloc_ring;
	}

	/* Allocating memory for Tx/Rx pkt buffer */
	udev->ll2_buf_size = TX_RX_RING * qedi_ll2_buf_size;
	udev->ll2_buf_size = QEDI_PAGE_ALIGN(udev->ll2_buf_size);
	udev->ll2_buf = (void *)__get_free_pages(GFP_KERNEL | __GFP_COMP |
						 __GFP_ZERO, 2);
	if (!udev->ll2_buf) {
		rc = -ENOMEM;
		goto exit_alloc_buf;
	}
	return rc;

exit_alloc_buf:
	free_page((unsigned long)udev->ll2_ring);
	udev->ll2_ring = NULL;
exit_alloc_ring:
	return rc;
}

static int qedi_alloc_uio_rings(struct qedi_ctx *qedi)
{
	struct qedi_uio_dev *udev = NULL;
	int rc = 0;

	list_for_each_entry(udev, &qedi_udev_list, list) {
		if (udev->pdev == qedi->pdev) {
			udev->qedi = qedi;
			if (__qedi_alloc_uio_rings(udev)) {
				udev->qedi = NULL;
				return -ENOMEM;
			}
			qedi->udev = udev;
			return 0;
		}
	}

	udev = kzalloc(sizeof(*udev), GFP_KERNEL);
	if (!udev) {
		rc = -ENOMEM;
		goto err_udev;
	}

	udev->uio_dev = -1;

	udev->qedi = qedi;
	udev->pdev = qedi->pdev;

	rc = __qedi_alloc_uio_rings(udev);
	if (rc)
		goto err_uctrl;

	list_add(&udev->list, &qedi_udev_list);

	pci_dev_get(udev->pdev);
	qedi->udev = udev;

	udev->tx_pkt = udev->ll2_buf;
	udev->rx_pkt = udev->ll2_buf + qedi_ll2_buf_size;
	return 0;

 err_uctrl:
	kfree(udev);
 err_udev:
	return -ENOMEM;
}

static int qedi_init_uio(struct qedi_ctx *qedi)
{
	struct qedi_uio_dev *udev = qedi->udev;
	struct uio_info *uinfo;
	int ret = 0;

	if (!udev)
		return -ENOMEM;

	uinfo = &udev->qedi_uinfo;

	uinfo->mem[0].addr = (unsigned long)udev->uctrl;
	uinfo->mem[0].size = sizeof(struct qedi_uio_ctrl);
	uinfo->mem[0].memtype = UIO_MEM_LOGICAL;

	uinfo->mem[1].addr = (unsigned long)udev->ll2_ring;
	uinfo->mem[1].size = udev->ll2_ring_size;
	uinfo->mem[1].memtype = UIO_MEM_LOGICAL;

	uinfo->mem[2].addr = (unsigned long)udev->ll2_buf;
	uinfo->mem[2].size = udev->ll2_buf_size;
	uinfo->mem[2].memtype = UIO_MEM_LOGICAL;

	uinfo->name = "qedi_uio";
	uinfo->version = QEDI_MODULE_VERSION;
	uinfo->irq = UIO_IRQ_CUSTOM;

	uinfo->open = qedi_uio_open;
	uinfo->release = qedi_uio_close;

	if (udev->uio_dev == -1) {
		if (!uinfo->priv) {
			uinfo->priv = udev;

			ret = uio_register_device(&udev->pdev->dev, uinfo);
			if (ret) {
				QEDI_ERR(&qedi->dbg_ctx,
					 "UIO registration failed\n");
			}
		}
	}

	return ret;
}

static int qedi_alloc_and_init_sb(struct qedi_ctx *qedi,
				  struct qed_sb_info *sb_info, u16 sb_id)
{
	struct status_block_e4 *sb_virt;
	dma_addr_t sb_phys;
	int ret;

	sb_virt = dma_alloc_coherent(&qedi->pdev->dev,
				     sizeof(struct status_block_e4), &sb_phys,
				     GFP_KERNEL);
	if (!sb_virt) {
		QEDI_ERR(&qedi->dbg_ctx,
			 "Status block allocation failed for id = %d.\n",
			  sb_id);
		return -ENOMEM;
	}

	ret = qedi_ops->common->sb_init(qedi->cdev, sb_info, sb_virt, sb_phys,
				       sb_id, QED_SB_TYPE_STORAGE);
	if (ret) {
		QEDI_ERR(&qedi->dbg_ctx,
			 "Status block initialization failed for id = %d.\n",
			  sb_id);
		return ret;
	}

	return 0;
}

static void qedi_free_sb(struct qedi_ctx *qedi)
{
	struct qed_sb_info *sb_info;
	int id;

	for (id = 0; id < MIN_NUM_CPUS_MSIX(qedi); id++) {
		sb_info = &qedi->sb_array[id];
		if (sb_info->sb_virt)
			dma_free_coherent(&qedi->pdev->dev,
					  sizeof(*sb_info->sb_virt),
					  (void *)sb_info->sb_virt,
					  sb_info->sb_phys);
	}
}

static void qedi_free_fp(struct qedi_ctx *qedi)
{
	kfree(qedi->fp_array);
	kfree(qedi->sb_array);
}

static void qedi_destroy_fp(struct qedi_ctx *qedi)
{
	qedi_free_sb(qedi);
	qedi_free_fp(qedi);
}

static int qedi_alloc_fp(struct qedi_ctx *qedi)
{
	int ret = 0;

	qedi->fp_array = kcalloc(MIN_NUM_CPUS_MSIX(qedi),
				 sizeof(struct qedi_fastpath), GFP_KERNEL);
	if (!qedi->fp_array) {
		QEDI_ERR(&qedi->dbg_ctx,
			 "fastpath fp array allocation failed.\n");
		return -ENOMEM;
	}

	qedi->sb_array = kcalloc(MIN_NUM_CPUS_MSIX(qedi),
				 sizeof(struct qed_sb_info), GFP_KERNEL);
	if (!qedi->sb_array) {
		QEDI_ERR(&qedi->dbg_ctx,
			 "fastpath sb array allocation failed.\n");
		ret = -ENOMEM;
		goto free_fp;
	}

	return ret;

free_fp:
	qedi_free_fp(qedi);
	return ret;
}

static void qedi_int_fp(struct qedi_ctx *qedi)
{
	struct qedi_fastpath *fp;
	int id;

	memset(qedi->fp_array, 0, MIN_NUM_CPUS_MSIX(qedi) *
	       sizeof(*qedi->fp_array));
	memset(qedi->sb_array, 0, MIN_NUM_CPUS_MSIX(qedi) *
	       sizeof(*qedi->sb_array));

	for (id = 0; id < MIN_NUM_CPUS_MSIX(qedi); id++) {
		fp = &qedi->fp_array[id];
		fp->sb_info = &qedi->sb_array[id];
		fp->sb_id = id;
		fp->qedi = qedi;
		snprintf(fp->name, sizeof(fp->name), "%s-fp-%d",
			 "qedi", id);

		/* fp_array[i] ---- irq cookie
		 * So init data which is needed in int ctx
		 */
	}
}

static int qedi_prepare_fp(struct qedi_ctx *qedi)
{
	struct qedi_fastpath *fp;
	int id, ret = 0;

	ret = qedi_alloc_fp(qedi);
	if (ret)
		goto err;

	qedi_int_fp(qedi);

	for (id = 0; id < MIN_NUM_CPUS_MSIX(qedi); id++) {
		fp = &qedi->fp_array[id];
		ret = qedi_alloc_and_init_sb(qedi, fp->sb_info, fp->sb_id);
		if (ret) {
			QEDI_ERR(&qedi->dbg_ctx,
				 "SB allocation and initialization failed.\n");
			ret = -EIO;
			goto err_init;
		}
	}

	return 0;

err_init:
	qedi_free_sb(qedi);
	qedi_free_fp(qedi);
err:
	return ret;
}

static int qedi_setup_cid_que(struct qedi_ctx *qedi)
{
	int i;

	qedi->cid_que.cid_que_base = kmalloc_array(qedi->max_active_conns,
						   sizeof(u32), GFP_KERNEL);
	if (!qedi->cid_que.cid_que_base)
		return -ENOMEM;

	qedi->cid_que.conn_cid_tbl = kmalloc_array(qedi->max_active_conns,
						   sizeof(struct qedi_conn *),
						   GFP_KERNEL);
	if (!qedi->cid_que.conn_cid_tbl) {
		kfree(qedi->cid_que.cid_que_base);
		qedi->cid_que.cid_que_base = NULL;
		return -ENOMEM;
	}

	qedi->cid_que.cid_que = (u32 *)qedi->cid_que.cid_que_base;
	qedi->cid_que.cid_q_prod_idx = 0;
	qedi->cid_que.cid_q_cons_idx = 0;
	qedi->cid_que.cid_q_max_idx = qedi->max_active_conns;
	qedi->cid_que.cid_free_cnt = qedi->max_active_conns;

	for (i = 0; i < qedi->max_active_conns; i++) {
		qedi->cid_que.cid_que[i] = i;
		qedi->cid_que.conn_cid_tbl[i] = NULL;
	}

	return 0;
}

static void qedi_release_cid_que(struct qedi_ctx *qedi)
{
	kfree(qedi->cid_que.cid_que_base);
	qedi->cid_que.cid_que_base = NULL;

	kfree(qedi->cid_que.conn_cid_tbl);
	qedi->cid_que.conn_cid_tbl = NULL;
}

static int qedi_init_id_tbl(struct qedi_portid_tbl *id_tbl, u16 size,
			    u16 start_id, u16 next)
{
	id_tbl->start = start_id;
	id_tbl->max = size;
	id_tbl->next = next;
	spin_lock_init(&id_tbl->lock);
	id_tbl->table = kcalloc(BITS_TO_LONGS(size), sizeof(long), GFP_KERNEL);
	if (!id_tbl->table)
		return -ENOMEM;

	return 0;
}

static void qedi_free_id_tbl(struct qedi_portid_tbl *id_tbl)
{
	kfree(id_tbl->table);
	id_tbl->table = NULL;
}

int qedi_alloc_id(struct qedi_portid_tbl *id_tbl, u16 id)
{
	int ret = -1;

	id -= id_tbl->start;
	if (id >= id_tbl->max)
		return ret;

	spin_lock(&id_tbl->lock);
	if (!test_bit(id, id_tbl->table)) {
		set_bit(id, id_tbl->table);
		ret = 0;
	}
	spin_unlock(&id_tbl->lock);
	return ret;
}

u16 qedi_alloc_new_id(struct qedi_portid_tbl *id_tbl)
{
	u16 id;

	spin_lock(&id_tbl->lock);
	id = find_next_zero_bit(id_tbl->table, id_tbl->max, id_tbl->next);
	if (id >= id_tbl->max) {
		id = QEDI_LOCAL_PORT_INVALID;
		if (id_tbl->next != 0) {
			id = find_first_zero_bit(id_tbl->table, id_tbl->next);
			if (id >= id_tbl->next)
				id = QEDI_LOCAL_PORT_INVALID;
		}
	}

	if (id < id_tbl->max) {
		set_bit(id, id_tbl->table);
		id_tbl->next = (id + 1) & (id_tbl->max - 1);
		id += id_tbl->start;
	}

	spin_unlock(&id_tbl->lock);

	return id;
}

void qedi_free_id(struct qedi_portid_tbl *id_tbl, u16 id)
{
	if (id == QEDI_LOCAL_PORT_INVALID)
		return;

	id -= id_tbl->start;
	if (id >= id_tbl->max)
		return;

	clear_bit(id, id_tbl->table);
}

static void qedi_cm_free_mem(struct qedi_ctx *qedi)
{
	kfree(qedi->ep_tbl);
	qedi->ep_tbl = NULL;
	qedi_free_id_tbl(&qedi->lcl_port_tbl);
}

static int qedi_cm_alloc_mem(struct qedi_ctx *qedi)
{
	u16 port_id;

	qedi->ep_tbl = kzalloc((qedi->max_active_conns *
				sizeof(struct qedi_endpoint *)), GFP_KERNEL);
	if (!qedi->ep_tbl)
		return -ENOMEM;
	port_id = prandom_u32() % QEDI_LOCAL_PORT_RANGE;
	if (qedi_init_id_tbl(&qedi->lcl_port_tbl, QEDI_LOCAL_PORT_RANGE,
			     QEDI_LOCAL_PORT_MIN, port_id)) {
		qedi_cm_free_mem(qedi);
		return -ENOMEM;
	}

	return 0;
}

static struct qedi_ctx *qedi_host_alloc(struct pci_dev *pdev)
{
	struct Scsi_Host *shost;
	struct qedi_ctx *qedi = NULL;

	shost = iscsi_host_alloc(&qedi_host_template,
				 sizeof(struct qedi_ctx), 0);
	if (!shost) {
		QEDI_ERR(NULL, "Could not allocate shost\n");
		goto exit_setup_shost;
	}

	shost->max_id = QEDI_MAX_ISCSI_CONNS_PER_HBA;
	shost->max_channel = 0;
	shost->max_lun = ~0;
	shost->max_cmd_len = 16;
	shost->transportt = qedi_scsi_transport;

	qedi = iscsi_host_priv(shost);
	memset(qedi, 0, sizeof(*qedi));
	qedi->shost = shost;
	qedi->dbg_ctx.host_no = shost->host_no;
	qedi->pdev = pdev;
	qedi->dbg_ctx.pdev = pdev;
	qedi->max_active_conns = ISCSI_MAX_SESS_PER_HBA;
	qedi->max_sqes = QEDI_SQ_SIZE;

	shost->nr_hw_queues = MIN_NUM_CPUS_MSIX(qedi);

	pci_set_drvdata(pdev, qedi);

exit_setup_shost:
	return qedi;
}

static int qedi_ll2_rx(void *cookie, struct sk_buff *skb, u32 arg1, u32 arg2)
{
	struct qedi_ctx *qedi = (struct qedi_ctx *)cookie;
	struct qedi_uio_dev *udev;
	struct qedi_uio_ctrl *uctrl;
	struct skb_work_list *work;
	struct ethhdr *eh;

	if (!qedi) {
		QEDI_ERR(NULL, "qedi is NULL\n");
		return -1;
	}

	if (!test_bit(UIO_DEV_OPENED, &qedi->flags)) {
		QEDI_INFO(&qedi->dbg_ctx, QEDI_LOG_UIO,
			  "UIO DEV is not opened\n");
		kfree_skb(skb);
		return 0;
	}

	eh = (struct ethhdr *)skb->data;
	/* Undo VLAN encapsulation */
	if (eh->h_proto == htons(ETH_P_8021Q)) {
		memmove((u8 *)eh + VLAN_HLEN, eh, ETH_ALEN * 2);
		eh = (struct ethhdr *)skb_pull(skb, VLAN_HLEN);
		skb_reset_mac_header(skb);
	}

	/* Filter out non FIP/FCoE frames here to free them faster */
	if (eh->h_proto != htons(ETH_P_ARP) &&
	    eh->h_proto != htons(ETH_P_IP) &&
	    eh->h_proto != htons(ETH_P_IPV6)) {
		QEDI_INFO(&qedi->dbg_ctx, QEDI_LOG_LL2,
			  "Dropping frame ethertype [0x%x] len [0x%x].\n",
			  eh->h_proto, skb->len);
		kfree_skb(skb);
		return 0;
	}

	QEDI_INFO(&qedi->dbg_ctx, QEDI_LOG_LL2,
		  "Allowed frame ethertype [0x%x] len [0x%x].\n",
		  eh->h_proto, skb->len);

	udev = qedi->udev;
	uctrl = udev->uctrl;

	work = kzalloc(sizeof(*work), GFP_ATOMIC);
	if (!work) {
		QEDI_WARN(&qedi->dbg_ctx,
			  "Could not allocate work so dropping frame.\n");
		kfree_skb(skb);
		return 0;
	}

	INIT_LIST_HEAD(&work->list);
	work->skb = skb;

	if (skb_vlan_tag_present(skb))
		work->vlan_id = skb_vlan_tag_get(skb);

	if (work->vlan_id)
		__vlan_insert_tag(work->skb, htons(ETH_P_8021Q), work->vlan_id);

	spin_lock_bh(&qedi->ll2_lock);
	list_add_tail(&work->list, &qedi->ll2_skb_list);
	spin_unlock_bh(&qedi->ll2_lock);

	wake_up_process(qedi->ll2_recv_thread);

	return 0;
}

/* map this skb to iscsiuio mmaped region */
static int qedi_ll2_process_skb(struct qedi_ctx *qedi, struct sk_buff *skb,
				u16 vlan_id)
{
	struct qedi_uio_dev *udev = NULL;
	struct qedi_uio_ctrl *uctrl = NULL;
	struct qedi_rx_bd rxbd;
	struct qedi_rx_bd *p_rxbd;
	u32 rx_bd_prod;
	void *pkt;
	int len = 0;
	u32 prod;

	if (!qedi) {
		QEDI_ERR(NULL, "qedi is NULL\n");
		return -1;
	}

	udev = qedi->udev;
	uctrl = udev->uctrl;

	++uctrl->hw_rx_prod_cnt;
	prod = (uctrl->hw_rx_prod + 1) % RX_RING;

	pkt = udev->rx_pkt + (prod * qedi_ll2_buf_size);
	len = min_t(u32, skb->len, (u32)qedi_ll2_buf_size);
	memcpy(pkt, skb->data, len);

	memset(&rxbd, 0, sizeof(rxbd));
	rxbd.rx_pkt_index = prod;
	rxbd.rx_pkt_len = len;
	rxbd.vlan_id = vlan_id;

	uctrl->hw_rx_bd_prod = (uctrl->hw_rx_bd_prod + 1) % QEDI_NUM_RX_BD;
	rx_bd_prod = uctrl->hw_rx_bd_prod;
	p_rxbd = (struct qedi_rx_bd *)udev->ll2_ring;
	p_rxbd += rx_bd_prod;

	memcpy(p_rxbd, &rxbd, sizeof(rxbd));

	QEDI_INFO(&qedi->dbg_ctx, QEDI_LOG_LL2,
		  "hw_rx_prod [%d] prod [%d] hw_rx_bd_prod [%d] rx_pkt_idx [%d] rx_len [%d].\n",
		  uctrl->hw_rx_prod, prod, uctrl->hw_rx_bd_prod,
		  rxbd.rx_pkt_index, rxbd.rx_pkt_len);
	QEDI_INFO(&qedi->dbg_ctx, QEDI_LOG_LL2,
		  "host_rx_cons [%d] hw_rx_bd_cons [%d].\n",
		  uctrl->host_rx_cons, uctrl->host_rx_bd_cons);

	uctrl->hw_rx_prod = prod;

	/* notify the iscsiuio about new packet */
	uio_event_notify(&udev->qedi_uinfo);

	return 0;
}

static void qedi_ll2_free_skbs(struct qedi_ctx *qedi)
{
	struct skb_work_list *work, *work_tmp;

	spin_lock_bh(&qedi->ll2_lock);
	list_for_each_entry_safe(work, work_tmp, &qedi->ll2_skb_list, list) {
		list_del(&work->list);
		if (work->skb)
			kfree_skb(work->skb);
		kfree(work);
	}
	spin_unlock_bh(&qedi->ll2_lock);
}

static int qedi_ll2_recv_thread(void *arg)
{
	struct qedi_ctx *qedi = (struct qedi_ctx *)arg;
	struct skb_work_list *work, *work_tmp;

	set_user_nice(current, -20);

	while (!kthread_should_stop()) {
		spin_lock_bh(&qedi->ll2_lock);
		list_for_each_entry_safe(work, work_tmp, &qedi->ll2_skb_list,
					 list) {
			list_del(&work->list);
			qedi_ll2_process_skb(qedi, work->skb, work->vlan_id);
			kfree_skb(work->skb);
			kfree(work);
		}
		set_current_state(TASK_INTERRUPTIBLE);
		spin_unlock_bh(&qedi->ll2_lock);
		schedule();
	}

	__set_current_state(TASK_RUNNING);
	return 0;
}

static int qedi_set_iscsi_pf_param(struct qedi_ctx *qedi)
{
	u8 num_sq_pages;
	u32 log_page_size;
	int rval = 0;


	num_sq_pages = (MAX_OUTSTANDING_TASKS_PER_CON * 8) / QEDI_PAGE_SIZE;

	qedi->num_queues = MIN_NUM_CPUS_MSIX(qedi);

	QEDI_INFO(&qedi->dbg_ctx, QEDI_LOG_INFO,
		  "Number of CQ count is %d\n", qedi->num_queues);

	memset(&qedi->pf_params.iscsi_pf_params, 0,
	       sizeof(qedi->pf_params.iscsi_pf_params));

	qedi->p_cpuq = dma_alloc_coherent(&qedi->pdev->dev,
			qedi->num_queues * sizeof(struct qedi_glbl_q_params),
			&qedi->hw_p_cpuq, GFP_KERNEL);
	if (!qedi->p_cpuq) {
		QEDI_ERR(&qedi->dbg_ctx, "dma_alloc_coherent fail\n");
		rval = -1;
		goto err_alloc_mem;
	}

	rval = qedi_alloc_global_queues(qedi);
	if (rval) {
		QEDI_ERR(&qedi->dbg_ctx, "Global queue allocation failed.\n");
		rval = -1;
		goto err_alloc_mem;
	}

	qedi->pf_params.iscsi_pf_params.num_cons = QEDI_MAX_ISCSI_CONNS_PER_HBA;
	qedi->pf_params.iscsi_pf_params.num_tasks = QEDI_MAX_ISCSI_TASK;
	qedi->pf_params.iscsi_pf_params.half_way_close_timeout = 10;
	qedi->pf_params.iscsi_pf_params.num_sq_pages_in_ring = num_sq_pages;
	qedi->pf_params.iscsi_pf_params.num_r2tq_pages_in_ring = num_sq_pages;
	qedi->pf_params.iscsi_pf_params.num_uhq_pages_in_ring = num_sq_pages;
	qedi->pf_params.iscsi_pf_params.num_queues = qedi->num_queues;
	qedi->pf_params.iscsi_pf_params.debug_mode = qedi_fw_debug;
	qedi->pf_params.iscsi_pf_params.two_msl_timer = 4000;
	qedi->pf_params.iscsi_pf_params.max_fin_rt = 2;

	for (log_page_size = 0 ; log_page_size < 32 ; log_page_size++) {
		if ((1 << log_page_size) == QEDI_PAGE_SIZE)
			break;
	}
	qedi->pf_params.iscsi_pf_params.log_page_size = log_page_size;

	qedi->pf_params.iscsi_pf_params.glbl_q_params_addr =
							   (u64)qedi->hw_p_cpuq;

	/* RQ BDQ initializations.
	 * rq_num_entries: suggested value for Initiator is 16 (4KB RQ)
	 * rqe_log_size: 8 for 256B RQE
	 */
	qedi->pf_params.iscsi_pf_params.rqe_log_size = 8;
	/* BDQ address and size */
	qedi->pf_params.iscsi_pf_params.bdq_pbl_base_addr[BDQ_ID_RQ] =
							qedi->bdq_pbl_list_dma;
	qedi->pf_params.iscsi_pf_params.bdq_pbl_num_entries[BDQ_ID_RQ] =
						qedi->bdq_pbl_list_num_entries;
	qedi->pf_params.iscsi_pf_params.rq_buffer_size = QEDI_BDQ_BUF_SIZE;

	/* cq_num_entries: num_tasks + rq_num_entries */
	qedi->pf_params.iscsi_pf_params.cq_num_entries = 2048;

	qedi->pf_params.iscsi_pf_params.gl_rq_pi = QEDI_PROTO_CQ_PROD_IDX;
	qedi->pf_params.iscsi_pf_params.gl_cmd_pi = 1;

err_alloc_mem:
	return rval;
}

/* Free DMA coherent memory for array of queue pointers we pass to qed */
static void qedi_free_iscsi_pf_param(struct qedi_ctx *qedi)
{
	size_t size = 0;

	if (qedi->p_cpuq) {
		size = qedi->num_queues * sizeof(struct qedi_glbl_q_params);
		dma_free_coherent(&qedi->pdev->dev, size, qedi->p_cpuq,
				    qedi->hw_p_cpuq);
	}

	qedi_free_global_queues(qedi);

	kfree(qedi->global_queues);
}

static void qedi_get_boot_tgt_info(struct nvm_iscsi_block *block,
				   struct qedi_boot_target *tgt, u8 index)
{
	u32 ipv6_en;

	ipv6_en = !!(block->generic.ctrl_flags &
		     NVM_ISCSI_CFG_GEN_IPV6_ENABLED);

	snprintf(tgt->iscsi_name, sizeof(tgt->iscsi_name), "%s\n",
		 block->target[index].target_name.byte);

	tgt->ipv6_en = ipv6_en;

	if (ipv6_en)
		snprintf(tgt->ip_addr, IPV6_LEN, "%pI6\n",
			 block->target[index].ipv6_addr.byte);
	else
		snprintf(tgt->ip_addr, IPV4_LEN, "%pI4\n",
			 block->target[index].ipv4_addr.byte);
}

static int qedi_find_boot_info(struct qedi_ctx *qedi,
			       struct qed_mfw_tlv_iscsi *iscsi,
			       struct nvm_iscsi_block *block)
{
	struct qedi_boot_target *pri_tgt = NULL, *sec_tgt = NULL;
	u32 pri_ctrl_flags = 0, sec_ctrl_flags = 0, found = 0;
	struct iscsi_cls_session *cls_sess;
	struct iscsi_cls_conn *cls_conn;
	struct qedi_conn *qedi_conn;
	struct iscsi_session *sess;
	struct iscsi_conn *conn;
	char ep_ip_addr[64];
	int i, ret = 0;

	pri_ctrl_flags = !!(block->target[0].ctrl_flags &
					NVM_ISCSI_CFG_TARGET_ENABLED);
	if (pri_ctrl_flags) {
		pri_tgt = kzalloc(sizeof(*pri_tgt), GFP_KERNEL);
		if (!pri_tgt)
			return -1;
		qedi_get_boot_tgt_info(block, pri_tgt, 0);
	}

	sec_ctrl_flags = !!(block->target[1].ctrl_flags &
					NVM_ISCSI_CFG_TARGET_ENABLED);
	if (sec_ctrl_flags) {
		sec_tgt = kzalloc(sizeof(*sec_tgt), GFP_KERNEL);
		if (!sec_tgt) {
			ret = -1;
			goto free_tgt;
		}
		qedi_get_boot_tgt_info(block, sec_tgt, 1);
	}

	for (i = 0; i < qedi->max_active_conns; i++) {
		qedi_conn = qedi_get_conn_from_id(qedi, i);
		if (!qedi_conn)
			continue;

		if (qedi_conn->ep->ip_type == TCP_IPV4)
			snprintf(ep_ip_addr, IPV4_LEN, "%pI4\n",
				 qedi_conn->ep->dst_addr);
		else
			snprintf(ep_ip_addr, IPV6_LEN, "%pI6\n",
				 qedi_conn->ep->dst_addr);

		cls_conn = qedi_conn->cls_conn;
		conn = cls_conn->dd_data;
		cls_sess = iscsi_conn_to_session(cls_conn);
		sess = cls_sess->dd_data;

		if (!iscsi_is_session_online(cls_sess))
			continue;

		if (pri_ctrl_flags) {
			if (!strcmp(pri_tgt->iscsi_name, sess->targetname) &&
			    !strcmp(pri_tgt->ip_addr, ep_ip_addr)) {
				found = 1;
				break;
			}
		}

		if (sec_ctrl_flags) {
			if (!strcmp(sec_tgt->iscsi_name, sess->targetname) &&
			    !strcmp(sec_tgt->ip_addr, ep_ip_addr)) {
				found = 1;
				break;
			}
		}
	}

	if (found) {
		if (conn->hdrdgst_en) {
			iscsi->header_digest_set = true;
			iscsi->header_digest = 1;
		}

		if (conn->datadgst_en) {
			iscsi->data_digest_set = true;
			iscsi->data_digest = 1;
		}
		iscsi->boot_taget_portal_set = true;
		iscsi->boot_taget_portal = sess->tpgt;

	} else {
		ret = -1;
	}

	if (sec_ctrl_flags)
		kfree(sec_tgt);
free_tgt:
	if (pri_ctrl_flags)
		kfree(pri_tgt);

	return ret;
}

static void qedi_get_generic_tlv_data(void *dev, struct qed_generic_tlvs *data)
{
	struct qedi_ctx *qedi;

	if (!dev) {
		QEDI_INFO(NULL, QEDI_LOG_EVT,
			  "dev is NULL so ignoring get_generic_tlv_data request.\n");
		return;
	}
	qedi = (struct qedi_ctx *)dev;

	memset(data, 0, sizeof(struct qed_generic_tlvs));
	ether_addr_copy(data->mac[0], qedi->mac);
}

/*
 * Protocol TLV handler
 */
static void qedi_get_protocol_tlv_data(void *dev, void *data)
{
	struct qed_mfw_tlv_iscsi *iscsi = data;
	struct qed_iscsi_stats *fw_iscsi_stats;
	struct nvm_iscsi_block *block = NULL;
	u32 chap_en = 0, mchap_en = 0;
	struct qedi_ctx *qedi = dev;
	int rval = 0;

	fw_iscsi_stats = kmalloc(sizeof(*fw_iscsi_stats), GFP_KERNEL);
	if (!fw_iscsi_stats) {
		QEDI_ERR(&qedi->dbg_ctx,
			 "Could not allocate memory for fw_iscsi_stats.\n");
		goto exit_get_data;
	}

	mutex_lock(&qedi->stats_lock);
	/* Query firmware for offload stats */
	qedi_ops->get_stats(qedi->cdev, fw_iscsi_stats);
	mutex_unlock(&qedi->stats_lock);

	iscsi->rx_frames_set = true;
	iscsi->rx_frames = fw_iscsi_stats->iscsi_rx_packet_cnt;
	iscsi->rx_bytes_set = true;
	iscsi->rx_bytes = fw_iscsi_stats->iscsi_rx_bytes_cnt;
	iscsi->tx_frames_set = true;
	iscsi->tx_frames = fw_iscsi_stats->iscsi_tx_packet_cnt;
	iscsi->tx_bytes_set = true;
	iscsi->tx_bytes = fw_iscsi_stats->iscsi_tx_bytes_cnt;
	iscsi->frame_size_set = true;
	iscsi->frame_size = qedi->ll2_mtu;
	block = qedi_get_nvram_block(qedi);
	if (block) {
		chap_en = !!(block->generic.ctrl_flags &
			     NVM_ISCSI_CFG_GEN_CHAP_ENABLED);
		mchap_en = !!(block->generic.ctrl_flags &
			      NVM_ISCSI_CFG_GEN_CHAP_MUTUAL_ENABLED);

		iscsi->auth_method_set = (chap_en || mchap_en) ? true : false;
		iscsi->auth_method = 1;
		if (chap_en)
			iscsi->auth_method = 2;
		if (mchap_en)
			iscsi->auth_method = 3;

		iscsi->tx_desc_size_set = true;
		iscsi->tx_desc_size = QEDI_SQ_SIZE;
		iscsi->rx_desc_size_set = true;
		iscsi->rx_desc_size = QEDI_CQ_SIZE;

		/* tpgt, hdr digest, data digest */
		rval = qedi_find_boot_info(qedi, iscsi, block);
		if (rval)
			QEDI_INFO(&qedi->dbg_ctx, QEDI_LOG_INFO,
				  "Boot target not set");
	}

	kfree(fw_iscsi_stats);
exit_get_data:
	return;
}

static void qedi_link_update(void *dev, struct qed_link_output *link)
{
	struct qedi_ctx *qedi = (struct qedi_ctx *)dev;

	if (link->link_up) {
		QEDI_INFO(&qedi->dbg_ctx, QEDI_LOG_INFO, "Link Up event.\n");
		atomic_set(&qedi->link_state, QEDI_LINK_UP);
	} else {
		QEDI_INFO(&qedi->dbg_ctx, QEDI_LOG_INFO,
			  "Link Down event.\n");
		atomic_set(&qedi->link_state, QEDI_LINK_DOWN);
	}
}

static struct qed_iscsi_cb_ops qedi_cb_ops = {
	{
		.link_update =		qedi_link_update,
		.get_protocol_tlv_data = qedi_get_protocol_tlv_data,
		.get_generic_tlv_data = qedi_get_generic_tlv_data,
	}
};

static int qedi_queue_cqe(struct qedi_ctx *qedi, union iscsi_cqe *cqe,
			  u16 que_idx, struct qedi_percpu_s *p)
{
	struct qedi_work *qedi_work;
	struct qedi_conn *q_conn;
	struct iscsi_conn *conn;
	struct qedi_cmd *qedi_cmd;
	u32 iscsi_cid;
	int rc = 0;

	iscsi_cid  = cqe->cqe_common.conn_id;
	q_conn = qedi->cid_que.conn_cid_tbl[iscsi_cid];
	if (!q_conn) {
		QEDI_WARN(&qedi->dbg_ctx,
			  "Session no longer exists for cid=0x%x!!\n",
			  iscsi_cid);
		return -1;
	}
	conn = q_conn->cls_conn->dd_data;

	switch (cqe->cqe_common.cqe_type) {
	case ISCSI_CQE_TYPE_SOLICITED:
	case ISCSI_CQE_TYPE_SOLICITED_WITH_SENSE:
		qedi_cmd = qedi_get_cmd_from_tid(qedi, cqe->cqe_solicited.itid);
		if (!qedi_cmd) {
			rc = -1;
			break;
		}
		INIT_LIST_HEAD(&qedi_cmd->cqe_work.list);
		qedi_cmd->cqe_work.qedi = qedi;
		memcpy(&qedi_cmd->cqe_work.cqe, cqe, sizeof(union iscsi_cqe));
		qedi_cmd->cqe_work.que_idx = que_idx;
		qedi_cmd->cqe_work.is_solicited = true;
		list_add_tail(&qedi_cmd->cqe_work.list, &p->work_list);
		break;
	case ISCSI_CQE_TYPE_UNSOLICITED:
	case ISCSI_CQE_TYPE_DUMMY:
	case ISCSI_CQE_TYPE_TASK_CLEANUP:
		qedi_work = kzalloc(sizeof(*qedi_work), GFP_ATOMIC);
		if (!qedi_work) {
			rc = -1;
			break;
		}
		INIT_LIST_HEAD(&qedi_work->list);
		qedi_work->qedi = qedi;
		memcpy(&qedi_work->cqe, cqe, sizeof(union iscsi_cqe));
		qedi_work->que_idx = que_idx;
		qedi_work->is_solicited = false;
		list_add_tail(&qedi_work->list, &p->work_list);
		break;
	default:
		rc = -1;
		QEDI_ERR(&qedi->dbg_ctx, "FW Error cqe.\n");
	}
	return rc;
}

static bool qedi_process_completions(struct qedi_fastpath *fp)
{
	struct qedi_ctx *qedi = fp->qedi;
	struct qed_sb_info *sb_info = fp->sb_info;
	struct status_block_e4 *sb = sb_info->sb_virt;
	struct qedi_percpu_s *p = NULL;
	struct global_queue *que;
	u16 prod_idx;
	unsigned long flags;
	union iscsi_cqe *cqe;
	int cpu;
	int ret;

	/* Get the current firmware producer index */
	prod_idx = sb->pi_array[QEDI_PROTO_CQ_PROD_IDX];

	if (prod_idx >= QEDI_CQ_SIZE)
		prod_idx = prod_idx % QEDI_CQ_SIZE;

	que = qedi->global_queues[fp->sb_id];
	QEDI_INFO(&qedi->dbg_ctx, QEDI_LOG_IO,
		  "Before: global queue=%p prod_idx=%d cons_idx=%d, sb_id=%d\n",
		  que, prod_idx, que->cq_cons_idx, fp->sb_id);

	qedi->intr_cpu = fp->sb_id;
	cpu = smp_processor_id();
	p = &per_cpu(qedi_percpu, cpu);

	if (unlikely(!p->iothread))
		WARN_ON(1);

	spin_lock_irqsave(&p->p_work_lock, flags);
	while (que->cq_cons_idx != prod_idx) {
		cqe = &que->cq[que->cq_cons_idx];

		QEDI_INFO(&qedi->dbg_ctx, QEDI_LOG_IO,
			  "cqe=%p prod_idx=%d cons_idx=%d.\n",
			  cqe, prod_idx, que->cq_cons_idx);

		ret = qedi_queue_cqe(qedi, cqe, fp->sb_id, p);
		if (ret)
			QEDI_WARN(&qedi->dbg_ctx,
				  "Dropping CQE 0x%x for cid=0x%x.\n",
				  que->cq_cons_idx, cqe->cqe_common.conn_id);

		que->cq_cons_idx++;
		if (que->cq_cons_idx == QEDI_CQ_SIZE)
			que->cq_cons_idx = 0;
	}
	wake_up_process(p->iothread);
	spin_unlock_irqrestore(&p->p_work_lock, flags);

	return true;
}

static bool qedi_fp_has_work(struct qedi_fastpath *fp)
{
	struct qedi_ctx *qedi = fp->qedi;
	struct global_queue *que;
	struct qed_sb_info *sb_info = fp->sb_info;
	struct status_block_e4 *sb = sb_info->sb_virt;
	u16 prod_idx;

	barrier();

	/* Get the current firmware producer index */
	prod_idx = sb->pi_array[QEDI_PROTO_CQ_PROD_IDX];

	/* Get the pointer to the global CQ this completion is on */
	que = qedi->global_queues[fp->sb_id];

	/* prod idx wrap around uint16 */
	if (prod_idx >= QEDI_CQ_SIZE)
		prod_idx = prod_idx % QEDI_CQ_SIZE;

	return (que->cq_cons_idx != prod_idx);
}

/* MSI-X fastpath handler code */
static irqreturn_t qedi_msix_handler(int irq, void *dev_id)
{
	struct qedi_fastpath *fp = dev_id;
	struct qedi_ctx *qedi = fp->qedi;
	bool wake_io_thread = true;

	qed_sb_ack(fp->sb_info, IGU_INT_DISABLE, 0);

process_again:
	wake_io_thread = qedi_process_completions(fp);
	if (wake_io_thread) {
		QEDI_INFO(&qedi->dbg_ctx, QEDI_LOG_DISC,
			  "process already running\n");
	}

	if (qedi_fp_has_work(fp) == 0)
		qed_sb_update_sb_idx(fp->sb_info);

	/* Check for more work */
	rmb();

	if (qedi_fp_has_work(fp) == 0)
		qed_sb_ack(fp->sb_info, IGU_INT_ENABLE, 1);
	else
		goto process_again;

	return IRQ_HANDLED;
}

/* simd handler for MSI/INTa */
static void qedi_simd_int_handler(void *cookie)
{
	/* Cookie is qedi_ctx struct */
	struct qedi_ctx *qedi = (struct qedi_ctx *)cookie;

	QEDI_WARN(&qedi->dbg_ctx, "qedi=%p.\n", qedi);
}

#define QEDI_SIMD_HANDLER_NUM		0
static void qedi_sync_free_irqs(struct qedi_ctx *qedi)
{
	int i;

	if (qedi->int_info.msix_cnt) {
		for (i = 0; i < qedi->int_info.used_cnt; i++) {
			synchronize_irq(qedi->int_info.msix[i].vector);
			irq_set_affinity_hint(qedi->int_info.msix[i].vector,
					      NULL);
			free_irq(qedi->int_info.msix[i].vector,
				 &qedi->fp_array[i]);
		}
	} else {
		qedi_ops->common->simd_handler_clean(qedi->cdev,
						     QEDI_SIMD_HANDLER_NUM);
	}

	qedi->int_info.used_cnt = 0;
	qedi_ops->common->set_fp_int(qedi->cdev, 0);
}

static int qedi_request_msix_irq(struct qedi_ctx *qedi)
{
	int i, rc, cpu;

	cpu = cpumask_first(cpu_online_mask);
	for (i = 0; i < qedi->int_info.msix_cnt; i++) {
		rc = request_irq(qedi->int_info.msix[i].vector,
				 qedi_msix_handler, 0, "qedi",
				 &qedi->fp_array[i]);

		if (rc) {
			QEDI_WARN(&qedi->dbg_ctx, "request_irq failed.\n");
			qedi_sync_free_irqs(qedi);
			return rc;
		}
		qedi->int_info.used_cnt++;
		rc = irq_set_affinity_hint(qedi->int_info.msix[i].vector,
					   get_cpu_mask(cpu));
		cpu = cpumask_next(cpu, cpu_online_mask);
	}

	return 0;
}

static int qedi_setup_int(struct qedi_ctx *qedi)
{
	int rc = 0;

	rc = qedi_ops->common->set_fp_int(qedi->cdev, num_online_cpus());
	rc = qedi_ops->common->get_fp_int(qedi->cdev, &qedi->int_info);
	if (rc)
		goto exit_setup_int;

	QEDI_INFO(&qedi->dbg_ctx, QEDI_LOG_DISC,
		  "Number of msix_cnt = 0x%x num of cpus = 0x%x\n",
		   qedi->int_info.msix_cnt, num_online_cpus());

	if (qedi->int_info.msix_cnt) {
		rc = qedi_request_msix_irq(qedi);
		goto exit_setup_int;
	} else {
		qedi_ops->common->simd_handler_config(qedi->cdev, &qedi,
						      QEDI_SIMD_HANDLER_NUM,
						      qedi_simd_int_handler);
		qedi->int_info.used_cnt = 1;
	}

exit_setup_int:
	return rc;
}

static void qedi_free_nvm_iscsi_cfg(struct qedi_ctx *qedi)
{
	if (qedi->iscsi_image)
		dma_free_coherent(&qedi->pdev->dev,
				  sizeof(struct qedi_nvm_iscsi_image),
				  qedi->iscsi_image, qedi->nvm_buf_dma);
}

static int qedi_alloc_nvm_iscsi_cfg(struct qedi_ctx *qedi)
{
	struct qedi_nvm_iscsi_image nvm_image;

	qedi->iscsi_image = dma_alloc_coherent(&qedi->pdev->dev,
					       sizeof(nvm_image),
					       &qedi->nvm_buf_dma, GFP_KERNEL);
	if (!qedi->iscsi_image) {
		QEDI_ERR(&qedi->dbg_ctx, "Could not allocate NVM BUF.\n");
		return -ENOMEM;
	}
	QEDI_INFO(&qedi->dbg_ctx, QEDI_LOG_INFO,
		  "NVM BUF addr=0x%p dma=0x%llx.\n", qedi->iscsi_image,
		  qedi->nvm_buf_dma);

	return 0;
}

static void qedi_free_bdq(struct qedi_ctx *qedi)
{
	int i;

	if (qedi->bdq_pbl_list)
		dma_free_coherent(&qedi->pdev->dev, QEDI_PAGE_SIZE,
				  qedi->bdq_pbl_list, qedi->bdq_pbl_list_dma);

	if (qedi->bdq_pbl)
		dma_free_coherent(&qedi->pdev->dev, qedi->bdq_pbl_mem_size,
				  qedi->bdq_pbl, qedi->bdq_pbl_dma);

	for (i = 0; i < QEDI_BDQ_NUM; i++) {
		if (qedi->bdq[i].buf_addr) {
			dma_free_coherent(&qedi->pdev->dev, QEDI_BDQ_BUF_SIZE,
					  qedi->bdq[i].buf_addr,
					  qedi->bdq[i].buf_dma);
		}
	}
}

static void qedi_free_global_queues(struct qedi_ctx *qedi)
{
	int i;
	struct global_queue **gl = qedi->global_queues;

	for (i = 0; i < qedi->num_queues; i++) {
		if (!gl[i])
			continue;

		if (gl[i]->cq)
			dma_free_coherent(&qedi->pdev->dev, gl[i]->cq_mem_size,
					  gl[i]->cq, gl[i]->cq_dma);
		if (gl[i]->cq_pbl)
			dma_free_coherent(&qedi->pdev->dev, gl[i]->cq_pbl_size,
					  gl[i]->cq_pbl, gl[i]->cq_pbl_dma);

		kfree(gl[i]);
	}
	qedi_free_bdq(qedi);
	qedi_free_nvm_iscsi_cfg(qedi);
}

static int qedi_alloc_bdq(struct qedi_ctx *qedi)
{
	int i;
	struct scsi_bd *pbl;
	u64 *list;
	dma_addr_t page;

	/* Alloc dma memory for BDQ buffers */
	for (i = 0; i < QEDI_BDQ_NUM; i++) {
		qedi->bdq[i].buf_addr =
				dma_alloc_coherent(&qedi->pdev->dev,
						   QEDI_BDQ_BUF_SIZE,
						   &qedi->bdq[i].buf_dma,
						   GFP_KERNEL);
		if (!qedi->bdq[i].buf_addr) {
			QEDI_ERR(&qedi->dbg_ctx,
				 "Could not allocate BDQ buffer %d.\n", i);
			return -ENOMEM;
		}
	}

	/* Alloc dma memory for BDQ page buffer list */
	qedi->bdq_pbl_mem_size = QEDI_BDQ_NUM * sizeof(struct scsi_bd);
	qedi->bdq_pbl_mem_size = ALIGN(qedi->bdq_pbl_mem_size, QEDI_PAGE_SIZE);
	qedi->rq_num_entries = qedi->bdq_pbl_mem_size / sizeof(struct scsi_bd);

	QEDI_INFO(&qedi->dbg_ctx, QEDI_LOG_CONN, "rq_num_entries = %d.\n",
		  qedi->rq_num_entries);

	qedi->bdq_pbl = dma_alloc_coherent(&qedi->pdev->dev,
					   qedi->bdq_pbl_mem_size,
					   &qedi->bdq_pbl_dma, GFP_KERNEL);
	if (!qedi->bdq_pbl) {
		QEDI_ERR(&qedi->dbg_ctx, "Could not allocate BDQ PBL.\n");
		return -ENOMEM;
	}

	/*
	 * Populate BDQ PBL with physical and virtual address of individual
	 * BDQ buffers
	 */
	pbl = (struct scsi_bd  *)qedi->bdq_pbl;
	for (i = 0; i < QEDI_BDQ_NUM; i++) {
		pbl->address.hi =
				cpu_to_le32(QEDI_U64_HI(qedi->bdq[i].buf_dma));
		pbl->address.lo =
				cpu_to_le32(QEDI_U64_LO(qedi->bdq[i].buf_dma));
		QEDI_INFO(&qedi->dbg_ctx, QEDI_LOG_CONN,
			  "pbl [0x%p] pbl->address hi [0x%llx] lo [0x%llx], idx [%d]\n",
			  pbl, pbl->address.hi, pbl->address.lo, i);
		pbl->opaque.iscsi_opaque.reserved_zero[0] = 0;
		pbl->opaque.iscsi_opaque.reserved_zero[1] = 0;
		pbl->opaque.iscsi_opaque.reserved_zero[2] = 0;
		pbl->opaque.iscsi_opaque.opaque = cpu_to_le16(i);
		pbl++;
	}

	/* Allocate list of PBL pages */
<<<<<<< HEAD
	qedi->bdq_pbl_list = dma_zalloc_coherent(&qedi->pdev->dev,
						 QEDI_PAGE_SIZE,
						 &qedi->bdq_pbl_list_dma,
						 GFP_KERNEL);
=======
	qedi->bdq_pbl_list = dma_alloc_coherent(&qedi->pdev->dev,
						QEDI_PAGE_SIZE,
						&qedi->bdq_pbl_list_dma,
						GFP_KERNEL);
>>>>>>> f17b5f06
	if (!qedi->bdq_pbl_list) {
		QEDI_ERR(&qedi->dbg_ctx,
			 "Could not allocate list of PBL pages.\n");
		return -ENOMEM;
	}

	/*
	 * Now populate PBL list with pages that contain pointers to the
	 * individual buffers.
	 */
	qedi->bdq_pbl_list_num_entries = qedi->bdq_pbl_mem_size /
					 QEDI_PAGE_SIZE;
	list = (u64 *)qedi->bdq_pbl_list;
	page = qedi->bdq_pbl_list_dma;
	for (i = 0; i < qedi->bdq_pbl_list_num_entries; i++) {
		*list = qedi->bdq_pbl_dma;
		list++;
		page += QEDI_PAGE_SIZE;
	}

	return 0;
}

static int qedi_alloc_global_queues(struct qedi_ctx *qedi)
{
	u32 *list;
	int i;
	int status = 0, rc;
	u32 *pbl;
	dma_addr_t page;
	int num_pages;

	/*
	 * Number of global queues (CQ / RQ). This should
	 * be <= number of available MSIX vectors for the PF
	 */
	if (!qedi->num_queues) {
		QEDI_ERR(&qedi->dbg_ctx, "No MSI-X vectors available!\n");
		return 1;
	}

	/* Make sure we allocated the PBL that will contain the physical
	 * addresses of our queues
	 */
	if (!qedi->p_cpuq) {
		status = 1;
		goto mem_alloc_failure;
	}

	qedi->global_queues = kzalloc((sizeof(struct global_queue *) *
				       qedi->num_queues), GFP_KERNEL);
	if (!qedi->global_queues) {
		QEDI_ERR(&qedi->dbg_ctx,
			 "Unable to allocate global queues array ptr memory\n");
		return -ENOMEM;
	}
	QEDI_INFO(&qedi->dbg_ctx, QEDI_LOG_DISC,
		  "qedi->global_queues=%p.\n", qedi->global_queues);

	/* Allocate DMA coherent buffers for BDQ */
	rc = qedi_alloc_bdq(qedi);
	if (rc)
		goto mem_alloc_failure;

	/* Allocate DMA coherent buffers for NVM_ISCSI_CFG */
	rc = qedi_alloc_nvm_iscsi_cfg(qedi);
	if (rc)
		goto mem_alloc_failure;

	/* Allocate a CQ and an associated PBL for each MSI-X
	 * vector.
	 */
	for (i = 0; i < qedi->num_queues; i++) {
		qedi->global_queues[i] =
					kzalloc(sizeof(*qedi->global_queues[0]),
						GFP_KERNEL);
		if (!qedi->global_queues[i]) {
			QEDI_ERR(&qedi->dbg_ctx,
				 "Unable to allocation global queue %d.\n", i);
			goto mem_alloc_failure;
		}

		qedi->global_queues[i]->cq_mem_size =
		    (QEDI_CQ_SIZE + 8) * sizeof(union iscsi_cqe);
		qedi->global_queues[i]->cq_mem_size =
		    (qedi->global_queues[i]->cq_mem_size +
		    (QEDI_PAGE_SIZE - 1));

		qedi->global_queues[i]->cq_pbl_size =
		    (qedi->global_queues[i]->cq_mem_size /
		    QEDI_PAGE_SIZE) * sizeof(void *);
		qedi->global_queues[i]->cq_pbl_size =
		    (qedi->global_queues[i]->cq_pbl_size +
		    (QEDI_PAGE_SIZE - 1));

		qedi->global_queues[i]->cq = dma_alloc_coherent(&qedi->pdev->dev,
								qedi->global_queues[i]->cq_mem_size,
								&qedi->global_queues[i]->cq_dma,
								GFP_KERNEL);

		if (!qedi->global_queues[i]->cq) {
			QEDI_WARN(&qedi->dbg_ctx,
				  "Could not allocate cq.\n");
			status = -ENOMEM;
			goto mem_alloc_failure;
		}
		qedi->global_queues[i]->cq_pbl = dma_alloc_coherent(&qedi->pdev->dev,
								    qedi->global_queues[i]->cq_pbl_size,
								    &qedi->global_queues[i]->cq_pbl_dma,
								    GFP_KERNEL);

		if (!qedi->global_queues[i]->cq_pbl) {
			QEDI_WARN(&qedi->dbg_ctx,
				  "Could not allocate cq PBL.\n");
			status = -ENOMEM;
			goto mem_alloc_failure;
		}

		/* Create PBL */
		num_pages = qedi->global_queues[i]->cq_mem_size /
		    QEDI_PAGE_SIZE;
		page = qedi->global_queues[i]->cq_dma;
		pbl = (u32 *)qedi->global_queues[i]->cq_pbl;

		while (num_pages--) {
			*pbl = (u32)page;
			pbl++;
			*pbl = (u32)((u64)page >> 32);
			pbl++;
			page += QEDI_PAGE_SIZE;
		}
	}

	list = (u32 *)qedi->p_cpuq;

	/*
	 * The list is built as follows: CQ#0 PBL pointer, RQ#0 PBL pointer,
	 * CQ#1 PBL pointer, RQ#1 PBL pointer, etc.  Each PBL pointer points
	 * to the physical address which contains an array of pointers to the
	 * physical addresses of the specific queue pages.
	 */
	for (i = 0; i < qedi->num_queues; i++) {
		*list = (u32)qedi->global_queues[i]->cq_pbl_dma;
		list++;
		*list = (u32)((u64)qedi->global_queues[i]->cq_pbl_dma >> 32);
		list++;

		*list = (u32)0;
		list++;
		*list = (u32)((u64)0 >> 32);
		list++;
	}

	return 0;

mem_alloc_failure:
	qedi_free_global_queues(qedi);
	return status;
}

int qedi_alloc_sq(struct qedi_ctx *qedi, struct qedi_endpoint *ep)
{
	int rval = 0;
	u32 *pbl;
	dma_addr_t page;
	int num_pages;

	if (!ep)
		return -EIO;

	/* Calculate appropriate queue and PBL sizes */
	ep->sq_mem_size = QEDI_SQ_SIZE * sizeof(struct iscsi_wqe);
	ep->sq_mem_size += QEDI_PAGE_SIZE - 1;

	ep->sq_pbl_size = (ep->sq_mem_size / QEDI_PAGE_SIZE) * sizeof(void *);
	ep->sq_pbl_size = ep->sq_pbl_size + QEDI_PAGE_SIZE;

	ep->sq = dma_alloc_coherent(&qedi->pdev->dev, ep->sq_mem_size,
				    &ep->sq_dma, GFP_KERNEL);
	if (!ep->sq) {
		QEDI_WARN(&qedi->dbg_ctx,
			  "Could not allocate send queue.\n");
		rval = -ENOMEM;
		goto out;
	}
	ep->sq_pbl = dma_alloc_coherent(&qedi->pdev->dev, ep->sq_pbl_size,
					&ep->sq_pbl_dma, GFP_KERNEL);
	if (!ep->sq_pbl) {
		QEDI_WARN(&qedi->dbg_ctx,
			  "Could not allocate send queue PBL.\n");
		rval = -ENOMEM;
		goto out_free_sq;
	}

	/* Create PBL */
	num_pages = ep->sq_mem_size / QEDI_PAGE_SIZE;
	page = ep->sq_dma;
	pbl = (u32 *)ep->sq_pbl;

	while (num_pages--) {
		*pbl = (u32)page;
		pbl++;
		*pbl = (u32)((u64)page >> 32);
		pbl++;
		page += QEDI_PAGE_SIZE;
	}

	return rval;

out_free_sq:
	dma_free_coherent(&qedi->pdev->dev, ep->sq_mem_size, ep->sq,
			  ep->sq_dma);
out:
	return rval;
}

void qedi_free_sq(struct qedi_ctx *qedi, struct qedi_endpoint *ep)
{
	if (ep->sq_pbl)
		dma_free_coherent(&qedi->pdev->dev, ep->sq_pbl_size, ep->sq_pbl,
				  ep->sq_pbl_dma);
	if (ep->sq)
		dma_free_coherent(&qedi->pdev->dev, ep->sq_mem_size, ep->sq,
				  ep->sq_dma);
}

int qedi_get_task_idx(struct qedi_ctx *qedi)
{
	s16 tmp_idx;

again:
	tmp_idx = find_first_zero_bit(qedi->task_idx_map,
				      MAX_ISCSI_TASK_ENTRIES);

	if (tmp_idx >= MAX_ISCSI_TASK_ENTRIES) {
		QEDI_ERR(&qedi->dbg_ctx, "FW task context pool is full.\n");
		tmp_idx = -1;
		goto err_idx;
	}

	if (test_and_set_bit(tmp_idx, qedi->task_idx_map))
		goto again;

err_idx:
	return tmp_idx;
}

void qedi_clear_task_idx(struct qedi_ctx *qedi, int idx)
{
	if (!test_and_clear_bit(idx, qedi->task_idx_map))
		QEDI_ERR(&qedi->dbg_ctx,
			 "FW task context, already cleared, tid=0x%x\n", idx);
}

void qedi_update_itt_map(struct qedi_ctx *qedi, u32 tid, u32 proto_itt,
			 struct qedi_cmd *cmd)
{
	qedi->itt_map[tid].itt = proto_itt;
	qedi->itt_map[tid].p_cmd = cmd;

	QEDI_INFO(&qedi->dbg_ctx, QEDI_LOG_CONN,
		  "update itt map tid=0x%x, with proto itt=0x%x\n", tid,
		  qedi->itt_map[tid].itt);
}

void qedi_get_task_tid(struct qedi_ctx *qedi, u32 itt, s16 *tid)
{
	u16 i;

	for (i = 0; i < MAX_ISCSI_TASK_ENTRIES; i++) {
		if (qedi->itt_map[i].itt == itt) {
			*tid = i;
			QEDI_INFO(&qedi->dbg_ctx, QEDI_LOG_CONN,
				  "Ref itt=0x%x, found at tid=0x%x\n",
				  itt, *tid);
			return;
		}
	}

	WARN_ON(1);
}

void qedi_get_proto_itt(struct qedi_ctx *qedi, u32 tid, u32 *proto_itt)
{
	*proto_itt = qedi->itt_map[tid].itt;
	QEDI_INFO(&qedi->dbg_ctx, QEDI_LOG_CONN,
		  "Get itt map tid [0x%x with proto itt[0x%x]",
		  tid, *proto_itt);
}

struct qedi_cmd *qedi_get_cmd_from_tid(struct qedi_ctx *qedi, u32 tid)
{
	struct qedi_cmd *cmd = NULL;

	if (tid >= MAX_ISCSI_TASK_ENTRIES)
		return NULL;

	cmd = qedi->itt_map[tid].p_cmd;
	if (cmd->task_id != tid)
		return NULL;

	qedi->itt_map[tid].p_cmd = NULL;

	return cmd;
}

static int qedi_alloc_itt(struct qedi_ctx *qedi)
{
	qedi->itt_map = kcalloc(MAX_ISCSI_TASK_ENTRIES,
				sizeof(struct qedi_itt_map), GFP_KERNEL);
	if (!qedi->itt_map) {
		QEDI_ERR(&qedi->dbg_ctx,
			 "Unable to allocate itt map array memory\n");
		return -ENOMEM;
	}
	return 0;
}

static void qedi_free_itt(struct qedi_ctx *qedi)
{
	kfree(qedi->itt_map);
}

static struct qed_ll2_cb_ops qedi_ll2_cb_ops = {
	.rx_cb = qedi_ll2_rx,
	.tx_cb = NULL,
};

static int qedi_percpu_io_thread(void *arg)
{
	struct qedi_percpu_s *p = arg;
	struct qedi_work *work, *tmp;
	unsigned long flags;
	LIST_HEAD(work_list);

	set_user_nice(current, -20);

	while (!kthread_should_stop()) {
		spin_lock_irqsave(&p->p_work_lock, flags);
		while (!list_empty(&p->work_list)) {
			list_splice_init(&p->work_list, &work_list);
			spin_unlock_irqrestore(&p->p_work_lock, flags);

			list_for_each_entry_safe(work, tmp, &work_list, list) {
				list_del_init(&work->list);
				qedi_fp_process_cqes(work);
				if (!work->is_solicited)
					kfree(work);
			}
			cond_resched();
			spin_lock_irqsave(&p->p_work_lock, flags);
		}
		set_current_state(TASK_INTERRUPTIBLE);
		spin_unlock_irqrestore(&p->p_work_lock, flags);
		schedule();
	}
	__set_current_state(TASK_RUNNING);

	return 0;
}

static int qedi_cpu_online(unsigned int cpu)
{
	struct qedi_percpu_s *p = this_cpu_ptr(&qedi_percpu);
	struct task_struct *thread;

	thread = kthread_create_on_node(qedi_percpu_io_thread, (void *)p,
					cpu_to_node(cpu),
					"qedi_thread/%d", cpu);
	if (IS_ERR(thread))
		return PTR_ERR(thread);

	kthread_bind(thread, cpu);
	p->iothread = thread;
	wake_up_process(thread);
	return 0;
}

static int qedi_cpu_offline(unsigned int cpu)
{
	struct qedi_percpu_s *p = this_cpu_ptr(&qedi_percpu);
	struct qedi_work *work, *tmp;
	struct task_struct *thread;

	spin_lock_bh(&p->p_work_lock);
	thread = p->iothread;
	p->iothread = NULL;

	list_for_each_entry_safe(work, tmp, &p->work_list, list) {
		list_del_init(&work->list);
		qedi_fp_process_cqes(work);
		if (!work->is_solicited)
			kfree(work);
	}

	spin_unlock_bh(&p->p_work_lock);
	if (thread)
		kthread_stop(thread);
	return 0;
}

void qedi_reset_host_mtu(struct qedi_ctx *qedi, u16 mtu)
{
	struct qed_ll2_params params;

	qedi_recover_all_conns(qedi);

	qedi_ops->ll2->stop(qedi->cdev);
	qedi_ll2_free_skbs(qedi);

	QEDI_INFO(&qedi->dbg_ctx, QEDI_LOG_INFO, "old MTU %u, new MTU %u\n",
		  qedi->ll2_mtu, mtu);
	memset(&params, 0, sizeof(params));
	qedi->ll2_mtu = mtu;
	params.mtu = qedi->ll2_mtu + IPV6_HDR_LEN + TCP_HDR_LEN;
	params.drop_ttl0_packets = 0;
	params.rx_vlan_stripping = 1;
	ether_addr_copy(params.ll2_mac_address, qedi->dev_info.common.hw_mac);
	qedi_ops->ll2->start(qedi->cdev, &params);
}

/**
 * qedi_get_nvram_block: - Scan through the iSCSI NVRAM block (while accounting
 * for gaps) for the matching absolute-pf-id of the QEDI device.
 */
static struct nvm_iscsi_block *
qedi_get_nvram_block(struct qedi_ctx *qedi)
{
	int i;
	u8 pf;
	u32 flags;
	struct nvm_iscsi_block *block;

	pf = qedi->dev_info.common.abs_pf_id;
	block = &qedi->iscsi_image->iscsi_cfg.block[0];
	for (i = 0; i < NUM_OF_ISCSI_PF_SUPPORTED; i++, block++) {
		flags = ((block->id) & NVM_ISCSI_CFG_BLK_CTRL_FLAG_MASK) >>
			NVM_ISCSI_CFG_BLK_CTRL_FLAG_OFFSET;
		if (flags & (NVM_ISCSI_CFG_BLK_CTRL_FLAG_IS_NOT_EMPTY |
				NVM_ISCSI_CFG_BLK_CTRL_FLAG_PF_MAPPED) &&
			(pf == (block->id & NVM_ISCSI_CFG_BLK_MAPPED_PF_ID_MASK)
				>> NVM_ISCSI_CFG_BLK_MAPPED_PF_ID_OFFSET))
			return block;
	}
	return NULL;
}

static ssize_t qedi_show_boot_eth_info(void *data, int type, char *buf)
{
	struct qedi_ctx *qedi = data;
	struct nvm_iscsi_initiator *initiator;
	int rc = 1;
	u32 ipv6_en, dhcp_en, ip_len;
	struct nvm_iscsi_block *block;
	char *fmt, *ip, *sub, *gw;

	block = qedi_get_nvram_block(qedi);
	if (!block)
		return 0;

	initiator = &block->initiator;
	ipv6_en = block->generic.ctrl_flags &
		  NVM_ISCSI_CFG_GEN_IPV6_ENABLED;
	dhcp_en = block->generic.ctrl_flags &
		  NVM_ISCSI_CFG_GEN_DHCP_TCPIP_CONFIG_ENABLED;
	/* Static IP assignments. */
	fmt = ipv6_en ? "%pI6\n" : "%pI4\n";
	ip = ipv6_en ? initiator->ipv6.addr.byte : initiator->ipv4.addr.byte;
	ip_len = ipv6_en ? IPV6_LEN : IPV4_LEN;
	sub = ipv6_en ? initiator->ipv6.subnet_mask.byte :
	      initiator->ipv4.subnet_mask.byte;
	gw = ipv6_en ? initiator->ipv6.gateway.byte :
	     initiator->ipv4.gateway.byte;
	/* DHCP IP adjustments. */
	fmt = dhcp_en ? "%s\n" : fmt;
	if (dhcp_en) {
		ip = ipv6_en ? "0::0" : "0.0.0.0";
		sub = ip;
		gw = ip;
		ip_len = ipv6_en ? 5 : 8;
	}

	switch (type) {
	case ISCSI_BOOT_ETH_IP_ADDR:
		rc = snprintf(buf, ip_len, fmt, ip);
		break;
	case ISCSI_BOOT_ETH_SUBNET_MASK:
		rc = snprintf(buf, ip_len, fmt, sub);
		break;
	case ISCSI_BOOT_ETH_GATEWAY:
		rc = snprintf(buf, ip_len, fmt, gw);
		break;
	case ISCSI_BOOT_ETH_FLAGS:
		rc = snprintf(buf, 3, "%hhd\n",
			      SYSFS_FLAG_FW_SEL_BOOT);
		break;
	case ISCSI_BOOT_ETH_INDEX:
		rc = snprintf(buf, 3, "0\n");
		break;
	case ISCSI_BOOT_ETH_MAC:
		rc = sysfs_format_mac(buf, qedi->mac, ETH_ALEN);
		break;
	case ISCSI_BOOT_ETH_VLAN:
		rc = snprintf(buf, 12, "%d\n",
			      GET_FIELD2(initiator->generic_cont0,
					 NVM_ISCSI_CFG_INITIATOR_VLAN));
		break;
	case ISCSI_BOOT_ETH_ORIGIN:
		if (dhcp_en)
			rc = snprintf(buf, 3, "3\n");
		break;
	default:
		rc = 0;
		break;
	}

	return rc;
}

static umode_t qedi_eth_get_attr_visibility(void *data, int type)
{
	int rc = 1;

	switch (type) {
	case ISCSI_BOOT_ETH_FLAGS:
	case ISCSI_BOOT_ETH_MAC:
	case ISCSI_BOOT_ETH_INDEX:
	case ISCSI_BOOT_ETH_IP_ADDR:
	case ISCSI_BOOT_ETH_SUBNET_MASK:
	case ISCSI_BOOT_ETH_GATEWAY:
	case ISCSI_BOOT_ETH_ORIGIN:
	case ISCSI_BOOT_ETH_VLAN:
		rc = 0444;
		break;
	default:
		rc = 0;
		break;
	}
	return rc;
}

static ssize_t qedi_show_boot_ini_info(void *data, int type, char *buf)
{
	struct qedi_ctx *qedi = data;
	struct nvm_iscsi_initiator *initiator;
	int rc;
	struct nvm_iscsi_block *block;

	block = qedi_get_nvram_block(qedi);
	if (!block)
		return 0;

	initiator = &block->initiator;

	switch (type) {
	case ISCSI_BOOT_INI_INITIATOR_NAME:
		rc = sprintf(buf, "%.*s\n", NVM_ISCSI_CFG_ISCSI_NAME_MAX_LEN,
			     initiator->initiator_name.byte);
		break;
	default:
		rc = 0;
		break;
	}
	return rc;
}

static umode_t qedi_ini_get_attr_visibility(void *data, int type)
{
	int rc;

	switch (type) {
	case ISCSI_BOOT_INI_INITIATOR_NAME:
		rc = 0444;
		break;
	default:
		rc = 0;
		break;
	}
	return rc;
}

static ssize_t
qedi_show_boot_tgt_info(struct qedi_ctx *qedi, int type,
			char *buf, enum qedi_nvm_tgts idx)
{
	int rc = 1;
	u32 ctrl_flags, ipv6_en, chap_en, mchap_en, ip_len;
	struct nvm_iscsi_block *block;
	char *chap_name, *chap_secret;
	char *mchap_name, *mchap_secret;

	block = qedi_get_nvram_block(qedi);
	if (!block)
		goto exit_show_tgt_info;

	QEDI_INFO(&qedi->dbg_ctx, QEDI_LOG_EVT,
		  "Port:%d, tgt_idx:%d\n",
		  GET_FIELD2(block->id, NVM_ISCSI_CFG_BLK_MAPPED_PF_ID), idx);

	ctrl_flags = block->target[idx].ctrl_flags &
		     NVM_ISCSI_CFG_TARGET_ENABLED;

	if (!ctrl_flags) {
		QEDI_INFO(&qedi->dbg_ctx, QEDI_LOG_EVT,
			  "Target disabled\n");
		goto exit_show_tgt_info;
	}

	ipv6_en = block->generic.ctrl_flags &
		  NVM_ISCSI_CFG_GEN_IPV6_ENABLED;
	ip_len = ipv6_en ? IPV6_LEN : IPV4_LEN;
	chap_en = block->generic.ctrl_flags &
		  NVM_ISCSI_CFG_GEN_CHAP_ENABLED;
	chap_name = chap_en ? block->initiator.chap_name.byte : NULL;
	chap_secret = chap_en ? block->initiator.chap_password.byte : NULL;

	mchap_en = block->generic.ctrl_flags &
		  NVM_ISCSI_CFG_GEN_CHAP_MUTUAL_ENABLED;
	mchap_name = mchap_en ? block->target[idx].chap_name.byte : NULL;
	mchap_secret = mchap_en ? block->target[idx].chap_password.byte : NULL;

	switch (type) {
	case ISCSI_BOOT_TGT_NAME:
		rc = sprintf(buf, "%.*s\n", NVM_ISCSI_CFG_ISCSI_NAME_MAX_LEN,
			     block->target[idx].target_name.byte);
		break;
	case ISCSI_BOOT_TGT_IP_ADDR:
		if (ipv6_en)
			rc = snprintf(buf, ip_len, "%pI6\n",
				      block->target[idx].ipv6_addr.byte);
		else
			rc = snprintf(buf, ip_len, "%pI4\n",
				      block->target[idx].ipv4_addr.byte);
		break;
	case ISCSI_BOOT_TGT_PORT:
		rc = snprintf(buf, 12, "%d\n",
			      GET_FIELD2(block->target[idx].generic_cont0,
					 NVM_ISCSI_CFG_TARGET_TCP_PORT));
		break;
	case ISCSI_BOOT_TGT_LUN:
		rc = snprintf(buf, 22, "%.*d\n",
			      block->target[idx].lun.value[1],
			      block->target[idx].lun.value[0]);
		break;
	case ISCSI_BOOT_TGT_CHAP_NAME:
		rc = sprintf(buf, "%.*s\n", NVM_ISCSI_CFG_CHAP_NAME_MAX_LEN,
			     chap_name);
		break;
	case ISCSI_BOOT_TGT_CHAP_SECRET:
		rc = sprintf(buf, "%.*s\n", NVM_ISCSI_CFG_CHAP_NAME_MAX_LEN,
			     chap_secret);
		break;
	case ISCSI_BOOT_TGT_REV_CHAP_NAME:
		rc = sprintf(buf, "%.*s\n", NVM_ISCSI_CFG_CHAP_NAME_MAX_LEN,
			     mchap_name);
		break;
	case ISCSI_BOOT_TGT_REV_CHAP_SECRET:
		rc = sprintf(buf, "%.*s\n", NVM_ISCSI_CFG_CHAP_NAME_MAX_LEN,
			     mchap_secret);
		break;
	case ISCSI_BOOT_TGT_FLAGS:
		rc = snprintf(buf, 3, "%hhd\n", SYSFS_FLAG_FW_SEL_BOOT);
		break;
	case ISCSI_BOOT_TGT_NIC_ASSOC:
		rc = snprintf(buf, 3, "0\n");
		break;
	default:
		rc = 0;
		break;
	}

exit_show_tgt_info:
	return rc;
}

static ssize_t qedi_show_boot_tgt_pri_info(void *data, int type, char *buf)
{
	struct qedi_ctx *qedi = data;

	return qedi_show_boot_tgt_info(qedi, type, buf, QEDI_NVM_TGT_PRI);
}

static ssize_t qedi_show_boot_tgt_sec_info(void *data, int type, char *buf)
{
	struct qedi_ctx *qedi = data;

	return qedi_show_boot_tgt_info(qedi, type, buf, QEDI_NVM_TGT_SEC);
}

static umode_t qedi_tgt_get_attr_visibility(void *data, int type)
{
	int rc;

	switch (type) {
	case ISCSI_BOOT_TGT_NAME:
	case ISCSI_BOOT_TGT_IP_ADDR:
	case ISCSI_BOOT_TGT_PORT:
	case ISCSI_BOOT_TGT_LUN:
	case ISCSI_BOOT_TGT_CHAP_NAME:
	case ISCSI_BOOT_TGT_CHAP_SECRET:
	case ISCSI_BOOT_TGT_REV_CHAP_NAME:
	case ISCSI_BOOT_TGT_REV_CHAP_SECRET:
	case ISCSI_BOOT_TGT_NIC_ASSOC:
	case ISCSI_BOOT_TGT_FLAGS:
		rc = 0444;
		break;
	default:
		rc = 0;
		break;
	}
	return rc;
}

static void qedi_boot_release(void *data)
{
	struct qedi_ctx *qedi = data;

	scsi_host_put(qedi->shost);
}

static int qedi_get_boot_info(struct qedi_ctx *qedi)
{
	int ret = 1;
	struct qedi_nvm_iscsi_image nvm_image;

	QEDI_INFO(&qedi->dbg_ctx, QEDI_LOG_INFO,
		  "Get NVM iSCSI CFG image\n");
	ret = qedi_ops->common->nvm_get_image(qedi->cdev,
					      QED_NVM_IMAGE_ISCSI_CFG,
					      (char *)qedi->iscsi_image,
					      sizeof(nvm_image));
	if (ret)
		QEDI_ERR(&qedi->dbg_ctx,
			 "Could not get NVM image. ret = %d\n", ret);

	return ret;
}

static int qedi_setup_boot_info(struct qedi_ctx *qedi)
{
	struct iscsi_boot_kobj *boot_kobj;

	if (qedi_get_boot_info(qedi))
		return -EPERM;

	qedi->boot_kset = iscsi_boot_create_host_kset(qedi->shost->host_no);
	if (!qedi->boot_kset)
		goto kset_free;

	if (!scsi_host_get(qedi->shost))
		goto kset_free;

	boot_kobj = iscsi_boot_create_target(qedi->boot_kset, 0, qedi,
					     qedi_show_boot_tgt_pri_info,
					     qedi_tgt_get_attr_visibility,
					     qedi_boot_release);
	if (!boot_kobj)
		goto put_host;

	if (!scsi_host_get(qedi->shost))
		goto kset_free;

	boot_kobj = iscsi_boot_create_target(qedi->boot_kset, 1, qedi,
					     qedi_show_boot_tgt_sec_info,
					     qedi_tgt_get_attr_visibility,
					     qedi_boot_release);
	if (!boot_kobj)
		goto put_host;

	if (!scsi_host_get(qedi->shost))
		goto kset_free;

	boot_kobj = iscsi_boot_create_initiator(qedi->boot_kset, 0, qedi,
						qedi_show_boot_ini_info,
						qedi_ini_get_attr_visibility,
						qedi_boot_release);
	if (!boot_kobj)
		goto put_host;

	if (!scsi_host_get(qedi->shost))
		goto kset_free;

	boot_kobj = iscsi_boot_create_ethernet(qedi->boot_kset, 0, qedi,
					       qedi_show_boot_eth_info,
					       qedi_eth_get_attr_visibility,
					       qedi_boot_release);
	if (!boot_kobj)
		goto put_host;

	return 0;

put_host:
	scsi_host_put(qedi->shost);
kset_free:
	iscsi_boot_destroy_kset(qedi->boot_kset);
	return -ENOMEM;
}

static void __qedi_remove(struct pci_dev *pdev, int mode)
{
	struct qedi_ctx *qedi = pci_get_drvdata(pdev);
	int rval;

	if (qedi->tmf_thread) {
		flush_workqueue(qedi->tmf_thread);
		destroy_workqueue(qedi->tmf_thread);
		qedi->tmf_thread = NULL;
	}

	if (qedi->offload_thread) {
		flush_workqueue(qedi->offload_thread);
		destroy_workqueue(qedi->offload_thread);
		qedi->offload_thread = NULL;
	}

#ifdef CONFIG_DEBUG_FS
	qedi_dbg_host_exit(&qedi->dbg_ctx);
#endif
	if (!test_bit(QEDI_IN_OFFLINE, &qedi->flags))
		qedi_ops->common->set_power_state(qedi->cdev, PCI_D0);

	qedi_sync_free_irqs(qedi);

	if (!test_bit(QEDI_IN_OFFLINE, &qedi->flags)) {
		qedi_ops->stop(qedi->cdev);
		qedi_ops->ll2->stop(qedi->cdev);
	}

	if (mode == QEDI_MODE_NORMAL)
		qedi_free_iscsi_pf_param(qedi);

	rval = qedi_ops->common->update_drv_state(qedi->cdev, false);
	if (rval)
		QEDI_ERR(&qedi->dbg_ctx, "Failed to send drv state to MFW\n");

	if (!test_bit(QEDI_IN_OFFLINE, &qedi->flags)) {
		qedi_ops->common->slowpath_stop(qedi->cdev);
		qedi_ops->common->remove(qedi->cdev);
	}

	qedi_destroy_fp(qedi);

	if (mode == QEDI_MODE_NORMAL) {
		qedi_release_cid_que(qedi);
		qedi_cm_free_mem(qedi);
		qedi_free_uio(qedi->udev);
		qedi_free_itt(qedi);

		iscsi_host_remove(qedi->shost);
		iscsi_host_free(qedi->shost);

		if (qedi->ll2_recv_thread) {
			kthread_stop(qedi->ll2_recv_thread);
			qedi->ll2_recv_thread = NULL;
		}
		qedi_ll2_free_skbs(qedi);

		if (qedi->boot_kset)
			iscsi_boot_destroy_kset(qedi->boot_kset);
	}
}

static int __qedi_probe(struct pci_dev *pdev, int mode)
{
	struct qedi_ctx *qedi;
	struct qed_ll2_params params;
	u32 dp_module = 0;
	u8 dp_level = 0;
	bool is_vf = false;
	char host_buf[16];
	struct qed_link_params link_params;
	struct qed_slowpath_params sp_params;
	struct qed_probe_params qed_params;
	void *task_start, *task_end;
	int rc;
	u16 tmp;

	if (mode != QEDI_MODE_RECOVERY) {
		qedi = qedi_host_alloc(pdev);
		if (!qedi) {
			rc = -ENOMEM;
			goto exit_probe;
		}
	} else {
		qedi = pci_get_drvdata(pdev);
	}

	memset(&qed_params, 0, sizeof(qed_params));
	qed_params.protocol = QED_PROTOCOL_ISCSI;
	qed_params.dp_module = dp_module;
	qed_params.dp_level = dp_level;
	qed_params.is_vf = is_vf;
	qedi->cdev = qedi_ops->common->probe(pdev, &qed_params);
	if (!qedi->cdev) {
		rc = -ENODEV;
		QEDI_ERR(&qedi->dbg_ctx, "Cannot initialize hardware\n");
		goto free_host;
	}

	atomic_set(&qedi->link_state, QEDI_LINK_DOWN);

	rc = qedi_ops->fill_dev_info(qedi->cdev, &qedi->dev_info);
	if (rc)
		goto free_host;

	if (mode != QEDI_MODE_RECOVERY) {
		rc = qedi_set_iscsi_pf_param(qedi);
		if (rc) {
			rc = -ENOMEM;
			QEDI_ERR(&qedi->dbg_ctx,
				 "Set iSCSI pf param fail\n");
			goto free_host;
		}
	}

	qedi_ops->common->update_pf_params(qedi->cdev, &qedi->pf_params);

	rc = qedi_prepare_fp(qedi);
	if (rc) {
		QEDI_ERR(&qedi->dbg_ctx, "Cannot start slowpath.\n");
		goto free_pf_params;
	}

	/* Start the Slowpath-process */
	memset(&sp_params, 0, sizeof(struct qed_slowpath_params));
	sp_params.int_mode = QED_INT_MODE_MSIX;
	sp_params.drv_major = QEDI_DRIVER_MAJOR_VER;
	sp_params.drv_minor = QEDI_DRIVER_MINOR_VER;
	sp_params.drv_rev = QEDI_DRIVER_REV_VER;
	sp_params.drv_eng = QEDI_DRIVER_ENG_VER;
	strlcpy(sp_params.name, "qedi iSCSI", QED_DRV_VER_STR_SIZE);
	rc = qedi_ops->common->slowpath_start(qedi->cdev, &sp_params);
	if (rc) {
		QEDI_ERR(&qedi->dbg_ctx, "Cannot start slowpath\n");
		goto stop_hw;
	}

	/* update_pf_params needs to be called before and after slowpath
	 * start
	 */
	qedi_ops->common->update_pf_params(qedi->cdev, &qedi->pf_params);

	rc = qedi_setup_int(qedi);
	if (rc)
		goto stop_iscsi_func;

	qedi_ops->common->set_power_state(qedi->cdev, PCI_D0);

	/* Learn information crucial for qedi to progress */
	rc = qedi_ops->fill_dev_info(qedi->cdev, &qedi->dev_info);
	if (rc)
		goto stop_iscsi_func;

	/* Record BDQ producer doorbell addresses */
	qedi->bdq_primary_prod = qedi->dev_info.primary_dbq_rq_addr;
	qedi->bdq_secondary_prod = qedi->dev_info.secondary_bdq_rq_addr;
	QEDI_INFO(&qedi->dbg_ctx, QEDI_LOG_DISC,
		  "BDQ primary_prod=%p secondary_prod=%p.\n",
		  qedi->bdq_primary_prod,
		  qedi->bdq_secondary_prod);

	/*
	 * We need to write the number of BDs in the BDQ we've preallocated so
	 * the f/w will do a prefetch and we'll get an unsolicited CQE when a
	 * packet arrives.
	 */
	qedi->bdq_prod_idx = QEDI_BDQ_NUM;
	QEDI_INFO(&qedi->dbg_ctx, QEDI_LOG_DISC,
		  "Writing %d to primary and secondary BDQ doorbell registers.\n",
		  qedi->bdq_prod_idx);
	writew(qedi->bdq_prod_idx, qedi->bdq_primary_prod);
	tmp = readw(qedi->bdq_primary_prod);
	writew(qedi->bdq_prod_idx, qedi->bdq_secondary_prod);
	tmp = readw(qedi->bdq_secondary_prod);

	ether_addr_copy(qedi->mac, qedi->dev_info.common.hw_mac);
	QEDI_INFO(&qedi->dbg_ctx, QEDI_LOG_DISC, "MAC address is %pM.\n",
		  qedi->mac);

	sprintf(host_buf, "host_%d", qedi->shost->host_no);
	qedi_ops->common->set_name(qedi->cdev, host_buf);

	qedi_ops->register_ops(qedi->cdev, &qedi_cb_ops, qedi);

	memset(&params, 0, sizeof(params));
	params.mtu = DEF_PATH_MTU + IPV6_HDR_LEN + TCP_HDR_LEN;
	qedi->ll2_mtu = DEF_PATH_MTU;
	params.drop_ttl0_packets = 0;
	params.rx_vlan_stripping = 1;
	ether_addr_copy(params.ll2_mac_address, qedi->dev_info.common.hw_mac);

	if (mode != QEDI_MODE_RECOVERY) {
		/* set up rx path */
		INIT_LIST_HEAD(&qedi->ll2_skb_list);
		spin_lock_init(&qedi->ll2_lock);
		/* start qedi context */
		spin_lock_init(&qedi->hba_lock);
		spin_lock_init(&qedi->task_idx_lock);
		mutex_init(&qedi->stats_lock);
	}
	qedi_ops->ll2->register_cb_ops(qedi->cdev, &qedi_ll2_cb_ops, qedi);
	qedi_ops->ll2->start(qedi->cdev, &params);

	if (mode != QEDI_MODE_RECOVERY) {
		qedi->ll2_recv_thread = kthread_run(qedi_ll2_recv_thread,
						    (void *)qedi,
						    "qedi_ll2_thread");
	}

	rc = qedi_ops->start(qedi->cdev, &qedi->tasks,
			     qedi, qedi_iscsi_event_cb);
	if (rc) {
		rc = -ENODEV;
		QEDI_ERR(&qedi->dbg_ctx, "Cannot start iSCSI function\n");
		goto stop_slowpath;
	}

	task_start = qedi_get_task_mem(&qedi->tasks, 0);
	task_end = qedi_get_task_mem(&qedi->tasks, MAX_TID_BLOCKS_ISCSI - 1);
	QEDI_INFO(&qedi->dbg_ctx, QEDI_LOG_DISC,
		  "Task context start=%p, end=%p block_size=%u.\n",
		   task_start, task_end, qedi->tasks.size);

	memset(&link_params, 0, sizeof(link_params));
	link_params.link_up = true;
	rc = qedi_ops->common->set_link(qedi->cdev, &link_params);
	if (rc) {
		QEDI_WARN(&qedi->dbg_ctx, "Link set up failed.\n");
		atomic_set(&qedi->link_state, QEDI_LINK_DOWN);
	}

#ifdef CONFIG_DEBUG_FS
	qedi_dbg_host_init(&qedi->dbg_ctx, qedi_debugfs_ops,
			   qedi_dbg_fops);
#endif
	QEDI_INFO(&qedi->dbg_ctx, QEDI_LOG_INFO,
		  "QLogic FastLinQ iSCSI Module qedi %s, FW %d.%d.%d.%d\n",
		  QEDI_MODULE_VERSION, FW_MAJOR_VERSION, FW_MINOR_VERSION,
		  FW_REVISION_VERSION, FW_ENGINEERING_VERSION);

	if (mode == QEDI_MODE_NORMAL) {
		if (iscsi_host_add(qedi->shost, &pdev->dev)) {
			QEDI_ERR(&qedi->dbg_ctx,
				 "Could not add iscsi host\n");
			rc = -ENOMEM;
			goto remove_host;
		}

		/* Allocate uio buffers */
		rc = qedi_alloc_uio_rings(qedi);
		if (rc) {
			QEDI_ERR(&qedi->dbg_ctx,
				 "UIO alloc ring failed err=%d\n", rc);
			goto remove_host;
		}

		rc = qedi_init_uio(qedi);
		if (rc) {
			QEDI_ERR(&qedi->dbg_ctx,
				 "UIO init failed, err=%d\n", rc);
			goto free_uio;
		}

		/* host the array on iscsi_conn */
		rc = qedi_setup_cid_que(qedi);
		if (rc) {
			QEDI_ERR(&qedi->dbg_ctx,
				 "Could not setup cid que\n");
			goto free_uio;
		}

		rc = qedi_cm_alloc_mem(qedi);
		if (rc) {
			QEDI_ERR(&qedi->dbg_ctx,
				 "Could not alloc cm memory\n");
			goto free_cid_que;
		}

		rc = qedi_alloc_itt(qedi);
		if (rc) {
			QEDI_ERR(&qedi->dbg_ctx,
				 "Could not alloc itt memory\n");
			goto free_cid_que;
		}

		sprintf(host_buf, "host_%d", qedi->shost->host_no);
		qedi->tmf_thread = create_singlethread_workqueue(host_buf);
		if (!qedi->tmf_thread) {
			QEDI_ERR(&qedi->dbg_ctx,
				 "Unable to start tmf thread!\n");
			rc = -ENODEV;
			goto free_cid_que;
		}

		sprintf(host_buf, "qedi_ofld%d", qedi->shost->host_no);
		qedi->offload_thread = create_workqueue(host_buf);
		if (!qedi->offload_thread) {
			QEDI_ERR(&qedi->dbg_ctx,
				 "Unable to start offload thread!\n");
			rc = -ENODEV;
			goto free_cid_que;
		}

		/* F/w needs 1st task context memory entry for performance */
		set_bit(QEDI_RESERVE_TASK_ID, qedi->task_idx_map);
		atomic_set(&qedi->num_offloads, 0);

		if (qedi_setup_boot_info(qedi))
			QEDI_ERR(&qedi->dbg_ctx,
				 "No iSCSI boot target configured\n");

		rc = qedi_ops->common->update_drv_state(qedi->cdev, true);
		if (rc)
			QEDI_ERR(&qedi->dbg_ctx,
				 "Failed to send drv state to MFW\n");

	}

	return 0;

free_cid_que:
	qedi_release_cid_que(qedi);
free_uio:
	qedi_free_uio(qedi->udev);
remove_host:
#ifdef CONFIG_DEBUG_FS
	qedi_dbg_host_exit(&qedi->dbg_ctx);
#endif
	iscsi_host_remove(qedi->shost);
stop_iscsi_func:
	qedi_ops->stop(qedi->cdev);
stop_slowpath:
	qedi_ops->common->slowpath_stop(qedi->cdev);
stop_hw:
	qedi_ops->common->remove(qedi->cdev);
free_pf_params:
	qedi_free_iscsi_pf_param(qedi);
free_host:
	iscsi_host_free(qedi->shost);
exit_probe:
	return rc;
}

static int qedi_probe(struct pci_dev *pdev, const struct pci_device_id *id)
{
	return __qedi_probe(pdev, QEDI_MODE_NORMAL);
}

static void qedi_remove(struct pci_dev *pdev)
{
	__qedi_remove(pdev, QEDI_MODE_NORMAL);
}

static struct pci_device_id qedi_pci_tbl[] = {
	{ PCI_DEVICE(PCI_VENDOR_ID_QLOGIC, 0x165E) },
	{ PCI_DEVICE(PCI_VENDOR_ID_QLOGIC, 0x8084) },
	{ 0 },
};
MODULE_DEVICE_TABLE(pci, qedi_pci_tbl);

static enum cpuhp_state qedi_cpuhp_state;

static struct pci_driver qedi_pci_driver = {
	.name = QEDI_MODULE_NAME,
	.id_table = qedi_pci_tbl,
	.probe = qedi_probe,
	.remove = qedi_remove,
};

static int __init qedi_init(void)
{
	struct qedi_percpu_s *p;
	int cpu, rc = 0;

	qedi_ops = qed_get_iscsi_ops();
	if (!qedi_ops) {
		QEDI_ERR(NULL, "Failed to get qed iSCSI operations\n");
		return -EINVAL;
	}

#ifdef CONFIG_DEBUG_FS
	qedi_dbg_init("qedi");
#endif

	qedi_scsi_transport = iscsi_register_transport(&qedi_iscsi_transport);
	if (!qedi_scsi_transport) {
		QEDI_ERR(NULL, "Could not register qedi transport");
		rc = -ENOMEM;
		goto exit_qedi_init_1;
	}

	for_each_possible_cpu(cpu) {
		p = &per_cpu(qedi_percpu, cpu);
		INIT_LIST_HEAD(&p->work_list);
		spin_lock_init(&p->p_work_lock);
		p->iothread = NULL;
	}

	rc = cpuhp_setup_state(CPUHP_AP_ONLINE_DYN, "scsi/qedi:online",
			       qedi_cpu_online, qedi_cpu_offline);
	if (rc < 0)
		goto exit_qedi_init_2;
	qedi_cpuhp_state = rc;

	rc = pci_register_driver(&qedi_pci_driver);
	if (rc) {
		QEDI_ERR(NULL, "Failed to register driver\n");
		goto exit_qedi_hp;
	}

	return 0;

exit_qedi_hp:
	cpuhp_remove_state(qedi_cpuhp_state);
exit_qedi_init_2:
	iscsi_unregister_transport(&qedi_iscsi_transport);
exit_qedi_init_1:
#ifdef CONFIG_DEBUG_FS
	qedi_dbg_exit();
#endif
	qed_put_iscsi_ops();
	return rc;
}

static void __exit qedi_cleanup(void)
{
	pci_unregister_driver(&qedi_pci_driver);
	cpuhp_remove_state(qedi_cpuhp_state);
	iscsi_unregister_transport(&qedi_iscsi_transport);

#ifdef CONFIG_DEBUG_FS
	qedi_dbg_exit();
#endif
	qed_put_iscsi_ops();
}

MODULE_DESCRIPTION("QLogic FastLinQ 4xxxx iSCSI Module");
MODULE_LICENSE("GPL");
MODULE_AUTHOR("QLogic Corporation");
MODULE_VERSION(QEDI_MODULE_VERSION);
module_init(qedi_init);
module_exit(qedi_cleanup);<|MERGE_RESOLUTION|>--- conflicted
+++ resolved
@@ -1509,17 +1509,10 @@
 	}
 
 	/* Allocate list of PBL pages */
-<<<<<<< HEAD
-	qedi->bdq_pbl_list = dma_zalloc_coherent(&qedi->pdev->dev,
-						 QEDI_PAGE_SIZE,
-						 &qedi->bdq_pbl_list_dma,
-						 GFP_KERNEL);
-=======
 	qedi->bdq_pbl_list = dma_alloc_coherent(&qedi->pdev->dev,
 						QEDI_PAGE_SIZE,
 						&qedi->bdq_pbl_list_dma,
 						GFP_KERNEL);
->>>>>>> f17b5f06
 	if (!qedi->bdq_pbl_list) {
 		QEDI_ERR(&qedi->dbg_ctx,
 			 "Could not allocate list of PBL pages.\n");
