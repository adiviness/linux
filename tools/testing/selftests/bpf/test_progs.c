// SPDX-License-Identifier: GPL-2.0-only
/* Copyright (c) 2017 Facebook
 */
#define _GNU_SOURCE
#include "test_progs.h"
#include "cgroup_helpers.h"
#include "bpf_rlimit.h"
#include <argp.h>
#include <pthread.h>
#include <sched.h>
#include <signal.h>
#include <string.h>
#include <execinfo.h> /* backtrace */

/* defined in test_progs.h */
struct test_env env = {};

struct prog_test_def {
	const char *test_name;
	int test_num;
	void (*run_test)(void);
	bool force_log;
	int error_cnt;
	int skip_cnt;
	bool tested;
	bool need_cgroup_cleanup;

	char *subtest_name;
	int subtest_num;

	/* store counts before subtest started */
	int old_error_cnt;
};

/* Override C runtime library's usleep() implementation to ensure nanosleep()
 * is always called. Usleep is frequently used in selftests as a way to
 * trigger kprobe and tracepoints.
 */
int usleep(useconds_t usec)
{
	struct timespec ts = {
		.tv_sec = usec / 1000000,
		.tv_nsec = (usec % 1000000) * 1000,
	};

	return syscall(__NR_nanosleep, &ts, NULL);
}

static bool should_run(struct test_selector *sel, int num, const char *name)
{
	int i;
<<<<<<< HEAD

	for (i = 0; i < sel->blacklist.cnt; i++) {
		if (strstr(name, sel->blacklist.strs[i]))
			return false;
	}

=======

	for (i = 0; i < sel->blacklist.cnt; i++) {
		if (strstr(name, sel->blacklist.strs[i]))
			return false;
	}

>>>>>>> 04d5ce62
	for (i = 0; i < sel->whitelist.cnt; i++) {
		if (strstr(name, sel->whitelist.strs[i]))
			return true;
	}

	if (!sel->whitelist.cnt && !sel->num_set)
		return true;

	return num < sel->num_set_len && sel->num_set[num];
}

static void dump_test_log(const struct prog_test_def *test, bool failed)
{
	if (stdout == env.stdout)
		return;

	fflush(stdout); /* exports env.log_buf & env.log_cnt */

	if (env.verbosity > VERBOSE_NONE || test->force_log || failed) {
		if (env.log_cnt) {
			env.log_buf[env.log_cnt] = '\0';
			fprintf(env.stdout, "%s", env.log_buf);
			if (env.log_buf[env.log_cnt - 1] != '\n')
				fprintf(env.stdout, "\n");
		}
	}

	fseeko(stdout, 0, SEEK_SET); /* rewind */
}

static void skip_account(void)
{
	if (env.test->skip_cnt) {
		env.skip_cnt++;
		env.test->skip_cnt = 0;
	}
}

static void stdio_restore(void);

/* A bunch of tests set custom affinity per-thread and/or per-process. Reset
 * it after each test/sub-test.
 */
static void reset_affinity() {

	cpu_set_t cpuset;
	int i, err;

	CPU_ZERO(&cpuset);
	for (i = 0; i < env.nr_cpus; i++)
		CPU_SET(i, &cpuset);

	err = sched_setaffinity(0, sizeof(cpuset), &cpuset);
	if (err < 0) {
		stdio_restore();
		fprintf(stderr, "Failed to reset process affinity: %d!\n", err);
		exit(-1);
	}
	err = pthread_setaffinity_np(pthread_self(), sizeof(cpuset), &cpuset);
	if (err < 0) {
		stdio_restore();
		fprintf(stderr, "Failed to reset thread affinity: %d!\n", err);
		exit(-1);
	}
}

void test__end_subtest()
{
	struct prog_test_def *test = env.test;
	int sub_error_cnt = test->error_cnt - test->old_error_cnt;

	if (sub_error_cnt)
		env.fail_cnt++;
	else
		env.sub_succ_cnt++;
	skip_account();

	dump_test_log(test, sub_error_cnt);

	fprintf(env.stdout, "#%d/%d %s:%s\n",
	       test->test_num, test->subtest_num,
	       test->subtest_name, sub_error_cnt ? "FAIL" : "OK");

	reset_affinity();

	free(test->subtest_name);
	test->subtest_name = NULL;
}

bool test__start_subtest(const char *name)
{
	struct prog_test_def *test = env.test;

	if (test->subtest_name)
		test__end_subtest();

	test->subtest_num++;

	if (!name || !name[0]) {
		fprintf(env.stderr,
			"Subtest #%d didn't provide sub-test name!\n",
			test->subtest_num);
		return false;
	}

	if (!should_run(&env.subtest_selector, test->subtest_num, name))
		return false;

	test->subtest_name = strdup(name);
	if (!test->subtest_name) {
		fprintf(env.stderr,
			"Subtest #%d: failed to copy subtest name!\n",
			test->subtest_num);
		return false;
	}
	env.test->old_error_cnt = env.test->error_cnt;

	return true;
}

void test__force_log() {
	env.test->force_log = true;
}

void test__skip(void)
{
	env.test->skip_cnt++;
}

void test__fail(void)
{
	env.test->error_cnt++;
}

int test__join_cgroup(const char *path)
{
	int fd;

	if (!env.test->need_cgroup_cleanup) {
		if (setup_cgroup_environment()) {
			fprintf(stderr,
				"#%d %s: Failed to setup cgroup environment\n",
				env.test->test_num, env.test->test_name);
			return -1;
		}

		env.test->need_cgroup_cleanup = true;
	}

	fd = create_and_get_cgroup(path);
	if (fd < 0) {
		fprintf(stderr,
			"#%d %s: Failed to create cgroup '%s' (errno=%d)\n",
			env.test->test_num, env.test->test_name, path, errno);
		return fd;
	}

	if (join_cgroup(path)) {
		fprintf(stderr,
			"#%d %s: Failed to join cgroup '%s' (errno=%d)\n",
			env.test->test_num, env.test->test_name, path, errno);
		return -1;
	}

	return fd;
}

struct ipv4_packet pkt_v4 = {
	.eth.h_proto = __bpf_constant_htons(ETH_P_IP),
	.iph.ihl = 5,
	.iph.protocol = IPPROTO_TCP,
	.iph.tot_len = __bpf_constant_htons(MAGIC_BYTES),
	.tcp.urg_ptr = 123,
	.tcp.doff = 5,
};

struct ipv6_packet pkt_v6 = {
	.eth.h_proto = __bpf_constant_htons(ETH_P_IPV6),
	.iph.nexthdr = IPPROTO_TCP,
	.iph.payload_len = __bpf_constant_htons(MAGIC_BYTES),
	.tcp.urg_ptr = 123,
	.tcp.doff = 5,
};

int bpf_find_map(const char *test, struct bpf_object *obj, const char *name)
{
	struct bpf_map *map;

	map = bpf_object__find_map_by_name(obj, name);
	if (!map) {
		fprintf(stdout, "%s:FAIL:map '%s' not found\n", test, name);
		test__fail();
		return -1;
	}
	return bpf_map__fd(map);
}

static bool is_jit_enabled(void)
{
	const char *jit_sysctl = "/proc/sys/net/core/bpf_jit_enable";
	bool enabled = false;
	int sysctl_fd;

	sysctl_fd = open(jit_sysctl, 0, O_RDONLY);
	if (sysctl_fd != -1) {
		char tmpc;

		if (read(sysctl_fd, &tmpc, sizeof(tmpc)) == 1)
			enabled = (tmpc != '0');
		close(sysctl_fd);
	}

	return enabled;
}

int compare_map_keys(int map1_fd, int map2_fd)
{
	__u32 key, next_key;
	char val_buf[PERF_MAX_STACK_DEPTH *
		     sizeof(struct bpf_stack_build_id)];
	int err;

	err = bpf_map_get_next_key(map1_fd, NULL, &key);
	if (err)
		return err;
	err = bpf_map_lookup_elem(map2_fd, &key, val_buf);
	if (err)
		return err;

	while (bpf_map_get_next_key(map1_fd, &key, &next_key) == 0) {
		err = bpf_map_lookup_elem(map2_fd, &next_key, val_buf);
		if (err)
			return err;

		key = next_key;
	}
	if (errno != ENOENT)
		return -1;

	return 0;
}

int compare_stack_ips(int smap_fd, int amap_fd, int stack_trace_len)
{
	__u32 key, next_key, *cur_key_p, *next_key_p;
	char *val_buf1, *val_buf2;
	int i, err = 0;

	val_buf1 = malloc(stack_trace_len);
	val_buf2 = malloc(stack_trace_len);
	cur_key_p = NULL;
	next_key_p = &key;
	while (bpf_map_get_next_key(smap_fd, cur_key_p, next_key_p) == 0) {
		err = bpf_map_lookup_elem(smap_fd, next_key_p, val_buf1);
		if (err)
			goto out;
		err = bpf_map_lookup_elem(amap_fd, next_key_p, val_buf2);
		if (err)
			goto out;
		for (i = 0; i < stack_trace_len; i++) {
			if (val_buf1[i] != val_buf2[i]) {
				err = -1;
				goto out;
			}
		}
		key = *next_key_p;
		cur_key_p = &key;
		next_key_p = &next_key;
	}
	if (errno != ENOENT)
		err = -1;

out:
	free(val_buf1);
	free(val_buf2);
	return err;
}

int extract_build_id(char *build_id, size_t size)
{
	FILE *fp;
	char *line = NULL;
	size_t len = 0;

	fp = popen("readelf -n ./urandom_read | grep 'Build ID'", "r");
	if (fp == NULL)
		return -1;

	if (getline(&line, &len, fp) == -1)
		goto err;
	fclose(fp);

	if (len > size)
		len = size;
	memcpy(build_id, line, len);
	build_id[len] = '\0';
	return 0;
err:
	fclose(fp);
	return -1;
}

void *spin_lock_thread(void *arg)
{
	__u32 duration, retval;
	int err, prog_fd = *(u32 *) arg;

	err = bpf_prog_test_run(prog_fd, 10000, &pkt_v4, sizeof(pkt_v4),
				NULL, NULL, &retval, &duration);
	CHECK(err || retval, "",
	      "err %d errno %d retval %d duration %d\n",
	      err, errno, retval, duration);
	pthread_exit(arg);
}

/* extern declarations for test funcs */
#define DEFINE_TEST(name) extern void test_##name(void);
#include <prog_tests/tests.h>
#undef DEFINE_TEST

static struct prog_test_def prog_test_defs[] = {
#define DEFINE_TEST(name) {		\
	.test_name = #name,		\
	.run_test = &test_##name,	\
},
#include <prog_tests/tests.h>
#undef DEFINE_TEST
};
const int prog_test_cnt = ARRAY_SIZE(prog_test_defs);

const char *argp_program_version = "test_progs 0.1";
const char *argp_program_bug_address = "<bpf@vger.kernel.org>";
const char argp_program_doc[] = "BPF selftests test runner";

enum ARG_KEYS {
	ARG_TEST_NUM = 'n',
	ARG_TEST_NAME = 't',
	ARG_TEST_NAME_BLACKLIST = 'b',
	ARG_VERIFIER_STATS = 's',
	ARG_VERBOSE = 'v',
};

static const struct argp_option opts[] = {
	{ "num", ARG_TEST_NUM, "NUM", 0,
	  "Run test number NUM only " },
	{ "name", ARG_TEST_NAME, "NAMES", 0,
	  "Run tests with names containing any string from NAMES list" },
	{ "name-blacklist", ARG_TEST_NAME_BLACKLIST, "NAMES", 0,
	  "Don't run tests with names containing any string from NAMES list" },
	{ "verifier-stats", ARG_VERIFIER_STATS, NULL, 0,
	  "Output verifier statistics", },
	{ "verbose", ARG_VERBOSE, "LEVEL", OPTION_ARG_OPTIONAL,
	  "Verbose output (use -vv or -vvv for progressively verbose output)" },
	{},
};

static int libbpf_print_fn(enum libbpf_print_level level,
			   const char *format, va_list args)
{
	if (env.verbosity < VERBOSE_VERY && level == LIBBPF_DEBUG)
		return 0;
	vfprintf(stdout, format, args);
	return 0;
}

static int parse_str_list(const char *s, struct str_set *set)
{
	char *input, *state = NULL, *next, **tmp, **strs = NULL;
	int cnt = 0;

	input = strdup(s);
	if (!input)
		return -ENOMEM;

	set->cnt = 0;
	set->strs = NULL;

	while ((next = strtok_r(state ? NULL : input, ",", &state))) {
		tmp = realloc(strs, sizeof(*strs) * (cnt + 1));
		if (!tmp)
			goto err;
		strs = tmp;

		strs[cnt] = strdup(next);
		if (!strs[cnt])
			goto err;

		cnt++;
	}

	set->cnt = cnt;
	set->strs = (const char **)strs;
	free(input);
	return 0;
err:
	free(strs);
	free(input);
	return -ENOMEM;
}

static int parse_str_list(const char *s, struct str_set *set)
{
	char *input, *state = NULL, *next, **tmp, **strs = NULL;
	int cnt = 0;

	input = strdup(s);
	if (!input)
		return -ENOMEM;

	set->cnt = 0;
	set->strs = NULL;

	while ((next = strtok_r(state ? NULL : input, ",", &state))) {
		tmp = realloc(strs, sizeof(*strs) * (cnt + 1));
		if (!tmp)
			goto err;
		strs = tmp;

		strs[cnt] = strdup(next);
		if (!strs[cnt])
			goto err;

		cnt++;
	}

	set->cnt = cnt;
	set->strs = (const char **)strs;
	free(input);
	return 0;
err:
	free(strs);
	free(input);
	return -ENOMEM;
}

int parse_num_list(const char *s, struct test_selector *sel)
{
	int i, set_len = 0, new_len, num, start = 0, end = -1;
	bool *set = NULL, *tmp, parsing_end = false;
	char *next;

	while (s[0]) {
		errno = 0;
		num = strtol(s, &next, 10);
		if (errno)
			return -errno;

		if (parsing_end)
			end = num;
		else
			start = num;

		if (!parsing_end && *next == '-') {
			s = next + 1;
			parsing_end = true;
			continue;
		} else if (*next == ',') {
			parsing_end = false;
			s = next + 1;
			end = num;
		} else if (*next == '\0') {
			parsing_end = false;
			s = next;
			end = num;
		} else {
			return -EINVAL;
		}

		if (start > end)
			return -EINVAL;

		if (end + 1 > set_len) {
			new_len = end + 1;
			tmp = realloc(set, new_len);
			if (!tmp) {
				free(set);
				return -ENOMEM;
			}
			for (i = set_len; i < start; i++)
				tmp[i] = false;
			set = tmp;
			set_len = new_len;
		}
		for (i = start; i <= end; i++)
			set[i] = true;
	}

	if (!set)
		return -EINVAL;

	sel->num_set = set;
	sel->num_set_len = set_len;

	return 0;
}

extern int extra_prog_load_log_flags;

static error_t parse_arg(int key, char *arg, struct argp_state *state)
{
	struct test_env *env = state->input;

	switch (key) {
	case ARG_TEST_NUM: {
		char *subtest_str = strchr(arg, '/');

		if (subtest_str) {
			*subtest_str = '\0';
			if (parse_num_list(subtest_str + 1,
					   &env->subtest_selector)) {
				fprintf(stderr,
					"Failed to parse subtest numbers.\n");
				return -EINVAL;
			}
		}
		if (parse_num_list(arg, &env->test_selector)) {
			fprintf(stderr, "Failed to parse test numbers.\n");
			return -EINVAL;
		}
		break;
	}
	case ARG_TEST_NAME: {
		char *subtest_str = strchr(arg, '/');

		if (subtest_str) {
			*subtest_str = '\0';
			if (parse_str_list(subtest_str + 1,
					   &env->subtest_selector.whitelist))
<<<<<<< HEAD
				return -ENOMEM;
		}
		if (parse_str_list(arg, &env->test_selector.whitelist))
			return -ENOMEM;
		break;
	}
	case ARG_TEST_NAME_BLACKLIST: {
		char *subtest_str = strchr(arg, '/');

		if (subtest_str) {
			*subtest_str = '\0';
			if (parse_str_list(subtest_str + 1,
					   &env->subtest_selector.blacklist))
				return -ENOMEM;
		}
=======
				return -ENOMEM;
		}
		if (parse_str_list(arg, &env->test_selector.whitelist))
			return -ENOMEM;
		break;
	}
	case ARG_TEST_NAME_BLACKLIST: {
		char *subtest_str = strchr(arg, '/');

		if (subtest_str) {
			*subtest_str = '\0';
			if (parse_str_list(subtest_str + 1,
					   &env->subtest_selector.blacklist))
				return -ENOMEM;
		}
>>>>>>> 04d5ce62
		if (parse_str_list(arg, &env->test_selector.blacklist))
			return -ENOMEM;
		break;
	}
	case ARG_VERIFIER_STATS:
		env->verifier_stats = true;
		break;
	case ARG_VERBOSE:
		env->verbosity = VERBOSE_NORMAL;
		if (arg) {
			if (strcmp(arg, "v") == 0) {
				env->verbosity = VERBOSE_VERY;
				extra_prog_load_log_flags = 1;
			} else if (strcmp(arg, "vv") == 0) {
				env->verbosity = VERBOSE_SUPER;
				extra_prog_load_log_flags = 2;
			} else {
				fprintf(stderr,
					"Unrecognized verbosity setting ('%s'), only -v and -vv are supported\n",
					arg);
				return -EINVAL;
			}
		}
		break;
	case ARGP_KEY_ARG:
		argp_usage(state);
		break;
	case ARGP_KEY_END:
		break;
	default:
		return ARGP_ERR_UNKNOWN;
	}
	return 0;
}

static void stdio_hijack(void)
{
#ifdef __GLIBC__
	env.stdout = stdout;
	env.stderr = stderr;

	if (env.verbosity > VERBOSE_NONE) {
		/* nothing to do, output to stdout by default */
		return;
	}

	/* stdout and stderr -> buffer */
	fflush(stdout);

	stdout = open_memstream(&env.log_buf, &env.log_cnt);
	if (!stdout) {
		stdout = env.stdout;
		perror("open_memstream");
		return;
	}

	stderr = stdout;
#endif
}

static void stdio_restore(void)
{
#ifdef __GLIBC__
	if (stdout == env.stdout)
		return;

	fclose(stdout);
	free(env.log_buf);

	env.log_buf = NULL;
	env.log_cnt = 0;

	stdout = env.stdout;
	stderr = env.stderr;
#endif
}

/*
 * Determine if test_progs is running as a "flavored" test runner and switch
 * into corresponding sub-directory to load correct BPF objects.
 *
 * This is done by looking at executable name. If it contains "-flavor"
 * suffix, then we are running as a flavored test runner.
 */
int cd_flavor_subdir(const char *exec_name)
{
	/* General form of argv[0] passed here is:
	 * some/path/to/test_progs[-flavor], where -flavor part is optional.
	 * First cut out "test_progs[-flavor]" part, then extract "flavor"
	 * part, if it's there.
	 */
	const char *flavor = strrchr(exec_name, '/');

	if (!flavor)
		return 0;
	flavor++;
	flavor = strrchr(flavor, '-');
	if (!flavor)
		return 0;
	flavor++;
	fprintf(stdout, "Switching to flavor '%s' subdirectory...\n", flavor);
	return chdir(flavor);
}

#define MAX_BACKTRACE_SZ 128
void crash_handler(int signum)
{
	void *bt[MAX_BACKTRACE_SZ];
	size_t sz;

	sz = backtrace(bt, ARRAY_SIZE(bt));

	if (env.test)
		dump_test_log(env.test, true);
	if (env.stdout)
		stdio_restore();

	fprintf(stderr, "Caught signal #%d!\nStack trace:\n", signum);
	backtrace_symbols_fd(bt, sz, STDERR_FILENO);
}

int main(int argc, char **argv)
{
	static const struct argp argp = {
		.options = opts,
		.parser = parse_arg,
		.doc = argp_program_doc,
	};
	struct sigaction sigact = {
		.sa_handler = crash_handler,
		.sa_flags = SA_RESETHAND,
	};
	int err, i;

	sigaction(SIGSEGV, &sigact, NULL);

	err = argp_parse(&argp, argc, argv, 0, NULL, &env);
	if (err)
		return err;

	err = cd_flavor_subdir(argv[0]);
	if (err)
		return err;

	libbpf_set_print(libbpf_print_fn);

	srand(time(NULL));

	env.jit_enabled = is_jit_enabled();
	env.nr_cpus = libbpf_num_possible_cpus();
	if (env.nr_cpus < 0) {
		fprintf(stderr, "Failed to get number of CPUs: %d!\n",
			env.nr_cpus);
		return -1;
	}

	stdio_hijack();
	for (i = 0; i < prog_test_cnt; i++) {
		struct prog_test_def *test = &prog_test_defs[i];

		env.test = test;
		test->test_num = i + 1;

		if (!should_run(&env.test_selector,
				test->test_num, test->test_name))
			continue;

		test->run_test();
		/* ensure last sub-test is finalized properly */
		if (test->subtest_name)
			test__end_subtest();

		test->tested = true;
		if (test->error_cnt)
			env.fail_cnt++;
		else
			env.succ_cnt++;
		skip_account();

		dump_test_log(test, test->error_cnt);

		fprintf(env.stdout, "#%d %s:%s\n",
			test->test_num, test->test_name,
			test->error_cnt ? "FAIL" : "OK");

		reset_affinity();
		if (test->need_cgroup_cleanup)
			cleanup_cgroup_environment();
	}
	stdio_restore();
	fprintf(stdout, "Summary: %d/%d PASSED, %d SKIPPED, %d FAILED\n",
		env.succ_cnt, env.sub_succ_cnt, env.skip_cnt, env.fail_cnt);

	free(env.test_selector.blacklist.strs);
	free(env.test_selector.whitelist.strs);
	free(env.test_selector.num_set);
	free(env.subtest_selector.blacklist.strs);
	free(env.subtest_selector.whitelist.strs);
	free(env.subtest_selector.num_set);

	return env.fail_cnt ? EXIT_FAILURE : EXIT_SUCCESS;
}<|MERGE_RESOLUTION|>--- conflicted
+++ resolved
@@ -49,21 +49,12 @@
 static bool should_run(struct test_selector *sel, int num, const char *name)
 {
 	int i;
-<<<<<<< HEAD
 
 	for (i = 0; i < sel->blacklist.cnt; i++) {
 		if (strstr(name, sel->blacklist.strs[i]))
 			return false;
 	}
 
-=======
-
-	for (i = 0; i < sel->blacklist.cnt; i++) {
-		if (strstr(name, sel->blacklist.strs[i]))
-			return false;
-	}
-
->>>>>>> 04d5ce62
 	for (i = 0; i < sel->whitelist.cnt; i++) {
 		if (strstr(name, sel->whitelist.strs[i]))
 			return true;
@@ -464,41 +455,6 @@
 	return -ENOMEM;
 }
 
-static int parse_str_list(const char *s, struct str_set *set)
-{
-	char *input, *state = NULL, *next, **tmp, **strs = NULL;
-	int cnt = 0;
-
-	input = strdup(s);
-	if (!input)
-		return -ENOMEM;
-
-	set->cnt = 0;
-	set->strs = NULL;
-
-	while ((next = strtok_r(state ? NULL : input, ",", &state))) {
-		tmp = realloc(strs, sizeof(*strs) * (cnt + 1));
-		if (!tmp)
-			goto err;
-		strs = tmp;
-
-		strs[cnt] = strdup(next);
-		if (!strs[cnt])
-			goto err;
-
-		cnt++;
-	}
-
-	set->cnt = cnt;
-	set->strs = (const char **)strs;
-	free(input);
-	return 0;
-err:
-	free(strs);
-	free(input);
-	return -ENOMEM;
-}
-
 int parse_num_list(const char *s, struct test_selector *sel)
 {
 	int i, set_len = 0, new_len, num, start = 0, end = -1;
@@ -592,7 +548,6 @@
 			*subtest_str = '\0';
 			if (parse_str_list(subtest_str + 1,
 					   &env->subtest_selector.whitelist))
-<<<<<<< HEAD
 				return -ENOMEM;
 		}
 		if (parse_str_list(arg, &env->test_selector.whitelist))
@@ -608,23 +563,6 @@
 					   &env->subtest_selector.blacklist))
 				return -ENOMEM;
 		}
-=======
-				return -ENOMEM;
-		}
-		if (parse_str_list(arg, &env->test_selector.whitelist))
-			return -ENOMEM;
-		break;
-	}
-	case ARG_TEST_NAME_BLACKLIST: {
-		char *subtest_str = strchr(arg, '/');
-
-		if (subtest_str) {
-			*subtest_str = '\0';
-			if (parse_str_list(subtest_str + 1,
-					   &env->subtest_selector.blacklist))
-				return -ENOMEM;
-		}
->>>>>>> 04d5ce62
 		if (parse_str_list(arg, &env->test_selector.blacklist))
 			return -ENOMEM;
 		break;
