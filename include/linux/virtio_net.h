--- conflicted
+++ resolved
@@ -61,16 +61,11 @@
 		/* gso packets without NEEDS_CSUM do not set transport_offset.
 		 * probe and drop if does not match one of the above types.
 		 */
-<<<<<<< HEAD
-		if (gso_type) {
-			skb_probe_transport_header(skb);
-			if (!skb_transport_header_was_set(skb))
-=======
 		if (gso_type && skb->network_header) {
 			if (!skb->protocol)
 				virtio_net_hdr_set_proto(skb, hdr);
 retry:
-			skb_probe_transport_header(skb, -1);
+			skb_probe_transport_header(skb);
 			if (!skb_transport_header_was_set(skb)) {
 				/* UFO does not specify ipv4 or 6: try both */
 				if (gso_type & SKB_GSO_UDP &&
@@ -78,7 +73,6 @@
 					skb->protocol = htons(ETH_P_IPV6);
 					goto retry;
 				}
->>>>>>> c3619a48
 				return -EINVAL;
 			}
 		}
