#ifndef INCLUDE_XEN_OPS_H
#define INCLUDE_XEN_OPS_H

#include <linux/percpu.h>

DECLARE_PER_CPU(struct vcpu_info *, xen_vcpu);

void xen_pre_suspend(void);
void xen_post_suspend(int suspend_cancelled);
void xen_hvm_post_suspend(int suspend_cancelled);

void xen_mm_pin_all(void);
void xen_mm_unpin_all(void);

void xen_timer_resume(void);
void xen_arch_resume(void);

<<<<<<< HEAD
int xen_setup_shutdown_event(void);
=======
extern unsigned long *xen_contiguous_bitmap;
int xen_create_contiguous_region(unsigned long vstart, unsigned int order,
				unsigned int address_bits);

void xen_destroy_contiguous_region(unsigned long vstart, unsigned int order);
>>>>>>> fe96eb40

#endif /* INCLUDE_XEN_OPS_H */<|MERGE_RESOLUTION|>--- conflicted
+++ resolved
@@ -15,14 +15,12 @@
 void xen_timer_resume(void);
 void xen_arch_resume(void);
 
-<<<<<<< HEAD
 int xen_setup_shutdown_event(void);
-=======
+
 extern unsigned long *xen_contiguous_bitmap;
 int xen_create_contiguous_region(unsigned long vstart, unsigned int order,
 				unsigned int address_bits);
 
 void xen_destroy_contiguous_region(unsigned long vstart, unsigned int order);
->>>>>>> fe96eb40
 
 #endif /* INCLUDE_XEN_OPS_H */