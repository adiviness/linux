--- conflicted
+++ resolved
@@ -306,16 +306,7 @@
 	if (sdata->local->hw.flags & IEEE80211_HW_HAS_RATE_CONTROL)
 		return;
 
-<<<<<<< HEAD
-	if (sta && sdata->force_unicast_rateidx > -1) {
-		info->control.rates[0].idx = sdata->force_unicast_rateidx;
-	} else {
-		ref->ops->get_rate(ref->priv, ista, priv_sta, txrc);
-		info->flags |= IEEE80211_TX_INTFL_RCALGO;
-	}
-=======
 	ref->ops->get_rate(ref->priv, ista, priv_sta, txrc);
->>>>>>> 57d54889
 
 	/*
 	 * Try to enforce the rateidx mask the user wanted. skip this if the
